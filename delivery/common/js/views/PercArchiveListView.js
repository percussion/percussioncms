/*
 *     Percussion CMS
 *     Copyright (C) 1999-2020 Percussion Software, Inc.
 *
 *     This program is free software: you can redistribute it and/or modify
 *     it under the terms of the GNU Affero General Public License as published by the Free Software Foundation, either version 3 of the License, or (at your option) any later version.
 *
 *     This program is distributed in the hope that it will be useful,
 *     but WITHOUT ANY WARRANTY; without even the implied warranty of
 *     MERCHANTABILITY or FITNESS FOR A PARTICULAR PURPOSE.  See the
 *     GNU Affero General Public License for more details.
 *
 *     Mailing Address:
 *
 *      Percussion Software, Inc.
 *      PO Box 767
 *      Burlington, MA 01803, USA
 *      +01-781-438-9900
 *      support@percussion.com
 *      https://www.percussion.com
 *
 *     You should have received a copy of the GNU Affero General Public License along with this program.  If not, see <https://www.gnu.org/licenses/>
 */

/**
 * The delivery side archive list view class. Makes a call to the service to get page list entries and renders them in the
 * list.
 * On document ready loops through all perc-archive-list elements on the page and finds the query from the data attribute
 * on them. Passes the query and gets the entries from the service. If service returns an error, logs the error and
 * does nothing.
 */
(function($)
{
    $(function(){
        $.PercArchiveListView.updateArchiveList();
    });
    $.PercArchiveListView = {
        updateArchiveList : updateArchiveList
    };
    function updateArchiveList()
    {
        $(".perc-archive-list").each(function(){
            var currentArchiveList = $(this);
            if ("" === currentArchiveList.attr("data-query")) {return;}
            var queryString = JSON.parse(currentArchiveList.attr("data-query"));


            //Get the render option: hierarchical or flat
            var renderOption = queryString.layout;
            delete queryString.layout;

            //Get the result page to display the pages for each tag
            var pageResult = queryString.archive_page_result;
            delete queryString.archive_page_result;

            //Get the number of entries to be shown
            var numberEntries = queryString.numberEntries;
            delete queryString.numberEntries;

            var isEditMode = queryString.isEditMode;

            var isPreviewMode = queryString.isPreviewMode;

            //Set the base URL to create the href for each item then
            var baseURL = "";
            if(isEditMode==="true" || isPreviewMode == "true"){
                var paths = window.location.pathname.split("/");
                baseURL = "/" + paths[1] + "/" + paths[2];
            }else{
                baseURL = window.location.protocol + '//' + window.location.host;
            }

            var strJSON = JSON.stringify(queryString);

            $.PercArchiveListService.getArchiveEntries(queryString, function(status, archiveList){
                if(status)
                {
                    if ("undefined" !== typeof (renderOption) && "" !== renderOption && "perc-list-hierarchical" === renderOption)
                    {
                        if(typeof (archiveList)!== "undefined") {
                            archiveList = $.PercServiceUtils.toJSON(archiveList);
                        }
                        var itemToList = archiveList.years.length;
                        if("undefined" !== typeof (numberEntries) && "" !== numberEntries)
                        {
                            if(archiveList.years.length < numberEntries)
                            {
                                itemToList = archiveList.years.length;
                            }
                            else
                            {
                                itemToList = numberEntries;
                            }
                        }

                        var ul = $("<ul>").addClass("perc-archive-list-wrapper perc-archive-hierarchical");

                        for (var i = 0; i < itemToList; i++) {
                            var row = archiveList.years[i];
                            let query = "";
                            let anchorYear="";
                            let linkYearText="";
                            let yearParam1 = "";
                            let yearParam2 = "";
                            let encodedQuery ="";
                            let monthsUl ="";
                            let monthIndex = 0;
                            let yearLi = "";
                            let row2="";
                            let stringMonthParam = "";
                            let daysInMonth = "";
                            let dateParam1 = "";
                            let dateParam2 = "";
                            let linkText = "";
                            let a ="";
                            let li = "";
                            let href="";

                            // If year don't have any entry - skip the year
                            if(0 < row.yearCount)
                            {
                                //Create the li element for the year
                                linkYearText = row.year + " (" + row.yearCount + ")";

                                //Set the link for the item Year
                                yearParam1 = row.year + "-01-01 00:00:00";
                                yearParam2 = row.year + "-12-31 23:59:59";
                                if ("undefined" === typeof (pageResult) || "" === pageResult || isEditMode === "true"){
                                    anchorYear = $("<a href='#'>")
                                        .text(linkYearText);
                                }else{
                                    query = JSON.parse( strJSON );
                                    query.criteria.push("dcterms:created >= '" + yearParam1 + "'");
                                    query.criteria.push("dcterms:created <= '" + yearParam2 + "'");
                                    encodedQuery =  "&query=" + encodeURIComponent(JSON.stringify(query));
                                    href =  baseURL + pageResult + "?filter="+ encodeURIComponent(row.year) + encodedQuery;
                                    anchorYear = $("<a>")
                                        .attr("href",href)
                                        .text(linkYearText);

                                }

                                 yearLi = $("<li>")
                                    .addClass("perc-archive-year")
                                    .append(anchorYear);
                                monthsUl = $("<ul class='perc-archive-month-wrapper'/>");
                                //JSON object return the list of months in desc order, starting with December
                                monthIndex = 12;

                                if(0 === i)
                                {
                                    monthIndex = archiveList.years[i].months.length;
                                }

                                for (let j = 0; j < archiveList.years[i].months.length; j++) {
                                    row2 = archiveList.years[i].months[j];

                                    if(1 > row2.count)
                                    {
                                        monthIndex = monthIndex - 1;
                                        continue;
                                    }
                                    //Generate the param date to be passed as part of the query criteria

                                    if (10 <= monthIndex)
                                    {
                                        stringMonthParam = monthIndex;
                                    }
                                    else
                                    {
                                        stringMonthParam = "0" + monthIndex;
                                    }

                                     daysInMonth = new Date(row.year, monthIndex, 0).getDate();
                                     dateParam1 = row.year + "-"+ stringMonthParam + "-01 00:00:00";
                                     dateParam2 = row.year + "-"+ stringMonthParam + "-" + daysInMonth + " 23:59:59";

                                    //Generate the link text
                                    linkText = row2.month + " (" + row2.count + ")";

                                    //Decrease the counter for the monthIndex
                                    if (0 < monthIndex)
                                    {
                                        monthIndex = monthIndex - 1;
                                    }

                                    //Set the link for the item month
                                    if(isEditMode === "true" || "undefined" === typeof (pageResult) || "" === pageResult ){
                                        a = $("<a href='#'>")
                                            .text(linkText);
                                    }else{
                                        query = JSON.parse( strJSON );
                                        query.criteria.push("dcterms:created >= '" + dateParam1 + "'");
                                        query.criteria.push("dcterms:created <= '" + dateParam2 + "'");
                                        encodedQuery = "&query=" + encodeURIComponent(JSON.stringify(query));
                                        href = baseURL + pageResult + "?filter="+  encodeURIComponent(row2.month + " " + row.year )+ encodedQuery;
                                        a = $("<a>")
                                            .attr("href",href )
                                            .text(linkText);
                                    }

                                     li = $("<li>")
                                        .addClass("perc-archive-month")
                                        .append(a);
                                    monthsUl.append(li);
                                }
                                yearLi.append(monthsUl);
                                ul.append(yearLi);
                            }
                            else {
                                console.debug("Not sure how we got here.");
                            }
                        }

                        currentArchiveList.find(".perc-archive-list-container").html("").append(ul);
                    }
                    else {
                        if(typeof (archiveList)!== "undefined") {
                            archiveList = $.PercServiceUtils.toJSON(archiveList);
                        }

                        //Set the variable if max entry value is defined
                        let flatItemToList=0;
                        if(typeof(numberEntries) !== "undefined" && numberEntries !== "")
                        {
                             flatItemToList =  numberEntries;
                        }
                        let listCounter = 0;
                        let ul = $("<ul>").addClass(".perc-archive-list-wrapper perc-archive-flat");
                        for (let i = 0; i < archiveList.years.length; i++) {

                            let row = archiveList.years[i];
                            //JSON object return the list of months in desc order, starting with December

                            let monthIndex = 12;
                            if(i === 0)
                            {
                                monthIndex = archiveList.years[i].months.length;
                            }

                            for (let j = 0; j < archiveList.years[i].months.length; j++)
                            {

                                let row2 = archiveList.years[i].months[j];


                                if(row2.count < 1)
                                {
                                    monthIndex = monthIndex - 1;
                                    continue;
                                }
                                //Generate the param date to be passed as part of the query criteria
                                let stringMonthParam = "";
                                if (monthIndex >= 10)
                                {
                                    stringMonthParam = monthIndex;
                                }
                                else
                                {
                                    stringMonthParam = "0" + monthIndex;
                                }
                                let daysInMonth = new Date(row.year, monthIndex, 0).getDate();
                                let dateParam1 = row.year + "-"+ stringMonthParam + "-01 00:00:00";
                                let dateParam2 = row.year + "-"+ stringMonthParam + "-" + daysInMonth + " 00:00:00";
                                let a = {};
                                //Generate the link text
                                let linkText = row2.month + " " + row.year + " (" + row2.count + ")";

                                //Decrease the counter for the monthIndex
                                if (monthIndex > 0)
                                {
                                    monthIndex = monthIndex - 1;
                                }

                                //Set the link for the item month
                                if (typeof(pageResult) === "undefined" ||  pageResult === "" || isEditMode === "true" ){
                                    a = $("<a href = '#'>")
                                        .text(linkText);
                                }else {
                                    let query = JSON.parse(strJSON );
                                    query.criteria.push("dcterms:created >= '" + dateParam1 + "'");
                                    query.criteria.push("dcterms:created <= '" + dateParam2 + "'");
                                    let encodedQuery = "&query=" + encodeURIComponent(JSON.stringify(query));
<<<<<<< HEAD
                                    a = $("<a>")
                                        .attr("href", baseURL + pageResult + "?filter="+ row2.month + " " + row.year + encodedQuery)
                                        .text(linkText);
                                }
                                else{
                                    a = $("<a href = '#'>")
=======
                                    let href = baseURL + pageResult + "?filter="+ encodeURIComponent(row2.month +" "+ row.year) + encodedQuery;
                                    a = $("<a>")
                                        .attr("href", href)
>>>>>>> 6cb8907b
                                        .text(linkText);
                                }

                                let li = $("<li>")
                                    .addClass("perc-archive-month")
                                    .append(a);
                                ul.append(li);
                                //Increment the max value counter by 1.                     
                                listCounter = listCounter + 1;

                                //If max value is defined and counter is equal to max value break the month loop
                                if(listCounter === flatItemToList && typeof(numberEntries) !== "undefined" && numberEntries !== "")
                                {
                                    break;
                                }

                            }
                            //If max value is defined and counter is equal to max value break the year loop
                            if(listCounter === flatItemToList && typeof(numberEntries) !== "undefined" && numberEntries !== "")
                            {
                                break;
                            }
                        }
                        currentArchiveList.find(".perc-archive-list-container").html("").append(ul);
                    }
                }

            });

        });
    }
})(jQuery);<|MERGE_RESOLUTION|>--- conflicted
+++ resolved
@@ -281,18 +281,9 @@
                                     query.criteria.push("dcterms:created >= '" + dateParam1 + "'");
                                     query.criteria.push("dcterms:created <= '" + dateParam2 + "'");
                                     let encodedQuery = "&query=" + encodeURIComponent(JSON.stringify(query));
-<<<<<<< HEAD
-                                    a = $("<a>")
-                                        .attr("href", baseURL + pageResult + "?filter="+ row2.month + " " + row.year + encodedQuery)
-                                        .text(linkText);
-                                }
-                                else{
-                                    a = $("<a href = '#'>")
-=======
                                     let href = baseURL + pageResult + "?filter="+ encodeURIComponent(row2.month +" "+ row.year) + encodedQuery;
                                     a = $("<a>")
                                         .attr("href", href)
->>>>>>> 6cb8907b
                                         .text(linkText);
                                 }
 
