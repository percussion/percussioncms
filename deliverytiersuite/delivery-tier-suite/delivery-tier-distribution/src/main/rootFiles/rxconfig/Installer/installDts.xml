--- conflicted
+++ resolved
@@ -132,11 +132,7 @@
         </if>
 
         <if>
-<<<<<<< HEAD
-            <isfalse value="${install.prod.dts}"/>
-=======
              <isfalse value="${install.prod.dts}"/>
->>>>>>> 4b09c626
             <then>
                 <echo>Installing stage dts </echo>
                 <install-dts type="Staging" upgrade="${stage.dts.upgrade}"/>
