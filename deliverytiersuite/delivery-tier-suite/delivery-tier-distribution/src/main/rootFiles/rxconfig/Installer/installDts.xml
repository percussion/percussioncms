<!--
  ~     Percussion CMS
  ~     Copyright (C) 1999-2021 Percussion Software, Inc.
  ~
  ~     This program is free software: you can redistribute it and/or modify
  ~     it under the terms of the GNU Affero General Public License as published by the Free Software Foundation, either version 3 of the License, or (at your option) any later version.
  ~
  ~     This program is distributed in the hope that it will be useful,
  ~     but WITHOUT ANY WARRANTY; without even the implied warranty of
  ~     MERCHANTABILITY or FITNESS FOR A PARTICULAR PURPOSE.  See the
  ~     GNU Affero General Public License for more details.
  ~
  ~     Mailing Address:
  ~
  ~      Percussion Software, Inc.
  ~      PO Box 767
  ~      Burlington, MA 01803, USA
  ~      +01-781-438-9900
  ~      support@percussion.com
  ~      https://www.percusssion.com
  ~
  ~     You should have received a copy of the GNU Affero General Public License along with this program.  If not, see <https://www.gnu.org/licenses/>
  -->

<project name="install" default="install" >

    <property name="install.dir" value="C:\DevEnv\Installs\dev"/>
    <property name="install.src" location="..\.."/>
    <property name="install.dts" value="true"/> <!-- This is set from PSDeliveryTierInstall installanywhere action -->
    <property name="dts.servertype" value="Production"/> <!-- This is set from PSDeliveryTierInstall install anywhere action -->
    <property name="dts.zip.location" location="${install.dir}/rxconfig/Installer/optional/delivery-tier-distribution.jar"/>
    <property name="perc.version" value="${project.parent.version}"/>
    <property name="perc.java.home" value="${install.dir}/JRE" />
    <property name="perc.dts.backup" value="${install.dir}/PreInstall/Backups" />

    <echo>Setting up TaskDefs</echo>
    <path id="ant.deps" cache="true">
        <fileset dir="${basedir}">
            <include name="perc-ant-${perc.version}.jar" />
        </fileset>
        <fileset dir="${install.src}/Deployment/Server/perc-lib" erroronmissingdir="false">
            <include name="**/*.jar" />
        </fileset>
        <fileset dir="${install.src}/Deployment/Server/common/lib" erroronmissingdir="false">
            <include name="**/*.jar" />
        </fileset>
        <fileset dir="${install.src}/Deployment/Server/perc-lib" erroronmissingdir="false">
            <include name="**/*.jar" />
        </fileset>
        <fileset dir="${install.src}/Deployment/Server/common/lib" erroronmissingdir="false">
            <include name="**/*.jar" />
        </fileset>
    </path>

    <classloader classpathref="ant.deps" parentfirst="false" name="ant.loader.ant.deps"/>
    <taskdef resource="com/percussion/ant/antlib.xml" classpathref="ant.deps" loaderref="ant.loader.ant.deps"/>
    <taskdef resource="net/sf/antcontrib/antlib.xml" classpathref="ant.deps" loaderref="ant.loader.ant.deps"/>

    <condition property="isWindows" else="false">
        <os family="windows" />
    </condition>

    <condition property="isLinux" else="false">
        <os family="unix" />
    </condition>

    <condition property="isMac" else="false">
        <os family="mac"/>
    </condition>

    <!-- If we see either of these files - it is an upgrade -->
    <condition property="prod.dts.upgrade" value="true" else="false">
        <available file="${install.dir}/Deployment/Server/conf/server.xml" type="file"/>
    </condition>

    <condition property="stage.dts.upgrade" value="true" else="false">
        <available file="${install.dir}/Staging/Deployment/Server/conf/server.xml" type="file"/>
    </condition>

    <!-- Text files to fix up line endings -->
    <patternset id="text.files">
        <include name="**/*.txt"/>
        <include name="**/*.sh"/>
        <include name="**/*.bat"/>
        <include name="**/*.xml"/>
        <include name="**/*.xsl"/>
        <include name="**/*.md"/>
    </patternset>

    <target name="install">
        <echo>Initializing Log...</echo>
        <mkdir dir="${install.dir}/rxconfig/Installer"/>
        <touch file="${install.dir}/rxconfig/Installer/dts-install.log" />
        <record name="${install.dir}/rxconfig/Installer/dts-install.log" loglevel="verbose"/>
        <echo>Property configuration..</echo>
        <echoproperties />

        <if>
            <isset property="${isMac}" />
            <then>
                <echo>Skipping setting executable permissions on osx</echo>
            </then>
            <else>
                <if>
                    <isset property="isLinux" />
                    <then>
                        <echo>Setting executable Permissions</echo>
                        <chmod perm="o+x" failifexecutionfails="false" failonerror="false" includes="**/*.sh" dir="${install.dir}"/>
                    </then>
                </if>
            </else>
        </if>

        <if>
            <available file="${install.dir}/Patch" type="dir" />
            <then>
                <echo>Removing any old patches...</echo>
                <ant antfile="removeDTSPatches.xml" target="removeDTSPatches" inheritAll="true" inheritRefs="true" />
            </then>
        </if>

        <if>
            <or>
                <istrue value="${prod.dts.upgrade}"/>
                <istrue value="${install.prod.dts}"/>
            </or>
            <then>
                <echo>Installing prod dts </echo>
                <install-dts type="Production" upgrade="${prod.dts.upgrade}"/>
            </then>
        </if>

        <if>
            <isfalse value="${install.prod.dts}"/>
            <then>
                <echo>Installing stage dts </echo>
                <install-dts type="Staging" upgrade="${stage.dts.upgrade}"/>
            </then>
        </if>

        <if>
            <and>
                <istrue value="${install.prod.dts}"/>
                <istrue value="${stage.dts.upgrade}"/>
            </and>
            <then>
                <echo>Installing stage dts </echo>
                <install-dts type="Staging" upgrade="${stage.dts.upgrade}"/>
            </then>
        </if>

        <copy file="${install.src}/Version.properties" tofile="${install.dir}/Version.properties" overwrite="true" failonerror="false" force="true"/>

        <if>
<<<<<<< HEAD
            <available file="${install.dir}" type="dir"/>
            <then>
                <echo>Fixing line endings in ${install.dir}...</echo>
                <fixcrlf srcdir="${install.dir}"  preservelastmodified="true">
                    <patternset refid="text.files"/>
                </fixcrlf>
            </then>
        </if>


        <echo>Fixing executable file permissions...</echo>
        <chmod failonerror="false" verbose="true" perm="ugo+rx">
            <fileset dir="${install.dir}">
                <include name="**/*.sh"/>
                <include name="**/*.bin"/>
            </fileset>
        </chmod>

        <if>
=======
>>>>>>> 371f4991
            <istrue value="${install.prod.dts}"/>
            <then>
                <echo>Fixing line endings in ${install.dir}...</echo>
                <fixcrlf srcdir="${install.dir}/Deployment"  preservelastmodified="true">
                    <patternset refid="text.files"/>
                </fixcrlf>
                <fixcrlf srcdir="${install.dir}" includes="TomcatStartup.sh" preservelastmodified="true"  />
                <fixcrlf srcdir="${install.dir}" includes="TomcatShutdown.sh" preservelastmodified="true" />
                <echo>Fixing executable file permissions...</echo>
                <chmod failonerror="false" verbose="true" perm="ugo+rx">
                    <fileset dir="${install.dir}/Deployment">
                        <include name="**/*.sh"/>
                        <include name="**/*.bin"/>
                    </fileset>
                </chmod>
                <chmod failonerror="false" verbose="true" perm="ugo+rx">
                    <fileset dir="${install.dir}">
                        <include name="TomcatStartup.sh"/>
                        <include name="TomcatShutdown.sh"/>
                    </fileset>
                </chmod>
                <echo>Deleting Logging files...</echo>
                <delete file="${install.dir}/Deployment/Server/conf/logging.properties" failonerror="false" verbose="true" quiet="false"/>
                <delete dir="${install.dir}/Deployment/Server/webapps/manager" failonerror="false" verbose="true" quiet="false"/>
                <delete dir="${install.dir}/Deployment/Server/webapps/host-manager" failonerror="false" verbose="true" quiet="false"/>
                <delete dir="${install.dir}/Deployment/Server/WEB-INF" failonerror="false"/>
            </then>
            <else>
                <delete file="${install.dir}/Staging/Deployment/Server/conf/logging.properties" failonerror="false" verbose="true" quiet="false"/>
                <delete dir="${install.dir}/Staging/Deployment/Server/webapps/manager" failonerror="false" verbose="true" quiet="false"/>
                <delete dir="${install.dir}/Staging/Deployment/Server/webapps/host-manager" failonerror="false" verbose="true" quiet="false"/>
                <!-- TODO: Figure out why this directory is being generated in 1st place and remove this step -->
                <delete dir="${install.dir}/Staging/Deployment/Server/WEB-INF" failonerror="false"/>
            </else>
        </if>
    </target>

    <target name="updateDTSTableSchema">
        <!-- Make sure secure keys are copied in -->
        <mkdir dir="${install.dir}/rxconfig/secure" />
        <copy todir="${install.dir}/rxconfig/secure">
            <fileset dir="${install.src}/rxconfig/secure">
                <include name="**/*"/>
            </fileset>
        </copy>
        <echo>Dropping Metadata Tables.......</echo>
        <PSExecDTSSQLStmt silenceErrors="false" failonerror="false" rootDir="${install.dir}" printExceptionStackTrace="true" qualifyTableNames=""
                          qualifyViewNames=""
                          sql="drop table PERC_PAGE_METADATA_PROPERTIES"/>
        <PSExecDTSSQLStmt silenceErrors="false" failonerror="false" rootDir="${install.dir}" printExceptionStackTrace="true" qualifyTableNames=""
                          qualifyViewNames="" sql="drop table PERC_PAGE_METADATA"/>
    </target>


    <target name="updateStagingDTSTableSchema">
        <echo>Dropping Staging Metadata Tables.......</echo>
        <PSExecStagingDTSSQLStmt silenceErrors="false" failonerror="false" rootDir="${install.dir}" printExceptionStackTrace="true" qualifyTableNames=""
                                 qualifyViewNames="" sql="drop table PERC_PAGE_METADATA_PROPERTIES"/>
        <PSExecStagingDTSSQLStmt silenceErrors="false" failonerror="false" rootDir="${install.dir}" printExceptionStackTrace="true" qualifyTableNames=""
                                 qualifyViewNames="" sql="drop table PERC_PAGE_METADATA"/>

    </target>

    <macrodef name="install-dts">
        <attribute name="type" default="Production"/>
        <attribute name="upgrade" default="false" />
        <sequential>
            <echo>DTS Type= @{type}</echo>
            <echo>DTS Upgrade= @{upgrade}</echo>
            <echo>Install Dir= ${install.dir}</echo>
            <local name="serviceFileName"/>
            <local name="serviceFileNameLinux"/>

            <condition property="serviceFileName" value="DTSStagingService.bat" else="DTSProductionService.bat">
                <or>
                    <equals arg1="@{type}" arg2="Staging"/>
                    <equals arg1="stage.dts.upgrade" arg2="true"/>
                </or>
            </condition>
            <condition property="serviceFileNameLinux" value="DTSStagingService.sh" else="DTSProductionService.sh">
                <or>
                    <equals arg1="@{type}" arg2="Staging"/>
                    <equals arg1="stage.dts.upgrade" arg2="true"/>
                </or>
            </condition>

            <local name="staging.dir"/>

            <condition property="staging.dir" value="/Staging" else="">
                <and>
                    <equals arg1="@{type}" arg2="Staging" />
                </and>
            </condition>

            <echo>Staging Dir: ${staging.dir}</echo>

            <delete dir="${install.dir}${staging.dir}/Deployment/Server/log4j2/lib" verbose="true" failonerror="false" quiet="true" />
            <mkdir dir="${install.dir}${staging.dir}/Deployment/Server/log4j2/lib"/>

            <copy verbose="true" todir="${install.dir}${staging.dir}/Deployment/Server/log4j2/lib">
                <fileset dir="${install.src}/Deployment/Server/common/lib">
                    <include name="log4j*.jar"/>
                    <include name="commons-logging*.jar"/>
                    <include name="slf4j*.jar"/>
                    <include name="disrupter*.jar"/>
                </fileset>
            </copy>

            <if>
                <and>
                    <!-- Figure out if upgrading from 5.3 or from later versions based on that create new Server.xml -->
                    <available file="${install.dir}${staging.dir}/Deployment/Server/conf/server.xml"/>
                    <not>
                        <available file="${install.dir}${staging.dir}/Deployment/Server/conf/server.xml.5.3"/>
                    </not>
                    <not>
                        <resourcecontains resource="${install.dir}${staging.dir}/Deployment/Server/conf/server.xml" substring="${http.SSLEnabled}" />
                    </not>
                    <equals arg1="@{upgrade}" arg2="true"/>
                </and>
                <then>
                    <echo>RENAMING SERVER XML to 5.3..</echo>
                    <copy file="${install.dir}${staging.dir}/Deployment/Server/conf/server.xml" tofile="${install.dir}${staging.dir}/Deployment/Server/conf/server.xml.5.3" overwrite="false" />
                    <echo>Create New SERVER XML</echo>
                    <copy verbose="true" todir="${install.dir}${staging.dir}/Deployment/Server/conf">
                        <fileset dir="${install.src}/Deployment/Server/conf/">
                            <include name="server.xml"/>
                        </fileset>
                    </copy>
                </then>
            </if>

            <delete failonerror="false" file="${install.dir}${staging.dir}/Deployment/Server/conf/Catalina/localhost/perc-caching.xml"/>
            <delete failonerror="false" file="${install.dir}${staging.dir}/Deployment/Server/conf/Catalina/localhost/perc-comments-services.xml"/>
            <delete failonerror="false" file="${install.dir}${staging.dir}/Deployment/Server/conf/Catalina/localhost/perc-form-processor.xml"/>
            <delete failonerror="false" file="${install.dir}${staging.dir}/Deployment/Server/conf/Catalina/localhost/perc-membership-services.xml"/>
            <delete failonerror="false" file="${install.dir}${staging.dir}/Deployment/Server/conf/Catalina/localhost/perc-metadata-services.xml"/>
            <delete failonerror="false" file="${install.dir}${staging.dir}/Deployment/Server/conf/Catalina/localhost/perc-polls-services.xml"/>
            <delete failonerror="false" file="${install.dir}${staging.dir}/Deployment/Server/conf/Catalina/localhost/feeds.xml"/>

            <if>
                <isfalse value="@{upgrade}"/>
                <then>
                    <copy todir="${install.dir}${staging.dir}" verbose="true">
                        <fileset dir="${install.src}">
                            <include name="Deployment/**" />
                        </fileset>
                    </copy>

                    <copy todir="${install.dir}${staging.dir}/" verbose="true">
                        <fileset dir="${install.src}">
                            <include name="*" />
                            <exclude name="*.bat" if="${isLinux}"/>
                            <exclude name="*.sh" if="${isWindows}"/>
                            <exclude name="JRE/"/>
                            <exclude name="linux-x64-jre/" />
                            <exclude name="windows-x64-jre/"/>
                            <exclude name="rxconfig/"/>
                            <exclude name="tomcat9.exe"/>
                            <exclude name="tomcat9w.exe"/>
                            <exclude name="DTSProductionService.bat"/>
                            <exclude name="DTSStagingService.bat"/>
                            <exclude name="DTSProductionService.sh"/>
                            <exclude name="DTSStagingService.sh"/>
                        </fileset>
                    </copy>

                    <copy todir="${install.dir}${staging.dir}/Deployment/Server">
                        <fileset dir="${install.src}">
                            <include name="${serviceFileName}" if="${isWindows}"/>
                            <include name="${serviceFileNameLinux}" if="${isLinux}"/>
                        </fileset>
                    </copy>

                    <copy todir="${install.dir}${staging.dir}/Deployment/Server/bin">
                        <fileset dir="${install.src}">
                            <include name="tomcat9.exe" if="${isWindows}"/>
                            <include name="tomcat9w.exe" if="${isWindows}"/>
                        </fileset>
                    </copy>
                    <if>
                        <and>
                            <equals arg1="@{type}" arg2="Staging"/>
                            <available file="${install.dir}${staging.dir}/Deployment/Server/conf/server.xml" type="file"/>
                            <available file="${install.dir}${staging.dir}/Deployment/Server/conf/perc/perc-catalina.properties" type="file"/>
                            <not>
                                <istrue value="@{upgrade}"/>
                            </not>
                        </and>
                        <then>
                            <propertyfile file="${install.dir}${staging.dir}/Deployment/Server/conf/perc/perc-catalina.properties">
                                <entry key="http.port" value="9970"/>
                                <entry key="https.port" value="9443"/>
                                <entry key="shutdown.port" value="9971"/>
                                <entry key="http.redirectPort" value="9443"/>
                            </propertyfile>
                        </then>
                    </if>
                </then>
                <else>
                    <echo>DTS Already installed - preparing for upgrade...</echo>

                    <mkdir dir="${perc.dts.backup}" />

                    <tstamp>
                        <format property="backup.dirname" pattern="yyyyMMdd-HHmmss"  locale="en,US" />
                    </tstamp>
                    <local name="new.backup.dir"/>
                    <property name="new.backup.dir" value="${perc.dts.backup}/${backup.dirname}" />

                    <echo>Backing up existing DTS to ${new.backup.dir} ...</echo>

                    <copy todir="${new.backup.dir}${staging.dir}" preservelastmodified="true" overwrite="true" force="true" verbose="true">
                        <fileset dir="${install.dir}${staging.dir}/Deployment" />
                    </copy>

                    <copy todir="${new.backup.dir}/JRE" preservelastmodified="true" overwrite="true" force="true" verbose="true" failonerror="false">
                        <fileset dir="${install.dir}/JRE" includes="**/*" followsymlinks="true"/>
                    </copy>

                    <!-- Remove previous versions to avoid having to deal with individual files -->
                    <echo>Removing previous DTS version files...</echo>
                    <delete quiet="false" verbose="true" failonerror="true" dir="${install.dir}${staging.dir}/Deployment/Server/webapps"/>
                    <delete quiet="false" verbose="true" failonerror="true" dir="${install.dir}${staging.dir}/Deployment/Server/lib"/>
                    <delete quiet="false" verbose="true" failonerror="true" dir="${install.dir}${staging.dir}/Deployment/Server/bin"/>
                    <delete quiet="false" verbose="true" failonerror="true" dir="${install.dir}${staging.dir}/Deployment/Server/common"/>
                    <delete quiet="false" verbose="true" failonerror="true" dir="${install.dir}${staging.dir}/Deployment/Server/shared"/>
                    <delete quiet="false" verbose="true" failonerror="true" dir="${install.dir}${staging.dir}/Deployment/Server/work"/>
                    <delete quiet="false" verbose="true" failonerror="true" dir="${install.dir}${staging.dir}/Deployment/Server/temp"/>
                    <mkdir dir="${install.dir}${staging.dir}/Deployment/Server/work" />
                    <mkdir dir="${install.dir}${staging.dir}/Deployment/Server/temp" />

                    <echo>Installing new DTS files 1...</echo>
                    <copy todir="${install.dir}${staging.dir}/" failonerror="true" verbose="true" overwrite="true" force="true">
                        <fileset dir="${install.src}">
                            <include name="Deployment/**" />
                            <exclude name="Deployment/Server/conf/tomcat-users.xml"/>
                            <exclude name="Deployment/Server/conf/.keystore"/>
                            <exclude name="Deployment/Server/conf/server.xml"/>
                        </fileset>
                    </copy>

                    <copy todir="${install.dir}${staging.dir}/Deployment/Server" overwrite="true" verbose="true">
                        <fileset dir="${install.src}">
                            <include name="${serviceFileName}" if="${isWindows}"/>
                            <include name="${serviceFileNameLinux}" if="${isLinux}"/>
                        </fileset>
                    </copy>

                    <copy todir="${install.dir}${staging.dir}/Deployment/Server/bin" overwrite="true" verbose="true">
                        <fileset dir="${install.src}">
                            <include name="tomcat9.exe" if="${isWindows}"/>
                            <include name="tomcat9w.exe" if="${isWindows}"/>
                        </fileset>
                    </copy>

                    <!-- Restore customer configuration files -->
                    <echo>Installing new DTS files.2..</echo>
                    <copy todir="${install.dir}${staging.dir}/Deployment/Server/conf/perc" overwrite="true" verbose="true" failonerror="false">
                        <fileset dir="${new.backup.dir}${staging.dir}/Server/conf/perc">
                            <include name="*.properties"/>
                            <include name="*.xml"/>
                        </fileset>
                    </copy>

                    <echo>Restore Server.xml... if perc_catalina is already created</echo>
                    <if>
                        <available file="${new.backup.dir}${staging.dir}/Server/conf/perc/perc-catalina.properties"/>
                        <then>
                            <copy todir="${install.dir}${staging.dir}/Deployment/Server/conf" overwrite="true" verbose="true" failonerror="false">
                                <fileset dir="${new.backup.dir}${staging.dir}/Server/conf">
                                    <include name="server.xml"/>
                                </fileset>
                            </copy>
                            <if>
                                <not>
                                    <resourcecontains resource="${install.dir}${staging.dir}/Deployment/Server/conf/server.xml" substring="org.apache.catalina.valves.ErrorReportValve" />
                                </not>
                                 <then>
                                    <echo>Adding Error Codes to Server.xml</echo>
                                    <replace file="${install.dir}${staging.dir}/Deployment/Server/conf/server.xml" summary="yes">
                                        <replacetoken><![CDATA[ pattern="%h %l %u %t &quot;%r&quot; %s %b" />]]></replacetoken>
                                        <replacevalue><![CDATA[pattern="%h %l %u %t &quot;%r&quot; %s %b" />
                                        <Valve className="org.apache.catalina.valves.ErrorReportValve"
                                        errorCode.404="webapps/ROOT/error.html"
                                        errorCode.414="webapps/ROOT/error.html"
                                        errorCode.415="webapps/ROOT/error.html"
                                        errorCode.501="webapps/ROOT/error.html"
                                        errorCode.500="webapps/ROOT/error.html"
                                        errorCode.502="webapps/ROOT/error.html"
                                        showReport="false"
                                        showServerInfo="false"/>]]></replacevalue>
                                    </replace>
                                </then>
                            </if>
                        </then>
                    </if>

                    <!-- Adding hibernate Cache Region Factory class as part of Hibernate 5 upgrade -->
                    <if>
                        <available file="${install.dir}${staging.dir}/Deployment/Server/conf/perc/perc-datasources.xml"/>
                        <then>
                            <if>
                                <resourcecontains resource="${install.dir}${staging.dir}/Deployment/Server/conf/perc/perc-datasources.xml" substring="EhcacheRegionFactory" />
                                <else>
                                    <echo>Adding hibernate cache region factory class</echo>
                                    <replace file="${install.dir}${staging.dir}/Deployment/Server/conf/perc/perc-datasources.xml" summary="yes">
                                        <replacetoken><![CDATA[<prop key="hibernate.cache.provider_class">org.hibernate.cache.EhCacheProvider</prop>]]></replacetoken>
                                        <replacevalue><![CDATA[<prop key="hibernate.cache.provider_class">org.hibernate.cache.EhCacheProvider</prop>
                                <prop key="hibernate.cache.region.factory_class">org.hibernate.cache.ehcache.internal.EhcacheRegionFactory</prop>]]></replacevalue>
                                    </replace>
                                </else>
                            </if>
                        </then>
                    </if>

                    <!-- Restore mysql-connector if present -->

                    <echo>Restore mysql-connector if present in Server/common/lib.....................</echo>
                    <copy todir="${install.dir}${staging.dir}/Deployment/Server/common/lib"
                          verbose="true" failonerror="false">
                        <fileset dir="${new.backup.dir}${staging.dir}/Server/common/lib">
                            <include name="mysql-connector*.jar"/>
                        </fileset>
                    </copy>
                    <echo>Restore mysql-connector if present in Server/perc-lib again on re-upgrading upgraded environment............................................</echo>
                    <copy todir="${install.dir}${staging.dir}/Deployment/Server/common/lib"
                          verbose="true" failonerror="false">
                        <fileset dir="${new.backup.dir}${staging.dir}/Server/perc-lib">
                            <include name="mysql-connector*.jar"/>
                        </fileset>
                    </copy>
                    <echo>Restore mysql-connector if present in Server/lib re-upgrading upgraded environment............................................</echo>
                    <copy todir="${install.dir}${staging.dir}/Deployment/Server/common/lib"
                          verbose="true" failonerror="false">
                        <fileset dir="${new.backup.dir}${staging.dir}/Server/lib">
                            <include name="mysql-connector*.jar"/>
                        </fileset>
                    </copy>

                    <copy todir="${install.dir}${staging.dir}" overwrite="true" force="true" verbose="true">
                        <fileset dir="${install.src}">
                            <include name="*" />
                            <exclude name="*.bat" if="${isLinux}"/>
                            <exclude name="*.sh" if="${isWindows}"/>
                            <exclude name="JRE/"/>
                            <exclude name="linux-x64-jre/" />
                            <exclude name="windows-x64-jre/"/>
                            <exclude name="rxconfig/"/>
                            <exclude name="tomcat9.exe"/>
                            <exclude name="tomcat9w.exe"/>
                            <exclude name="DTSProductionService.bat"/>
                            <exclude name="DTSStagingService.bat"/>
                            <exclude name="DTSProductionService.sh"/>
                            <exclude name="DTSStagingService.sh"/>

                        </fileset>
                    </copy>

                    <if>
                        <available file="${install.dir}${staging.dir}/Deployment/Server/derbydata" type="dir"/>
                        <then>
                            <mkdir dir="${install.dir}${staging.dir}/backups"/>

                            <echo>Checking if upgrade is required for metadata database....</echo>
                            <if>
                                <available file="${install.dir}${staging.dir}/Deployment/Server/derbydata/percmetadata" type="dir"/>
                                <then>

                                    <PSUpgradeDerby targetVersion="10.14.2.0"
                                                    rootDir="${install.dir}${staging.dir}"
                                                    databasePath="${install.dir}${staging.dir}/Deployment/Server/derbydata/percmetadata"
                                                    username="APP"
                                                    password="test"
                                                    backupDirectory="${install.dir}${staging.dir}/backups"
                                    />
                                </then>
                            </if>

                            <echo>Checking if upgrade is required for comments database....</echo>
                            <if>
                                <available file="${install.dir}${staging.dir}/Deployment/Server/derbydata/perccomments" type="dir"/>
                                <then>
                                    <PSUpgradeDerby targetVersion="10.14.2.0"
                                                    rootDir="${install.dir}${staging.dir}"
                                                    databasePath="${install.dir}${staging.dir}/Deployment/Server/derbydata/perccomments"
                                                    backupDirectory="${install.dir}${staging.dir}/backups"
                                                    username="APP"
                                                    password="test"
                                    />
                                </then>
                            </if>

                            <echo>Checking if upgrade is required for feeds database....</echo>
                            <if>
                                <available file="${install.dir}${staging.dir}/Deployment/Server/derbydata/percfeeds" type="dir"/>
                                <then>
                                    <PSUpgradeDerby targetVersion="10.14.2.0"
                                                    rootDir="${install.dir}${staging.dir}"
                                                    databasePath="${install.dir}${staging.dir}/Deployment/Server/derbydata/percfeeds"
                                                    backupDirectory="${install.dir}${staging.dir}/backups"
                                                    username="APP"
                                                    password="test"
                                    />
                                </then>
                            </if>


                            <echo>Checking if upgrade is required for forms database....</echo>
                            <if>
                                <available file="${install.dir}${staging.dir}/Deployment/Server/derbydata/percforms" type="dir"/>
                                <then>
                                    <PSUpgradeDerby targetVersion="10.14.2.0"
                                                    rootDir="${install.dir}${staging.dir}"
                                                    databasePath="${install.dir}${staging.dir}/Deployment/Server/derbydata/percforms"
                                                    backupDirectory="${install.dir}${staging.dir}/backups"
                                                    username="APP"
                                                    password="test"
                                    />
                                </then>
                            </if>

                            <echo>Checking if upgrade is required for membership database....</echo>
                            <if>
                                <available file="${install.dir}${staging.dir}/Deployment/Server/derbydata/percmembership" type="dir"/>
                                <then>
                                    <PSUpgradeDerby targetVersion="10.14.2.0"
                                                    rootDir="${install.dir}${staging.dir}"
                                                    databasePath="${install.dir}${staging.dir}/Deployment/Server/derbydata/percmembership"
                                                    backupDirectory="${install.dir}${staging.dir}/backups"
                                                    username="APP"
                                                    password="test"
                                    />
                                </then>
                            </if>

                            <echo>Checking if upgrade is required for polls database....</echo>
                            <if>
                                <available file="${install.dir}${staging.dir}/Deployment/Server/derbydata/percpolls" type="dir"/>
                                <then>
                                    <PSUpgradeDerby targetVersion="10.14.2.0"
                                                    rootDir="${install.dir}${staging.dir}"
                                                    databasePath="${install.dir}${staging.dir}/Deployment/Server/derbydata/percpolls"
                                                    backupDirectory="${install.dir}${staging.dir}/backups"
                                                    username="APP"
                                                    password="test"
                                    />
                                </then>
                            </if>

                            <echo>Checking if upgrade is required for caching database....</echo>
                            <if>
                                <available file="${install.dir}${staging.dir}/Deployment/Server/derbydata/percakamaiqueuedata" type="dir"/>
                                <then>
                                    <PSUpgradeDerby targetVersion="10.14.2.0"
                                                    rootDir="${install.dir}${staging.dir}"
                                                    databasePath="${install.dir}${staging.dir}/Deployment/Server/derbydata/percakamaiqueuedata"
                                                    backupDirectory="${install.dir}${staging.dir}/backups"
                                                    username="APP"
                                                    password="test"
                                    />
                                </then>
                            </if>
                        </then>
                        <else>
                            <echo>Skipping Derby upgrade as ${install.dir}${staging.dir}/derbydata is not found.</echo>
                        </else>
                    </if>


                    <if>
                        <and>
                            <equals arg1="@{type}" arg2="Staging"/>
                            <istrue value="@{upgrade}"/>
                        </and>
                        <then>
                            <echo>Removing old Staging DTS JRE...</echo>
                            <delete failonerror="false" dir="${install.dir}${staging.dir}/JRE" verbose="true"/>
                        </then>
                    </if>

                    <if>
                        <and>
                            <equals arg1="@{type}" arg2="Staging"/>
                            <istrue value="@{upgrade}"/>
                        </and>
                        <then>
                            <echo>Dropping Metadata Tables....</echo>
                            <antcall target="updateStagingDTSTableSchema" inheritall="true"/>
                        </then>
                        <else>
                            <echo>Dropping for Staging metadata database....</echo>
                            <antcall target="updateDTSTableSchema" inheritall="true"/>
                        </else>
                    </if>


                    <echo>Scanning existing configuration...</echo>
                    <PSUpdateDTSConfiguration rootDir="${install.dir}" />
                    <PSUpgradeRemoveTomcatAJP rootDir="${install.dir}" />

                    <echo>Removing obsolete Tomcat listeners...</echo>
                    <replace file="${install.dir}${staging.dir}/Deployment/Server/conf/server.xml" summary="yes">
                        <replacetoken><![CDATA[<Listener className="org.apache.catalina.core.JasperListener"/>]]></replacetoken>
                        <replacevalue><![CDATA[]]></replacevalue>
                    </replace>

                    <if>
                        <and>
                            <equals arg1="@{type}" arg2="Staging"/>
                            <available file="${install.dir}${staging.dir}/Deployment/Server/conf/server.xml" type="file"/>
                            <available file="${install.dir}${staging.dir}/Deployment/Server/conf/perc/perc-catalina.properties" type="file"/>
                            <istrue value="@{upgrade}"/>
                        </and>
                        <then>
                            <replace file="${install.dir}${staging.dir}/Deployment/Server/conf/perc/perc-catalina.properties" token="shutdown.port=8005" value="shutdown.port=9971" />
                        </then>
                    </if>

                </else>
            </if>

            <replace file="${install.dir}${staging.dir}/Deployment/Server/bin/setenv.sh" summary="yes"
                     token="@JAVA_OPTS@" value="-Drxdeploydir=${install.dir}">
            </replace>

            <replace file="${install.dir}${staging.dir}/Deployment/Server/bin/setenv.bat" summary="yes"
                     token="@JAVA_OPTS@" value="-Drxdeploydir=${install.dir}">
            </replace>

        </sequential>
    </macrodef>

</project><|MERGE_RESOLUTION|>--- conflicted
+++ resolved
@@ -152,28 +152,6 @@
         <copy file="${install.src}/Version.properties" tofile="${install.dir}/Version.properties" overwrite="true" failonerror="false" force="true"/>
 
         <if>
-<<<<<<< HEAD
-            <available file="${install.dir}" type="dir"/>
-            <then>
-                <echo>Fixing line endings in ${install.dir}...</echo>
-                <fixcrlf srcdir="${install.dir}"  preservelastmodified="true">
-                    <patternset refid="text.files"/>
-                </fixcrlf>
-            </then>
-        </if>
-
-
-        <echo>Fixing executable file permissions...</echo>
-        <chmod failonerror="false" verbose="true" perm="ugo+rx">
-            <fileset dir="${install.dir}">
-                <include name="**/*.sh"/>
-                <include name="**/*.bin"/>
-            </fileset>
-        </chmod>
-
-        <if>
-=======
->>>>>>> 371f4991
             <istrue value="${install.prod.dts}"/>
             <then>
                 <echo>Fixing line endings in ${install.dir}...</echo>
