<?xml version="1.0" encoding="UTF-8"?>
<!--
  ~     Percussion CMS
  ~     Copyright (C) 1999-2021 Percussion Software, Inc.
  ~
  ~     This program is free software: you can redistribute it and/or modify
  ~     it under the terms of the GNU Affero General Public License as published by the Free Software Foundation, either version 3 of the License, or (at your option) any later version.
  ~
  ~     This program is distributed in the hope that it will be useful,
  ~     but WITHOUT ANY WARRANTY; without even the implied warranty of
  ~     MERCHANTABILITY or FITNESS FOR A PARTICULAR PURPOSE.  See the
  ~     GNU Affero General Public License for more details.
  ~
  ~     Mailing Address:
  ~
  ~      Percussion Software, Inc.
  ~      PO Box 767
  ~      Burlington, MA 01803, USA
  ~      +01-781-438-9900
  ~      support@percussion.com
  ~      https://www.percussion.com
  ~
  ~     You should have received a copy of the GNU Affero General Public License along with this program.  If not, see <https://www.gnu.org/licenses/>
  -->

<project xmlns="http://maven.apache.org/POM/4.0.0" xmlns:xsi="http://www.w3.org/2001/XMLSchema-instance" xsi:schemaLocation="http://maven.apache.org/POM/4.0.0 http://maven.apache.org/xsd/maven-4.0.0.xsd">
    <modelVersion>4.0.0</modelVersion>

    <parent>
        <groupId>com.percussion.deliverytier</groupId>
        <artifactId>delivery-tier-suite</artifactId>
<<<<<<< HEAD
        <version>8.0.2.10</version>
=======
        <version>8.0.3</version>
>>>>>>> e1bbde15
        <relativePath>../pom.xml</relativePath>
    </parent>

    <artifactId>perc-integrations</artifactId>
    <packaging>war</packaging>

    <dependencies>
        <dependency>
            <groupId>org.codehaus.jettison</groupId>
            <artifactId>jettison</artifactId>
            <version>1.1</version>
        </dependency>
		<dependency>
    		<groupId>org.apache.commons</groupId>
    		<artifactId>commons-lang3</artifactId>
    		<version>${commons.lang3.version}</version>
		</dependency>
		<dependency>
		    <groupId>axis</groupId>
		    <artifactId>axis</artifactId>
		    <version>${axiscore.version}</version>
		</dependency>
        <!-- https://mvnrepository.com/artifact/javax.xml/jaxrpc-api -->
        <dependency>
            <groupId>javax.xml</groupId>
            <artifactId>jaxrpc-api</artifactId>
            <version>1.1</version>
        </dependency>

        <dependency>
		    <groupId>commons-discovery</groupId>
		    <artifactId>commons-discovery</artifactId>
		    <version>0.5</version>
            <exclusions>
                <exclusion>
                    <groupId>commons-logging</groupId>
                    <artifactId>commons-logging</artifactId>
                </exclusion>
            </exclusions>
		</dependency>
		<dependency>
		    <groupId>wsdl4j</groupId>
		    <artifactId>wsdl4j</artifactId>
		    <version>1.6.2</version>
		</dependency>
		<dependency>
		    <groupId>com.sun.xml.bind</groupId>
		    <artifactId>jaxb-impl</artifactId>
		    <version>${jaxb.api.version}</version>
		</dependency>
        <dependency>
            <groupId>com.percussion.deliverytier</groupId>
            <artifactId>perc-shared-app</artifactId>
            <version>${project.parent.version}</version>
        </dependency>
        <dependency>
            <groupId>javax.servlet</groupId>
            <artifactId>javax.servlet-api</artifactId>
            <version>${servlet.api.version}</version>
            <scope>provided</scope>
        </dependency>

        <dependency>
            <groupId>com.percussion.deliverytier</groupId>
            <artifactId>perc-delivery-common</artifactId>
            <version>${project.parent.version}</version>
        </dependency>
        <dependency>
            <groupId>com.percussion.deliverytier</groupId>
            <artifactId>perc-delivery-common</artifactId>
            <version>${project.parent.version}</version>
            <type>test-jar</type>
            <scope>test</scope>
        </dependency>
        <dependency>
            <groupId>org.apache.derby</groupId>
            <artifactId>derby</artifactId>
            <version>${derby.version}</version>
            <scope>test</scope>
        </dependency>
        <dependency>
            <groupId>org.apache.derby</groupId>
            <artifactId>derbyclient</artifactId>
            <version>${derby.version}</version>
            <scope>test</scope>
        </dependency>
        <dependency>
            <groupId>junit</groupId>
            <artifactId>junit</artifactId>
            <version>${junit.version}</version>
            <scope>test</scope>
        </dependency>
        <dependency>
            <groupId>org.glassfish.jersey.test-framework</groupId>
            <artifactId>jersey-test-framework-core</artifactId>
            <version>${jersey.version}</version>
            <scope>test</scope>
        </dependency>
        <dependency>
            <groupId>org.glassfish.jersey.media</groupId>
            <artifactId>jersey-media-jaxb</artifactId>
            <version>${jersey.version}</version>
        </dependency>
        <dependency>
            <groupId>javax.annotation</groupId>
            <artifactId>javax.annotation-api</artifactId>
            <version>${javax.annotation.version}</version>
        </dependency>
        <dependency>
            <groupId>commons-logging</groupId>
            <artifactId>commons-logging</artifactId>
            <version>${commons.logging.version}</version>
        </dependency>
        <dependency>
            <groupId>javax.xml.bind</groupId>
            <artifactId>jaxb-api</artifactId>
            <version>${jaxb.api.version}</version>
        </dependency>


        <dependency>
            <groupId>com.google.guava</groupId>
            <artifactId>guava</artifactId>
            <version>${guava.version}</version>
        </dependency>
       <dependency>
            <groupId>commons-lang</groupId>
            <artifactId>commons-lang</artifactId>
            <version>${commons.lang.version}</version>
        </dependency>
        <dependency>
            <groupId>commons-io</groupId>
            <artifactId>commons-io</artifactId>
            <version>${commons.io.version}</version>
        </dependency>
        <dependency>
            <groupId>xml-apis</groupId>
            <artifactId>xml-apis</artifactId>
            <version>${xml.apis.version}</version>
        </dependency>
        <dependency>
            <groupId>xerces</groupId>
            <artifactId>xercesImpl</artifactId>
            <version>${xerces.version}</version>
        </dependency>
        <!-- Logging -->
        <dependency>
            <groupId>org.apache.logging.log4j</groupId>
            <artifactId>log4j-api</artifactId>
            <version>${log4j2.version}</version>
            <scope>provided</scope>
        </dependency>
        <dependency>
            <groupId>org.apache.logging.log4j</groupId>
            <artifactId>log4j-core</artifactId>
            <version>${log4j2.version}</version>
            <scope>provided</scope>
        </dependency>
        <dependency>
            <groupId>org.apache.logging.log4j</groupId>
            <artifactId>log4j-web</artifactId>
            <version>${log4j2.version}</version>
        </dependency>
        <dependency>
            <groupId>org.apache.logging.log4j</groupId>
            <artifactId>log4j-1.2-api</artifactId>
            <version>${log4j2.version}</version>
            <scope>provided</scope>
        </dependency>
        <dependency>
            <groupId>org.apache.logging.log4j</groupId>
            <artifactId>log4j-jcl</artifactId>
            <version>${log4j2.version}</version>
            <scope>provided</scope>
        </dependency>
        <dependency>
            <groupId>org.apache.logging.log4j</groupId>
            <artifactId>log4j-jul</artifactId>
            <version>${log4j2.version}</version>
            <scope>provided</scope>
        </dependency>
        <dependency>
            <groupId>org.apache.logging.log4j</groupId>
            <artifactId>log4j-slf4j-impl</artifactId>
            <version>${log4j2.version}</version>
            <exclusions>
                <exclusion>
                    <groupId>org.slf4j</groupId>
                    <artifactId>slf4j-api</artifactId>
                </exclusion>
            </exclusions>
          </dependency>
        <dependency>
            <groupId>com.percussion</groupId>
            <artifactId>rxutils</artifactId>
            <version>${project.parent.version}</version>
            <type>test-jar</type>
            <scope>test</scope>
            <exclusions>
                <exclusion>
                    <groupId>org.apache.commons</groupId>
                    <artifactId>commons-lang3</artifactId>
                </exclusion>
                <exclusion>
                    <groupId>commons-beanutils</groupId>
                    <artifactId>commons-beanutils</artifactId>
                </exclusion>
                <exclusion>
                    <groupId>commons-logging</groupId>
                    <artifactId>commons-logging</artifactId>
                </exclusion>
                <exclusion>
                    <groupId>org.apache.velocity</groupId>
                    <artifactId>velocity</artifactId>
                </exclusion>
                <exclusion>
                    <groupId>commons-lang</groupId>
                    <artifactId>commons-lang</artifactId>
                </exclusion>
                <exclusion>
                    <groupId>commons-logging</groupId>
                    <artifactId>commons-logging</artifactId>
                </exclusion>
                <exclusion>
                    <groupId>org.slf4j</groupId>
                    <artifactId>slf4j-api</artifactId>
                </exclusion>
                <exclusion>
                    <groupId>commons-betwixt</groupId>
                    <artifactId>commons-betwixt</artifactId>
                </exclusion>
                <exclusion>
                    <groupId>xerces</groupId>
                    <artifactId>xercesImpl</artifactId>
                </exclusion>
            </exclusions>
        </dependency>
        <dependency>
            <groupId>axis</groupId>
            <artifactId>axis-jaxrpc</artifactId>
            <version>${axis.version}</version>
            <scope>compile</scope>
        </dependency>
    </dependencies>
    <build>
        <plugins>
            <plugin>
                <groupId>org.apache.maven.plugins</groupId>
                <artifactId>maven-war-plugin</artifactId>
                <version>2.2</version>
                <configuration>
                    <webXml>src\main\java\webapp\WEB-INF\web.xml</webXml>
                    <webResources>
                        <resource>
                            <directory>src/main/java/webapp/WEB-INF</directory>
                            <targetPath>WEB-INF</targetPath>
                        </resource>
                    </webResources>
                    <warName>${project.artifactId}</warName>
                </configuration>
            </plugin>
            <plugin>
                <groupId>org.apache.maven.plugins</groupId>
                <artifactId>maven-surefire-plugin</artifactId>
                <version>2.16</version>
                <configuration>
                    <systemProperties>
                        <property>
                            <name>catalina.base</name>
                            <value>${project.build.directory}</value>
                        </property>
                    </systemProperties>
                </configuration>
            </plugin>
            <plugin>
                <groupId>axis</groupId>
                <artifactId>wsdl2java-maven-plugin</artifactId>
                <version>${axis.version}</version>
            </plugin>

            <plugin>
                <artifactId>maven-compiler-plugin</artifactId>
                <version>3.5.1</version>
                <configuration>
                    <source>1.8</source>
                    <target>1.8</target>
                </configuration>
            </plugin>
        </plugins>
        <resources>
            <resource>
                <directory>${basedir}/src/main/resources</directory>
                <filtering>true</filtering>
                <includes>
                    <include>**/*</include>
                </includes>
            </resource>
        </resources>
        <finalName>${project.artifactId}</finalName>
    </build>
</project><|MERGE_RESOLUTION|>--- conflicted
+++ resolved
@@ -29,11 +29,7 @@
     <parent>
         <groupId>com.percussion.deliverytier</groupId>
         <artifactId>delivery-tier-suite</artifactId>
-<<<<<<< HEAD
-        <version>8.0.2.10</version>
-=======
         <version>8.0.3</version>
->>>>>>> e1bbde15
         <relativePath>../pom.xml</relativePath>
     </parent>
 
@@ -311,7 +307,7 @@
             <plugin>
                 <groupId>axis</groupId>
                 <artifactId>wsdl2java-maven-plugin</artifactId>
-                <version>${axis.version}</version>
+                <version>1.4.1</version>
             </plugin>
 
             <plugin>
