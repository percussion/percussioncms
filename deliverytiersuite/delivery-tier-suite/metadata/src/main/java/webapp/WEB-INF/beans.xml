<?xml version="1.0" encoding="UTF-8"?>
<!--
  ~     Percussion CMS
  ~     Copyright (C) 1999-2021 Percussion Software, Inc.
  ~
  ~     This program is free software: you can redistribute it and/or modify
  ~     it under the terms of the GNU Affero General Public License as published by the Free Software Foundation, either version 3 of the License, or (at your option) any later version.
  ~
  ~     This program is distributed in the hope that it will be useful,
  ~     but WITHOUT ANY WARRANTY; without even the implied warranty of
  ~     MERCHANTABILITY or FITNESS FOR A PARTICULAR PURPOSE.  See the
  ~     GNU Affero General Public License for more details.
  ~
  ~     Mailing Address:
  ~
  ~      Percussion Software, Inc.
  ~      PO Box 767
  ~      Burlington, MA 01803, USA
  ~      +01-781-438-9900
  ~      support@percussion.com
  ~      https://www.percusssion.com
  ~
  ~     You should have received a copy of the GNU Affero General Public License along with this program.  If not, see <https://www.gnu.org/licenses/>
  -->

<beans xmlns="http://www.springframework.org/schema/beans"
   xmlns:xsi="http://www.w3.org/2001/XMLSchema-instance"
       xmlns:tx="http://www.springframework.org/schema/tx"
       xmlns:context="http://www.springframework.org/schema/context"
       xsi:schemaLocation="
      http://www.springframework.org/schema/beans http://www.springframework.org/schema/beans/spring-beans.xsd
      http://www.springframework.org/schema/tx http://www.springframework.org/schema/tx/spring-tx.xsd
      http://www.springframework.org/schema/context http://www.springframework.org/schema/context/spring-context.xsd">

      
   <context:annotation-config/>

   <bean id="propertyPlaceholderProps"
         class="com.percussion.delivery.utils.spring.PSPropertiesFactoryBean">
      <property name="ignoreResourceNotFound" value="true" />
      <property name="autoSecure" value="true" />
      <property name="securedProperties">
         <list>
            <value>db.password</value>
         </list>
      </property>
      <property name="locations">
         <!--
            One or more locations of the property files. Properties with 
            the same name override based on the order the file appears in the list last 
            one defined wins
         -->
         <list>
            <value>file:${catalina.home}/conf/perc/perc-encryption.properties</value>
            <value>file:${catalina.home}/conf/perc/perc-datasources.properties</value>
            <value>file:${catalina.home}/conf/perc/perc-metadata-services.properties</value>
            <value>file:${catalina.home}/conf/perc/perc-security.properties</value>
         </list>
      </property>
      <!--
         Local properties to default to if no file exists or the properties 
         do not exist in the file DO NOT USE THESE FOR PRODUCTION, put them in the 
         properties file where the password will be encrypted
      -->
      <property name="properties">
         <props>
		    <!-- default properties for database -->
            <prop key="jdbcUrl">jdbc:derby:${catalina.home}/derbydata/percmetadata;create=true</prop>
            <prop key="jdbcDriver">org.apache.derby.jdbc.EmbeddedDriver</prop>
            <prop key="maximumPoolSize">10</prop>
			<prop key="db.username">APP</prop>
			<prop key="db.password">test</prop>
            <prop key="db.schema">APP</prop>
            <prop key="datasource">percDataSource</prop>
            <prop key="hibernateProperties">percHibernateProperties</prop>
			<prop key="hibernate.dialect">com.percussion.delivery.rdbms.DerbyTenOneFourDialect</prop>
			<prop key="hibernate.query.substitutions">true 'T', false 'F'</prop>
            <prop key="hibernate.cache.use_second_level_cache">true</prop>
            <prop key="hibernate.cache.use_query_cache">true</prop>
            <prop key="hibernate.hbm2ddl.auto">update</prop>
            <prop key="hibernate.connection.autocommit">true</prop>
            <prop key="hibernate.connection.isolation">2</prop>
            <!-- default properties for encryption -->
            <prop key="encryption.type">ENC</prop>
             <!-- default properties for Spring Security -->
             <prop key="ContentSecurityPolicy">default-src 'self' *;</prop>
           <!--  Limit for metadata queries DDOS protection -->
            <prop key="query.limit">500</prop>
            <!--  Blog post visit scheduler properties -->
            <prop key="blogpost.scheduler.interval">300</prop>
         </props>
      </property>
   </bean>


   <bean id="propertyConfigurer"
         class="com.percussion.delivery.utils.spring.PSPropertyPlaceholderConfigurer">
      <property name="properties" ref="propertyPlaceholderProps" />
   </bean>

   <import resource="perc-datasources.xml" />
   <import resource="file:${catalina.home}/conf/perc/*-datasources.xml" />
   <import resource="perc-metadata-services.xml" />
   <import resource="security.xml" />

   <!-- <context:component-scan base-package="com.percussion.delivery.metadata.impl" /> -->

   <!-- Hibernate SessionFactory -->
   <bean id="metadataSessionFactory"
         class="org.springframework.orm.hibernate5.LocalSessionFactoryBean">
      <property name="dataSource">
         <ref bean="${datasource}" />
      </property>
      <property name="hibernateProperties">
         <ref bean="${hibernateProperties}" />
      </property>
      <property name="configLocation">
         <value>/WEB-INF/hibernate.cfg.xml</value>
      </property>
   </bean>
   
   <tx:annotation-driven transaction-manager="txManager"/>
   
   <bean id="txManager" class="org.springframework.orm.hibernate5.HibernateTransactionManager">
      <property name="sessionFactory" ref="metadataSessionFactory" />
      <property name="nestedTransactionAllowed" value="true" />
   </bean>

   <bean id="visitsDao" class="com.percussion.delivery.metadata.rdbms.impl.PSBlogPostVisitDao">
      <property name="sessionFactory">
         <ref bean="metadataSessionFactory" />
      </property>
   </bean>
   
   <bean id="consentDao" class="com.percussion.delivery.metadata.rdbms.impl.PSCookieConsentDao">
      <property name="sessionFactory">
         <ref bean="metadataSessionFactory" />
      </property>
   </bean> 

   <bean id="visitService" class="com.percussion.delivery.metadata.impl.PSBlogPostVisitService"
         autowire="constructor">
         <constructor-arg type="Integer" value="${blogpost.scheduler.interval}" index="2" />
   </bean>
   
   <bean id="cookieConsentService" class="com.percussion.delivery.metadata.impl.PSCookieConsentService"
         autowire="constructor">
   </bean>

    <bean id="metadataDao" class="com.percussion.delivery.metadata.rdbms.impl.PSMetadataDao">
      <property name="sessionFactory">
         <ref bean="metadataSessionFactory" />
      </property>
   </bean> 

   <!-- Define Metadata Indexer Service bean -->
   <bean id="MetadataIndexerService" class="com.percussion.delivery.metadata.impl.PSMetadataIndexerService"
         autowire="constructor">
   </bean>

   <!-- Define MetadataQueryServicee Metadata Indexer Service bean -->
   <bean id="metadataQueryService" class="com.percussion.delivery.metadata.rdbms.impl.PSMetadataQueryService"
         autowire="constructor">
         <constructor-arg type="Integer" value="${query.limit}" index="1" />
      <property name="sessionFactory">
         <ref bean="metadataSessionFactory" />
      </property>
   </bean>

   <bean id="metadataRestService" class="com.percussion.delivery.metadata.impl.PSMetadataRestService"
      autowire="constructor">
   </bean>
   
    <bean id="metadataExtractorRestService" class="com.percussion.delivery.metadata.impl.PSMetadataExtractorRestService"
      autowire="constructor">
   </bean>

<<<<<<< HEAD
   <bean id="metadataLiquibase"
=======
  <bean id="tenantAuthorizationFilter" class="com.percussion.delivery.multitenant.PSTenantSecurityFilter">
   	<constructor-arg index="0"><null/></constructor-arg>
   	<constructor-arg index="1"><null/></constructor-arg>
   </bean>

 <!--  <bean id="metadataLiquibase"
>>>>>>> 1488902a
         class="liquibase.integration.spring.SpringLiquibase">
      <property name="dataSource" ref="percDataSource" />
      <property name="changeLog" value="classpath:liquibase-diff-latest.xml" />
   </bean>
   -->
</beans><|MERGE_RESOLUTION|>--- conflicted
+++ resolved
@@ -140,7 +140,7 @@
 
    <bean id="visitService" class="com.percussion.delivery.metadata.impl.PSBlogPostVisitService"
          autowire="constructor">
-         <constructor-arg type="Integer" value="${blogpost.scheduler.interval}" index="2" />
+         <constructor-arg type="java.lang.Integer" value="${blogpost.scheduler.interval}" index="2" />
    </bean>
    
    <bean id="cookieConsentService" class="com.percussion.delivery.metadata.impl.PSCookieConsentService"
@@ -161,7 +161,7 @@
    <!-- Define MetadataQueryServicee Metadata Indexer Service bean -->
    <bean id="metadataQueryService" class="com.percussion.delivery.metadata.rdbms.impl.PSMetadataQueryService"
          autowire="constructor">
-         <constructor-arg type="Integer" value="${query.limit}" index="1" />
+         <constructor-arg type="java.lang.Integer" value="${query.limit}" index="1" />
       <property name="sessionFactory">
          <ref bean="metadataSessionFactory" />
       </property>
@@ -175,19 +175,4 @@
       autowire="constructor">
    </bean>
 
-<<<<<<< HEAD
-   <bean id="metadataLiquibase"
-=======
-  <bean id="tenantAuthorizationFilter" class="com.percussion.delivery.multitenant.PSTenantSecurityFilter">
-   	<constructor-arg index="0"><null/></constructor-arg>
-   	<constructor-arg index="1"><null/></constructor-arg>
-   </bean>
-
- <!--  <bean id="metadataLiquibase"
->>>>>>> 1488902a
-         class="liquibase.integration.spring.SpringLiquibase">
-      <property name="dataSource" ref="percDataSource" />
-      <property name="changeLog" value="classpath:liquibase-diff-latest.xml" />
-   </bean>
-   -->
 </beans>