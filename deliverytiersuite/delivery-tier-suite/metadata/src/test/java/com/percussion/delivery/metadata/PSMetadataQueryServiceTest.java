/*
 *     Percussion CMS
 *     Copyright (C) 1999-2021 Percussion Software, Inc.
 *
 *     This program is free software: you can redistribute it and/or modify
 *     it under the terms of the GNU Affero General Public License as published by the Free Software Foundation, either version 3 of the License, or (at your option) any later version.
 *
 *     This program is distributed in the hope that it will be useful,
 *     but WITHOUT ANY WARRANTY; without even the implied warranty of
 *     MERCHANTABILITY or FITNESS FOR A PARTICULAR PURPOSE.  See the
 *     GNU Affero General Public License for more details.
 *
 *     Mailing Address:
 *
 *      Percussion Software, Inc.
 *      PO Box 767
 *      Burlington, MA 01803, USA
 *      +01-781-438-9900
 *      support@percussion.com
 *      https://www.percusssion.com
 *
 *     You should have received a copy of the GNU Affero General Public License along with this program.  If not, see <https://www.gnu.org/licenses/>
 */
package com.percussion.delivery.metadata;

import com.fasterxml.jackson.core.JsonProcessingException;
import com.fasterxml.jackson.databind.ObjectMapper;
import com.github.javafaker.Faker;
import com.percussion.delivery.metadata.IPSMetadataProperty.VALUETYPE;
import com.percussion.delivery.metadata.data.PSMetadataBlogResult;
import com.percussion.delivery.metadata.data.PSMetadataQuery;
import com.percussion.delivery.metadata.data.PSMetadataRestCategory;
import com.percussion.delivery.metadata.data.PSMetadataRestEntry;
import com.percussion.delivery.metadata.error.PSMalformedMetadataQueryException;
import com.percussion.delivery.metadata.impl.PSMetadataCategoriesHelper;
import com.percussion.delivery.metadata.impl.PSMetadataTagsHelper;
import com.percussion.delivery.metadata.impl.utils.PSPair;
import com.percussion.delivery.metadata.rdbms.impl.PSDbMetadataEntry;
import com.percussion.delivery.metadata.rdbms.impl.PSDbMetadataProperty;
import com.percussion.delivery.metadata.rdbms.impl.PSMetadataQueryService;
import junit.framework.TestCase;
import org.apache.logging.log4j.LogManager;
import org.apache.logging.log4j.Logger;
import org.junit.Before;
import org.junit.Test;
import org.junit.runner.RunWith;
import org.springframework.beans.factory.annotation.Autowired;
import org.springframework.test.context.ContextConfiguration;
import org.springframework.test.context.junit4.SpringJUnit4ClassRunner;

import java.util.*;

/**
 * @author erikserating
 *
 */
@RunWith(SpringJUnit4ClassRunner.class)
@ContextConfiguration(locations =
        {"classpath:test-beans.xml"})
public class PSMetadataQueryServiceTest extends TestCase
{
    private static final Logger log = LogManager.getLogger(PSMetadataQueryServiceTest.class);

    @Autowired
    public PSMetadataQueryService service;

    @Autowired
    public IPSMetadataIndexerService indexer;

    private int entryIdx = 0;

    private static final int ENTRY_COUNT = 5;

    @Before
    public void before() throws Exception
    {
        super.setUp();
        indexer.deleteAllMetadataEntries();
        addTestEntries();
    }

    @Test
    public void testTagsProcess() throws Exception
    {
        List<IPSMetadataEntry> results = initiazeTagsProcessTest();

        PSMetadataTagsHelper psMetadataTagsHelper = new PSMetadataTagsHelper();

        List<PSPair<String, Integer>> tags = psMetadataTagsHelper.processTags(results, null);

        assertNotNull("array tags not null", tags);
        assertEquals("size array tags", 6, tags.size());
        assertEquals("name first tags", "bar", tags.get(0).getFirst());

        System.out.println("testTagsProcess::");
        System.out.println();
        for (int i = 0; i < tags.size(); i++)
        {
            PSPair<String, Integer> e = tags.get(i);
            System.out.println(e.toString());
        }
        System.out.println();
    }

    @Test
    public void testTagsProcess_EmptyMetadataList() throws Exception
    {
        List<IPSMetadataEntry> results = new ArrayList<IPSMetadataEntry>();

        PSMetadataTagsHelper psMetadataTagsHelper = new PSMetadataTagsHelper();

        List<PSPair<String, Integer>> tags = psMetadataTagsHelper.processTags(results, null);

        assertNotNull("array tags not null", tags);
        assertEquals("size array tags", 0, tags.size());
    }

    @Test
    public void testTagsProcess_withOrderAlpha() throws Exception
    {
        List<IPSMetadataEntry> results = initiazeTagsProcessTest();

        PSMetadataTagsHelper psMetadataTagsHelper = new PSMetadataTagsHelper();

        List<PSPair<String, Integer>> tags = psMetadataTagsHelper.processTags(results, null);

        assertNotNull("array tags not null", tags);
        assertEquals("size array tags", 6, tags.size());
        assertEquals("name first tags", "bar", tags.get(0).getFirst());

        System.out.println("testTagsProcess_withOrderAlpha::");
        System.out.println();
        for (int i = 0; i < tags.size(); i++)
        {
            PSPair<String, Integer> e = tags.get(i);
            System.out.println(e.toString());
        }
        System.out.println();
    }

    @Test
    public void testTagsProcess_withOrderCount() throws Exception
    {
        List<IPSMetadataEntry> results = initiazeTagsProcessTest();

        PSMetadataTagsHelper psMetadataTagsHelper = new PSMetadataTagsHelper();

        List<PSPair<String, Integer>> tags = psMetadataTagsHelper.processTags(results, PSMetadataTagsHelper.COUNT_SORT);

        assertNotNull("array tags not null", tags);
        assertEquals("size array tags", 6, tags.size());
        assertEquals("name first tags", "jb", tags.get(0).getFirst());

        System.out.println("testTagsProcess_withOrderCount::");
        System.out.println();
        for (int i = 0; i < tags.size(); i++)
        {
            PSPair<String, Integer> e = tags.get(i);
            System.out.println(e.toString());
        }
        System.out.println();
    }

    @Test
    public void testTagsProcess_withOrderCountAndAlpha() throws Exception
    {
        List<IPSMetadataEntry> results = initiazeTagsProcessTest();

        PSMetadataTagsHelper psMetadataTagsHelper = new PSMetadataTagsHelper();

        List<PSPair<String, Integer>> tags = psMetadataTagsHelper.processTags(results, PSMetadataTagsHelper.COUNT_SORT);

        assertNotNull("array tags not null", tags);
        assertEquals("size array tags", 6, tags.size());
        assertEquals("name first tags", "jb", tags.get(0).getFirst());

        System.out.println("testTagsProcess_withOrderCountAndAlpha::");
        System.out.println();
        for (int i = 0; i < tags.size(); i++)
        {
            PSPair<String, Integer> e = tags.get(i);
            System.out.println(e.toString());
        }
        System.out.println();
    }

    @Test
    public void testReturnTotalEntries() throws Exception
    {
        PSMetadataQuery query = new PSMetadataQuery();
        List<String> criteria = new ArrayList<String>();

        criteria.add("site='testsite'");
        query.setCriteria(criteria);
        query.setStartIndex(1);
        query.setReturnTotalEntries(true);

        PSPair<List<IPSMetadataEntry>, Integer> searchResults = service.executeQuery(query);

        Integer results = searchResults.getSecond(); //getting totalEntries

        assertNotNull("Entries count should NOT be null", results);
        assertEquals("Wrong entries count" + results.intValue(), ENTRY_COUNT * 3, results.intValue());

        query.setReturnTotalEntries(false);

        searchResults = service.executeQuery(query);

        results = searchResults.getSecond(); //getting totalEntries

        assertNull("Entries count should be null", results);
    }

    @Test
    public void testOrderBy_Created_And_Linktext() throws Exception
    {
        PSMetadataQuery query = new PSMetadataQuery();
        List<String> criteria = new ArrayList<String>();

        criteria.add("site='testsite'");
        query.setCriteria(criteria);

        query.setOrderBy("dcterms:created asc, linktext asc");

        PSPair<List<IPSMetadataEntry>, Integer> searchResults = service.executeQuery(query);

        List<IPSMetadataEntry> results = searchResults.getFirst();
        Map<String, IPSMetadataProperty> props;

        assertNotNull("entries not null", results);
        assertEquals("entries found", ENTRY_COUNT * 3, results.size());

        Date previousDateValue = getTime(1900, 1, 1);
        IPSMetadataEntry entry;

        for (int i = 0; i < results.size(); i++)
        {
            entry = results.get(i);

            props = toPropsMap(entry.getProperties());

            assertTrue("Date greater than previous",
                    props.get("dcterms:created").getDatevalue().compareTo(previousDateValue) >= 0);

            previousDateValue = props.get("dcterms:created").getDatevalue();
        }
    }


    @Test
    public void testBlogResult_withoutNext() throws Exception
    {
        addTestEntries();
        PSMetadataQuery query = new PSMetadataQuery();
        List<String> criteria = new ArrayList<String>();

        criteria.add("site='testsite'");

        query.setCriteria(criteria);
        query.setOrderBy("dcterms:created desc");
        PSPair<List<IPSMetadataEntry>, Integer> searchResults = service.executeQuery(query);
        List<IPSMetadataEntry> results = searchResults.getFirst();

        // needs to be the last page in the array in order to make
        // sense of the test assertion logic assertNull for getNext()
        String currentPageId = results.get(results.size()-1).getPagepath();

        List<PSMetadataRestEntry> resultArr = new ArrayList<PSMetadataRestEntry>();
        for (IPSMetadataEntry entry : results)
        {
            resultArr.add(toRestMetadataEntry(entry));
        }

        PSMetadataBlogResult metadataBlogResults = new PSMetadataBlogResult();

        for (int i = 0; i < resultArr.size(); i++)
        {
            PSMetadataRestEntry entry = resultArr.get(i);
            if (entry.getPagepath().equalsIgnoreCase(currentPageId))
            {
                if (i > 0)
                {
                    metadataBlogResults.setPrevious(resultArr.get(i - 1));
                }
                metadataBlogResults.setCurrent(resultArr.get(i));
                if ((i + 1) < resultArr.size())
                {
                    metadataBlogResults.setNext(resultArr.get(i + 1));
                }
                break;
            }
        }

        assertNotNull("previous not null", metadataBlogResults.getPrevious());
        assertNotNull("current not null", metadataBlogResults.getCurrent());
        assertNull("next null", metadataBlogResults.getNext());
    }

    @Test
    public void testBlogResult_withoutPreviousAndNext() throws Exception
    {
        addTestEntries();
        PSMetadataQuery query = new PSMetadataQuery();
        List<String> criteria = new ArrayList<String>();
        String currentPageId = "/testsite/folderA/foobars/page25.html";

        criteria.add("site='testsite'");
        query.setCriteria(criteria);
        query.setOrderBy("dcterms:created desc");
        PSPair<List<IPSMetadataEntry>, Integer> searchResults = service.executeQuery(query);
        List<IPSMetadataEntry> results = searchResults.getFirst();

        List<PSMetadataRestEntry> resultArr = new ArrayList<PSMetadataRestEntry>();
        for (IPSMetadataEntry entry : results)
        {
            resultArr.add(toRestMetadataEntry(entry));
        }

        PSMetadataBlogResult metadataBlogResults = new PSMetadataBlogResult();

        for (int i = 0; i < resultArr.size(); i++)
        {
            PSMetadataRestEntry entry = resultArr.get(i);
            if (entry.getPagepath().equalsIgnoreCase(currentPageId))
            {
                if (i > 0)
                {
                    metadataBlogResults.setNext(resultArr.get(i - 1));
                }
                metadataBlogResults.setCurrent(resultArr.get(i));
                if ((i + 1) < resultArr.size())
                {
                    metadataBlogResults.setPrevious(resultArr.get(i + 1));
                }
                break;
            }
        }

        assertNull("next is null", metadataBlogResults.getNext());
        assertNull("current is null", metadataBlogResults.getCurrent());
        assertNull("previous is null", metadataBlogResults.getPrevious());
    }

    private List<IPSMetadataEntry> initiazeTagsProcessTest()
    {
        // String name, String folder, String pagepath, String type, String site
        PSDbMetadataEntry page1 = new PSDbMetadataEntry("page1", "f", "pp1", "t", "site1");
        PSDbMetadataEntry page2 = new PSDbMetadataEntry("page2", "f", "pp2", "t", "site1");
        PSDbMetadataEntry page3 = new PSDbMetadataEntry("page3", "f", "pp3", "t", "site1");

        PSDbMetadataProperty propNotFound1 = new PSDbMetadataProperty("NOT ref", VALUETYPE.STRING, "no tags");
        PSDbMetadataProperty propNotFound2 = new PSDbMetadataProperty("NOT ref", VALUETYPE.STRING, "no tags");
        PSDbMetadataProperty propFound31 = new PSDbMetadataProperty(PSMetadataTagsHelper.REFERENCES, VALUETYPE.STRING,
                " PEpe");
        PSDbMetadataProperty propFound32 = new PSDbMetadataProperty(PSMetadataTagsHelper.REFERENCES, VALUETYPE.STRING,
                "       bar");
        PSDbMetadataProperty propFound33 = new PSDbMetadataProperty(PSMetadataTagsHelper.REFERENCES, VALUETYPE.STRING,
                "   foo");
        PSDbMetadataProperty propFound34 = new PSDbMetadataProperty(PSMetadataTagsHelper.REFERENCES, VALUETYPE.STRING,
                " LEO");
        PSDbMetadataProperty propFound35 = new PSDbMetadataProperty(PSMetadataTagsHelper.REFERENCES, VALUETYPE.STRING,
                "david          ");
        PSDbMetadataProperty propFound36 = new PSDbMetadataProperty(PSMetadataTagsHelper.REFERENCES, VALUETYPE.STRING,
                "jb");

        PSDbMetadataProperty propFound4 = new PSDbMetadataProperty(PSMetadataTagsHelper.REFERENCES, VALUETYPE.STRING,
                "jb");
        PSDbMetadataProperty propFound51 = new PSDbMetadataProperty(PSMetadataTagsHelper.REFERENCES, VALUETYPE.STRING,
                "PEPE");
        PSDbMetadataProperty propFound52 = new PSDbMetadataProperty(PSMetadataTagsHelper.REFERENCES, VALUETYPE.STRING,
                "LEO");
        PSDbMetadataProperty propFound53 = new PSDbMetadataProperty(PSMetadataTagsHelper.REFERENCES, VALUETYPE.STRING,
                "jb");
        // page1
        page1.addProperty(propNotFound1);
        page1.addProperty(propNotFound2);
        page1.addProperty(propFound31);
        page1.addProperty(propFound32);
        page1.addProperty(propFound33);
        page1.addProperty(propFound34);
        page1.addProperty(propFound35);
        page1.addProperty(propFound36);
        // page2
        page2.addProperty(propNotFound1);
        page2.addProperty(propNotFound2);
        page2.addProperty(propFound4);
        // page2
        page3.addProperty(propNotFound1);
        page3.addProperty(propNotFound2);
        page3.addProperty(propFound51);
        page3.addProperty(propFound52);
        page3.addProperty(propFound53);

        List<IPSMetadataEntry> results = new ArrayList<IPSMetadataEntry>();
        results.add(page1);
        results.add(page2);
        results.add(page3);
        return results;
    }

    @Test
    public void testProcessCategories() throws Exception
    {
        List<IPSMetadataEntry> resultsPage1 = initializeCategoriesProcessTest();
        List<IPSMetadataEntry> resultsPage2 = initializeNullCategoriesProcessTest();

        PSMetadataCategoriesHelper psMetadataCategoriesHelper = new PSMetadataCategoriesHelper();
        List<PSMetadataRestCategory> categoriesPage1 = psMetadataCategoriesHelper.processCategories(resultsPage1);
        List<PSMetadataRestCategory> categoriesPage2 = psMetadataCategoriesHelper.processCategories(resultsPage2);

        // Categories in page 1
        System.out.println("testProcessCategories::\n");
        if (categoriesPage1 != null)
        {
            for (PSMetadataRestCategory category : categoriesPage1)
            {
                printTree(category, "");
            }
        }
        System.out.println();

        assertNotNull("categories not null", categoriesPage1);
        assertEquals("size array categories", 4, countCategoriesFromTree(categoriesPage1.get(0)));

        // Categories in page 2
        assertEquals(0, categoriesPage2.size());
    }

    private List<IPSMetadataEntry> initializeNullCategoriesProcessTest()
    {
        // String name, String folder, String pagepath, String type, String site
        PSDbMetadataEntry page2 = new PSDbMetadataEntry("page2", "f", "pp2", "t", "site1");

        PSDbMetadataProperty propNotFound1 = new PSDbMetadataProperty("NOT ref", VALUETYPE.STRING, "no categories");

        // page2
        page2.addProperty(propNotFound1);

        List<IPSMetadataEntry> results = new ArrayList<IPSMetadataEntry>();
        results.add(page2);
        return results;
    }

    private List<IPSMetadataEntry> initializeCategoriesProcessTest()
    {
        // String name, String folder, String pagepath, String type, String site
        PSDbMetadataEntry page1 = new PSDbMetadataEntry("page1", "f", "pp1", "t", "site1");

        PSDbMetadataProperty propFound1 = new PSDbMetadataProperty(PSMetadataCategoriesHelper.REFERENCES,
                VALUETYPE.STRING, "/Categories/CategoryB/CategoryB2");
        PSDbMetadataProperty propFound2 = new PSDbMetadataProperty(PSMetadataCategoriesHelper.REFERENCES,
                VALUETYPE.STRING, "/Categories/CategoryB/CategoryB1");
        PSDbMetadataProperty propFound3 = new PSDbMetadataProperty(PSMetadataCategoriesHelper.REFERENCES,
                VALUETYPE.STRING, "/Categories/CategoryA/CategoryA2");
        PSDbMetadataProperty propFound4 = new PSDbMetadataProperty(PSMetadataCategoriesHelper.REFERENCES,
                VALUETYPE.STRING, "/Categories/CategoryA/CategoryA1");

        // page1
        page1.addProperty(propFound1);
        page1.addProperty(propFound2);
        page1.addProperty(propFound3);
        page1.addProperty(propFound4);

        List<IPSMetadataEntry> results = new ArrayList<IPSMetadataEntry>();
        results.add(page1);
        return results;
    }

    private void printTree(PSMetadataRestCategory categories, String spaceIdent)
    {
        if (!categories.getCategory().isEmpty())
        {
            System.out.println(spaceIdent + "Category name: " + categories.getCategory());
            System.out.println(spaceIdent + "Category count: (" + categories.getCount().getFirst() + ", "
                    + categories.getCount().getSecond() + ")");
            for (PSMetadataRestCategory child : categories.getChildren())
            {
                printTree(child, spaceIdent + "    ");
            }
        }
    }

    private int countCategoriesFromTree(PSMetadataRestCategory categories)
    {
        int count = 0;

        if (!categories.getCategory().isEmpty())
        {
            count = categories.getCount().getFirst();
            for (PSMetadataRestCategory child : categories.getChildren())
            {
                count += countCategoriesFromTree(child);
            }
        }

        return count;
    }
    @Test
    public void testCategoryQuery(){
        PSMetadataQuery q = new PSMetadataQuery();

        q.setTotalMaxResults(10);
        try {
            List<Object[]> cats = service.executeCategoryQuery(q);


        } catch (PSMalformedMetadataQueryException e) {
            fail(e.getMessage());
        }
    }
    @Test
    public void testQuery() throws Exception
    {
        PSMetadataQuery query = new PSMetadataQuery();
        List<String> criteria = new ArrayList<String>();

        criteria.add("folder='/folderA/blogs/'");
        criteria.add("dcterms:title like 'ABC Title%'");
        criteria.add("perc:type='blog'");
        query.setCriteria(criteria);
        query.setOrderBy("perc:reverseIndex asc");

        PSPair<List<IPSMetadataEntry>, Integer> searchResults = service.executeQuery(query);
        List<IPSMetadataEntry> results = searchResults.getFirst();

        assertNotNull("entries not null", results);
        assertEquals("entries found", ENTRY_COUNT, results.size());
        Map<String, IPSMetadataProperty> props;

        for (IPSMetadataEntry entry : results)
        {
            props = toPropsMap(entry.getProperties());

            // Folder
            assertEquals("entry folder", "/folderA/blogs/", entry.getFolder());

            // dcterms:title
            assertTrue("dcterms:title present", props.containsKey("dcterms:title"));
            assertEquals("dcterms:title value type", VALUETYPE.STRING, props.get("dcterms:title").getValuetype());
            assertTrue("dcterms:title value", props.get("dcterms:title").getStringvalue().startsWith("ABC Title"));

            // type
            assertEquals("entry type", "blog", entry.getType());
        }
    }

    /***
     * Validate that the query limit property is working.
     * @throws Exception
     */
    @Test
    public void testQueryLimit() throws Exception{
        PSMetadataQuery query = new PSMetadataQuery();
        List<String> criteria = new ArrayList<String>();
        Integer configLimit = service.getQueryLimit();
        service.setQueryLimit(3);
        criteria.add("folder='/folderA/blogs/'");
        criteria.add("dcterms:title like 'ABC Title%'");
        criteria.add("perc:type='blog'");
        query.setCriteria(criteria);
        query.setOrderBy("perc:reverseIndex asc");

        PSPair<List<IPSMetadataEntry>, Integer> searchResults = service.executeQuery(query);
        List<IPSMetadataEntry> results = searchResults.getFirst();

        assertNotNull("entries not null", results);
        assertEquals("entries found", 3, results.size());
        service.setQueryLimit(configLimit);
    }

    @Test
    public void testQueryDuplicateEntries() throws Exception{
        addCategorieEntry();

        PSMetadataQuery query = new PSMetadataQuery();
        List<String> criteria = new ArrayList<String>();

        criteria.add("perc:category LIKE '/Categories%'");
        criteria.add("dcterms:source = 'templateName'");
        criteria.add("type = 'page'");

        query.setCriteria(criteria);
        query.setOrderBy("dcterms:created desc, linktext asc");

        PSPair<List<IPSMetadataEntry>, Integer> searchResults = service.executeQuery(query);
        assertEquals("size array categories", 1, searchResults.getFirst().size());
        assertEquals("size array categories ", 1, searchResults.getSecond().intValue());
    }

    public void addCategorieEntry(){
        Collection<IPSMetadataEntry> ents = new ArrayList<IPSMetadataEntry>();
        ents.add(createCategoryEntry());
        indexer.save(ents);
    }

    private PSDbMetadataEntry createCategoryEntry()
    {
        String page = "categoryResultTest";
        String name = page + ".html";
        String folder = "/folderA/";
        String pagepath = "//testsite" + folder + page;
        PSDbMetadataEntry entry = new PSDbMetadataEntry(name, folder, pagepath, "page", "testsite");
        entry.addProperty(new PSDbMetadataProperty("dcterms:created", getTime(2012, 7, 16)));
        entry.addProperty(new PSDbMetadataProperty("dcterms:source", "templateName"));
        entry.addProperty(new PSDbMetadataProperty("perc:category", "/Categories/Jardineria"));
        entry.addProperty(new PSDbMetadataProperty("perc:category", "/Categories/Jardineria/Arboles"));
        entry.addProperty(new PSDbMetadataProperty("perc:category", "/Categories/Jardineria/Arboles/Perennes"));

        return entry;
    }

    @Test
    public void testCriteria_Single_EntryField_Folder() throws Exception
    {
        runEntryTest("folder = '/folderA/blogs/'", ENTRY_COUNT, new PropertyValueChecker<IPSMetadataEntry>()
        {
            public boolean valueIsCorrect(IPSMetadataEntry currentValue)
            {
                return "/folderA/blogs/".equals(currentValue.getFolder());
            }
        });
    }

    @Test
    public void testCriteria_Single_EntryField_Name() throws Exception
    {
        runEntryTest("name = 'page3.html'", 1, new PropertyValueChecker<IPSMetadataEntry>()
        {
            public boolean valueIsCorrect(IPSMetadataEntry currentValue)
            {
                return "page3.html".equals(currentValue.getName());
            }
        });
    }

    @Test
    public void testCriteria_Single_EntryField_Type()
    {
        try {
            runEntryTest("type = 'page'", ENTRY_COUNT*2, new PropertyValueChecker<IPSMetadataEntry>() {
                public boolean valueIsCorrect(IPSMetadataEntry currentValue) {
                    return "page".equals(currentValue.getType());
                }
            });
        } catch (Exception e) {
<<<<<<< HEAD
            e.printStackTrace();
=======
            log.error(e.getMessage());
            log.debug(e.getMessage(),e);
>>>>>>> 7939146e
            fail(e.getMessage());
        }
    }

    @Test
    public void testCriteria_Single_EntryField_Linktext() throws Exception
    {
        runEntryTest("linktext = 'foobars linktext'", ENTRY_COUNT, new PropertyValueChecker<IPSMetadataEntry>()
        {
            public boolean valueIsCorrect(IPSMetadataEntry currentValue)
            {
                return "foobars linktext".equals(currentValue.getLinktext());
            }
        });
    }

    @Test
    public void testCriteria_Single_EntryField_Pagepath() throws Exception
    {
        runEntryTest("pagepath = '/testsite/folderA/events/page7.html'", 1,
                new PropertyValueChecker<IPSMetadataEntry>()
                {
                    public boolean valueIsCorrect(IPSMetadataEntry currentValue)
                    {
                        return "/testsite/folderA/events/page7.html".equals(currentValue.getPagepath());
                    }
                });
    }

    @Test
    public void testCriteria_Single_EntryField_Site() throws Exception
    {
        runEntryTest("site = 'testsite'", ENTRY_COUNT * 3, new PropertyValueChecker<IPSMetadataEntry>()
        {
            public boolean valueIsCorrect(IPSMetadataEntry currentValue)
            {
                return "testsite".equals(currentValue.getSite());
            }
        });
    }

    @Test
    public void testCriteria_Single_EntryField_NotEqualsOperator() throws Exception
    {
        runEntryTest("site != 'testsite'", ENTRY_COUNT*2, new PropertyValueChecker<IPSMetadataEntry>()
        {
            public boolean valueIsCorrect(IPSMetadataEntry currentValue)
            {
                return !"testsite".equals(currentValue.getSite());
            }
        });
    }

    @Test
    public void testCriteria_Single_EntryField_LikeOperator() throws Exception
    {
        runEntryTest("site like 'test%'", ENTRY_COUNT * 3, new PropertyValueChecker<IPSMetadataEntry>()
        {
            public boolean valueIsCorrect(IPSMetadataEntry currentValue)
            {
                return "testsite".equals(currentValue.getSite());
            }
        });
    }

    @Test
    public void testCriteria_Single_EntryField_InOperator() throws Exception
    {
        runEntryTest("type IN ('page', 'blog')", ENTRY_COUNT * 3, new PropertyValueChecker<IPSMetadataEntry>()
        {
            public boolean valueIsCorrect(IPSMetadataEntry currentValue)
            {
                return "page".equals(currentValue.getType()) || "blog".equals(currentValue.getType());
            }
        });
    }

    @Test
    public void testCriteria_Single_Property_Title() throws Exception
    {
        runPropertyTest("dcterms:title = 'ABC Title 1'", 1, "dcterms:title", VALUETYPE.STRING,
                new PropertyValueChecker<Object>()
                {
                    public boolean valueIsCorrect(Object currentValue)
                    {
                        String value = (String) currentValue;
                        return value.equals("ABC Title 1");
                    }
                });
    }

    @Test
    public void testCriteria_Single_Property_Created() throws Exception
    {
        // TODO This test might be not necessary (the front-end only allows
        // greater and
        // less than operators with created properties).
        runPropertyTest("dcterms:created = '2010-12-15T16:17:18'", ENTRY_COUNT, "dcterms:created", VALUETYPE.DATE,
                new PropertyValueChecker<Object>()
                {
                    public boolean valueIsCorrect(Object currentValue)
                    {
                        Date value = (Date) currentValue;
                        return value.compareTo(getTime(2010, 12, 15, 16, 17, 18)) == 0;
                    }
                });
    }

    @Test
    public void testCriteria_Single_Property_Source() throws Exception
    {
        runPropertyTest("dcterms:source = 'templateName'", ENTRY_COUNT * 2, "dcterms:source", VALUETYPE.STRING,
                new PropertyValueChecker<Object>()
                {
                    public boolean valueIsCorrect(Object currentValue)
                    {
                        String value = (String) currentValue;
                        return value.equals("templateName");
                    }
                });
    }

    @Test
    public void testCriteria_Single_Property_Abstract() throws Exception
    {
        runPropertyTest("dcterms:abstract = 'a summary of the page'", ENTRY_COUNT * 3, "dcterms:abstract",
                VALUETYPE.STRING, new PropertyValueChecker<Object>()
                {
                    public boolean valueIsCorrect(Object currentValue)
                    {
                        String value = (String) currentValue;
                        return value.equals("a summary of the page");
                    }
                });
    }

    @Test
    public void testCriteria_Single_Property_String_NotEqualsOperator() throws Exception
    {
        runPropertyTest("dcterms:abstract != 'a summary of the page'", ENTRY_COUNT, "dcterms:abstract",
                VALUETYPE.STRING, new PropertyValueChecker<Object>()
                {
                    public boolean valueIsCorrect(Object currentValue)
                    {
                        String value = (String) currentValue;
                        return !value.equals("a summary of the page");
                    }
                });
    }

    @Test
    public void testCriteria_Single_Property_String_InOperator() throws Exception
    {
        runPropertyTest("dcterms:source IN ('otherTemplate', 'template2')", ENTRY_COUNT * 2, "dcterms:source",
                VALUETYPE.STRING, new PropertyValueChecker<Object>()
                {
                    public boolean valueIsCorrect(Object currentValue)
                    {
                        String value = (String) currentValue;
                        return value.equals("otherTemplate") || value.equals("template2");
                    }
                });
    }

    @Test
    public void testCriteria_Single_Property_Date_NotEqualsOperator() throws Exception
    {
        // TODO This test might be not necessary (the front-end only allows
        // greater and
        // less than operators with created properties).
        runPropertyTest("dcterms:created != '2010-12-15T16:17:18'", ENTRY_COUNT * 3, "dcterms:created", VALUETYPE.DATE,
                new PropertyValueChecker<Object>()
                {
                    public boolean valueIsCorrect(Object currentValue)
                    {
                        Date date = (Date) currentValue;
                        return date.compareTo(getTime(2010, 12, 15, 16, 17, 18)) != 0;
                    }
                });
    }

    @Test
    public void testCriteria_Single_Property_Date_GreaterThanOperator() throws Exception
    {
        runPropertyTest("dcterms:created > '2010-12-15T16:17:18'", ENTRY_COUNT * 2, "dcterms:created", VALUETYPE.DATE,
                new PropertyValueChecker<Object>()
                {
                    public boolean valueIsCorrect(Object currentValue)
                    {
                        Date date = (Date) currentValue;
                        return date.compareTo(getTime(2010, 12, 15, 16, 17, 18)) > 0;
                    }
                });
    }

    @Test
    public void testCriteria_Single_Property_Date_GreaterOrEqualsThanOperator() throws Exception
    {
        runPropertyTest("dcterms:created >= '2010-12-15T16:17:18'", ENTRY_COUNT * 3, "dcterms:created", VALUETYPE.DATE,
                new PropertyValueChecker<Object>()
                {
                    public boolean valueIsCorrect(Object currentValue)
                    {
                        Date date = (Date) currentValue;
                        return date.compareTo(getTime(2010, 12, 15, 16, 17, 18)) >= 0;
                    }
                });
    }

    @Test
    public void testCriteria_Single_Property_Date_LessThanOperator() throws Exception
    {
        runPropertyTest("dcterms:created < '2010-12-15T00:00:00'", ENTRY_COUNT, "dcterms:created", VALUETYPE.DATE,
                new PropertyValueChecker<Object>()
                {
                    public boolean valueIsCorrect(Object currentValue)
                    {
                        Date date = (Date) currentValue;
                        return date.compareTo(getTime(2010, 12, 15)) < 0;
                    }
                });
    }

    @Test
    public void testCriteria_Single_Property_Date_LessOrEqualsThanOperator() throws Exception
    {
        runPropertyTest("dcterms:created <= '2010-12-15T16:17:18'", ENTRY_COUNT * 2, "dcterms:created", VALUETYPE.DATE,
                new PropertyValueChecker<Object>()
                {
                    public boolean valueIsCorrect(Object currentValue)
                    {
                        Date date = (Date) currentValue;
                        return date.compareTo(getTime(2010, 12, 15, 16, 17, 18)) <= 0;
                    }
                });
    }

    @Test
    public void testCriteria_Single_Property_Date_DifferentDateFormatSpecified() throws Exception
    {
        runPropertyTest("dcterms:created <= '2010-12-15 16:17:18'", ENTRY_COUNT * 2, "dcterms:created", VALUETYPE.DATE,
                new PropertyValueChecker<Object>()
                {
                    public boolean valueIsCorrect(Object currentValue)
                    {
                        Date date = (Date) currentValue;
                        return date.compareTo(getTime(2010, 12, 15, 16, 17, 18)) <= 0;
                    }
                });
    }

    @Test
    public void testOrderBy_Created() throws Exception
    {
        PSMetadataQuery query = new PSMetadataQuery();
        List<String> criteria = new ArrayList<String>();

        criteria.add("site='testsite'");
        query.setCriteria(criteria);

        query.setOrderBy("dcterms:created asc");
        PSPair<List<IPSMetadataEntry>, Integer> searchResults = service.executeQuery(query);

        List<IPSMetadataEntry> results = searchResults.getFirst();
        Map<String, IPSMetadataProperty> props;

        assertNotNull("entries not null", results);
        assertEquals("entries found", ENTRY_COUNT * 3, results.size());

        Date previousDateValue = getTime(1900, 1, 1);
        PSDbMetadataEntry entry;

        for (int i = 0; i < results.size(); i++)
        {
            entry = (PSDbMetadataEntry)results.get(i);

            props = toPropsMap(entry.getProperties());

            assertTrue("Date greater than previous",
                    props.get("dcterms:created").getDatevalue().compareTo(previousDateValue) >= 0);

            previousDateValue = props.get("dcterms:created").getDatevalue();
        }
    }

    @Test
    public void testOrderBy_Title_SimpleOrdering() throws Exception
    {
        indexer.deleteAllMetadataEntries();

        // Create metadata entries
        List<IPSMetadataEntry> entries = new ArrayList<IPSMetadataEntry>();
        String[] orderedTitles = new String[]
                {"a page", "b page", "b page 2", "c page", "c page 2", "d page"};

        // Add in inversed order
        for (int i=orderedTitles.length - 1; i>=0; i--)
        {
            String title = orderedTitles[i];

            entries.add(createEntry("customSite", title, "/folderA/pages/", "pages linktext", getTime(2011, 2, 15),
                    "other abstract", "otherTemplate", "page", entryIdx++));
        }

        indexer.save(entries.subList(entries.size() / 2, entries.size()));
        indexer.save(entries.subList(0, entries.size() / 2));

        // Get entries ordered by title
        PSMetadataQuery query = new PSMetadataQuery();
        List<String> criteria = new ArrayList<String>();

        criteria.add("site='customSite'");
        query.setCriteria(criteria);

        query.setOrderBy("dcterms:title asc");

        PSPair<List<IPSMetadataEntry>, Integer> searchResults = service.executeQuery(query);
        List<IPSMetadataEntry> results = searchResults.getFirst();

        Map<String, IPSMetadataProperty> props;

        assertNotNull("entries not null", results);
        assertEquals("entries found", orderedTitles.length, results.size());

        PSDbMetadataEntry entry;

        for (int i = 0; i < results.size(); i++)
        {
            entry = (PSDbMetadataEntry)results.get(i);

            props = toPropsMap(entry.getProperties());

            assertEquals("Title greater than previous", orderedTitles[i], props.get("dcterms:title").getStringvalue());
        }

        //set the following values on the query to test pagination
        query.setMaxResults(2);
        query.setStartIndex(4);
        searchResults = service.executeQuery(query);
        results = searchResults.getFirst();
        assertEquals("results list size", 2, results.size());

        props = toPropsMap(results.get(0).getProperties());
        assertEquals("First title from the list", "c page 2", props.get("dcterms:title").getStringvalue());

        props = toPropsMap(results.get(1).getProperties());
        assertEquals("First title from the list", "d page", props.get("dcterms:title").getStringvalue());
    }

    @Test
    public void testOrderBy_Title_MixingUpperAndLowerCasedChars_Asc() throws Exception
    {
        indexer.deleteAllMetadataEntries();

        // Create metadata entries
        List<IPSMetadataEntry> entries = new ArrayList<IPSMetadataEntry>();
        String[] orderedTitles = new String[]
                {"A page", "b page", "c page", "D page", "E page", "f page"};

        // Add in inversed order
        for (int i=orderedTitles.length - 1; i>=0; i--)
        {
            String title = orderedTitles[i];

            entries.add(createEntry("customSite", title, "/folderA/pages/", "pages linktext", getTime(2011, 2, 15),
                    "other abstract", "otherTemplate", "page", entryIdx++));
        }

        indexer.save(entries.subList(entries.size() / 2, entries.size()));
        indexer.save(entries.subList(0, entries.size() / 2));

        // Get entries ordered by title
        PSMetadataQuery query = new PSMetadataQuery();
        List<String> criteria = new ArrayList<String>();

        criteria.add("site='customSite'");
        query.setCriteria(criteria);

        query.setOrderBy("dcterms:title asc");

        PSPair<List<IPSMetadataEntry>, Integer> searchResults = service.executeQuery(query);
        List<IPSMetadataEntry> results = searchResults.getFirst();

        Map<String, IPSMetadataProperty> props;

        assertNotNull("entries not null", results);
        assertEquals("entries found", orderedTitles.length, results.size());

        PSDbMetadataEntry entry;

        for (int i = 0; i < results.size(); i++)
        {
            entry = (PSDbMetadataEntry)results.get(i);

            props = toPropsMap(entry.getProperties());

            assertEquals("Title greater than previous", orderedTitles[i], props.get("dcterms:title").getStringvalue());
        }

        //set the following values on the query to test pagination
        query.setMaxResults(2);
        query.setStartIndex(4);
        searchResults = service.executeQuery(query);
        results = searchResults.getFirst();
        assertEquals("results list size", 2, results.size());

        props = toPropsMap(results.get(0).getProperties());
        assertEquals("First title from the list", "E page", props.get("dcterms:title").getStringvalue());

        props = toPropsMap(results.get(1).getProperties());
        assertEquals("First title from the list", "f page", props.get("dcterms:title").getStringvalue());
    }

    @Test
    public void testOrderBy_Title_MixingUpperAndLowerCasedChars_Desc() throws Exception
    {
        indexer.deleteAllMetadataEntries();

        // Create metadata entries
        List<IPSMetadataEntry> entries = new ArrayList<IPSMetadataEntry>();
        String[] orderedTitles = new String[]
                {"f page", "E page", "D page", "c page", "b page", "A page"};

        // Add in inversed order
        for (int i=orderedTitles.length - 1; i>=0; i--)
        {
            String title = orderedTitles[i];

            entries.add(createEntry("customSite", title, "/folderA/pages/", "pages linktext", getTime(2011, 2, 15),
                    "other abstract", "otherTemplate", "page", entryIdx++));
        }

        indexer.save(entries.subList(entries.size() / 2, entries.size()));
        indexer.save(entries.subList(0, entries.size() / 2));

        // Get entries ordered by title
        PSMetadataQuery query = new PSMetadataQuery();
        List<String> criteria = new ArrayList<String>();

        criteria.add("site='customSite'");
        query.setCriteria(criteria);

        query.setOrderBy("dcterms:title desc");

        PSPair<List<IPSMetadataEntry>, Integer> searchResults = service.executeQuery(query);
        List<IPSMetadataEntry> results = searchResults.getFirst();

        Map<String, IPSMetadataProperty> props;

        assertNotNull("entries not null", results);
        assertEquals("entries found", orderedTitles.length, results.size());

        PSDbMetadataEntry entry;

        for (int i = 0; i < results.size(); i++)
        {
            entry = (PSDbMetadataEntry)results.get(i);

            props = toPropsMap(entry.getProperties());

            assertEquals("Title greater than previous", orderedTitles[i], props.get("dcterms:title").getStringvalue());
        }

        //set the following values on the query to test pagination
        query.setMaxResults(2);
        query.setStartIndex(4);
        searchResults = service.executeQuery(query);
        results = searchResults.getFirst();
        assertEquals("results list size", 2, results.size());

        props = toPropsMap(results.get(0).getProperties());
        assertEquals("First title from the list", "b page", props.get("dcterms:title").getStringvalue());

        props = toPropsMap(results.get(1).getProperties());
        assertEquals("First title from the list", "A page", props.get("dcterms:title").getStringvalue());
    }

    @Test
    public void testOrderBy_PagePath() throws Exception
    {
        indexer.deleteAllMetadataEntries();
        // Create metadata entries
        List<IPSMetadataEntry> entries = new ArrayList<IPSMetadataEntry>();
        String[] orderedFileNames = new String[]
                {"/run.html","/none.html","/hello.html","/bye.html"};

        String[] orderedPagePaths = new String[ENTRY_COUNT];

        String path = "/customSite/folder1/child1" ;

        Integer totalCount = 0;


        for (int i = 0; i < orderedFileNames.length; i++)
        {
            String fileName = orderedFileNames[i];
            PSDbMetadataEntry entry = new PSDbMetadataEntry(fileName, "folder", path + fileName , "TestType",
                    "customSite");
            orderedPagePaths[i] = entry.getPagepath();
            entries.add(entry);
        }
        indexer.save(entries);

        // Get entries ordered by pagepath
        PSMetadataQuery query = new PSMetadataQuery();
        List<String> criteria = new ArrayList<String>();

        criteria.add("site='customSite'");
        query.setCriteria(criteria);
        query.setMaxResults(5);
        query.setStartIndex(0);
        query.setOrderBy("pagepath desc");

        PSPair<List<IPSMetadataEntry>, Integer> searchResults = service.executeQuery(query);
        List<IPSMetadataEntry> results = searchResults.getFirst();

        assertNotNull("entries not null", results);
        assertEquals("entries found", orderedFileNames.length, results.size());

        PSDbMetadataEntry entry;

        for (int i = 0; i < results.size(); i++)
        {
            entry = (PSDbMetadataEntry)results.get(i);
            System.out.println(entry.getPagepath());
            assertEquals("Pagepath greater than previous", orderedPagePaths[i], entry.getPagepath());
        }

        assertEquals("results list size", 4, results.size());

        totalCount = searchResults.getSecond();
        assertEquals("total entries",4,totalCount.intValue());
    }


    @Test
    public void testOrderBy_Folder() throws Exception
    {
        indexer.deleteAllMetadataEntries();
        List<IPSMetadataEntry> entries = new ArrayList<IPSMetadataEntry>();
        String[] folderNames = new String[]
                {"/demofolder/child1","/folder1/child1/","/latestfolder/child1/","/oldfolder/child1/","/testingfolder/child1/",};
        for (int i = 0; i < ENTRY_COUNT ; i++)
        {
            String folderName = folderNames[i];
            String pagepath = "/testsite" + folderName + "foo.html" + i;
            PSDbMetadataEntry entry = new PSDbMetadataEntry("foo.html" + i, folderName, pagepath, "TestType",
                    "customSite");
            entries.add(entry);
        }
        indexer.save(entries);

        PSMetadataQuery query = new PSMetadataQuery();
        List<String> criteria = new ArrayList<String>();

        criteria.add("site='customSite'");
        query.setCriteria(criteria);

        query.setOrderBy("folder asc");

        PSPair<List<IPSMetadataEntry>, Integer> searchResults = service.executeQuery(query);
        List<IPSMetadataEntry> results = searchResults.getFirst();

        assertNotNull("entries not null", results);

        PSDbMetadataEntry entry;

        for (int i = 0; i < results.size(); i++)
        {
            entry = (PSDbMetadataEntry)results.get(i);
            assertEquals("Pagepath greater than previous", folderNames[i], entry.getFolder());
        }

        //set the following values on the query to test pagination
        query.setMaxResults(5);
        query.setStartIndex(1);
        searchResults = service.executeQuery(query);
        results = searchResults.getFirst();
        assertEquals("results list size", 4, results.size());
    }

    @Test
    public void testOrderBy_Linktext() throws Exception
    {
        indexer.deleteAllMetadataEntries();
        List<IPSMetadataEntry> entries = createPaginationEntries();
        String[] orderedLinkTexts = new String[]
                {"another linktext","first linktext","last linktext","more linktext","other linktext"};

        for (int i = 0; i < entries.size() ; i++)
        {
            PSDbMetadataEntry entry = (PSDbMetadataEntry)entries.get(i);
            entry.setLinktext(orderedLinkTexts[i]);
        }
        indexer.save(entries);

        PSMetadataQuery query = new PSMetadataQuery();
        List<String> criteria = new ArrayList<String>();

        criteria.add("site='customSite'");
        query.setCriteria(criteria);

        query.setOrderBy("linktext asc");

        PSPair<List<IPSMetadataEntry>, Integer> searchResults = service.executeQuery(query);
        List<IPSMetadataEntry> results = searchResults.getFirst();

        assertNotNull("entries not null", results);

        PSDbMetadataEntry entry;

        for (int i = 0; i < results.size(); i++)
        {
            entry = (PSDbMetadataEntry)results.get(i);
            assertEquals("Pagepath greater than previous", orderedLinkTexts[i], entry.getLinktext());
        }

        //set the following values on the query to test pagination
        query.setMaxResults(5);
        query.setStartIndex(2);
        searchResults = service.executeQuery(query);
        results = searchResults.getFirst();
        assertEquals("results list size", 3, results.size());
    }

    @Test
    public void testOrderBy_Name() throws Exception
    {
        indexer.deleteAllMetadataEntries();
        List<IPSMetadataEntry> entries = new ArrayList<IPSMetadataEntry>();
        Integer totalCount = 0;
        String[] pageNames = new String[]
                {"blog","demo","index","post","testing"};
        for (int i = 0; i < pageNames.length; i++)
        {
            String pageName = pageNames[i];
            String pagepath = "/testsite/folder1/child1/foo.html" + i;
            PSDbMetadataEntry entry = new PSDbMetadataEntry(pageName, "/folder1/child1/", pagepath, "TestType",
                    "customSite");
            entry.clearProperties();
            entry.addProperty(new PSDbMetadataProperty("dcterms:title", "title" + i + ""));
            entry.addProperty(new PSDbMetadataProperty("dcterms:created", new java.util.Date()));
            entries.add(entry);
        }
        indexer.save(entries);

        PSMetadataQuery query = new PSMetadataQuery();
        List<String> criteria = new ArrayList<String>();
        criteria.add("site='customSite'");
        criteria.add("dcterms:created > '2011-06-09T05:05:00'");
        query.setCriteria(criteria);
        query.setOrderBy("name asc");
        query.setMaxResults(5);
        query.setStartIndex(0);

        PSPair<List<IPSMetadataEntry>, Integer> searchResults = service.executeQuery(query);
        List<IPSMetadataEntry> results = searchResults.getFirst();

        searchResults = service.executeQuery(query);
        results = searchResults.getFirst();
        assertEquals("results list size", 5, results.size());

        totalCount = searchResults.getSecond();
        assertEquals("total entries",5,totalCount.intValue());

        PSDbMetadataEntry entry;
        for (int i = 0; i < results.size(); i++)
        {
            entry = (PSDbMetadataEntry)results.get(i);
            assertEquals("Pagepath greater than previous", pageNames[i], entry.getName());
        }
    }

    private   List<IPSMetadataEntry> createPaginationEntries()
    {
        List<IPSMetadataEntry> entries = new ArrayList<IPSMetadataEntry>();
        for (int i = 0; i < ENTRY_COUNT ; i++)
        {
            String pagepath = "/testsite/folder1/child1/foo.html" + i;
            PSDbMetadataEntry entry = new PSDbMetadataEntry("foo.html" + i, "/folder1/child1/", pagepath, "TestType",
                    "customSite");
            entry.clearProperties();
            entry.addProperty(new PSDbMetadataProperty("prop1", "foo1"));
            entry.addProperty(new PSDbMetadataProperty("prop2", 4));
            entry.addProperty(new PSDbMetadataProperty("dcterms:title", "title" + i + ""));
            entries.add(entry);
        }
        return entries;

    }


    private Date getTime(int year, int month, int day)
    {
        return getTime(year, month, day, 0, 0, 0);
    }

    private Date getTime(int year, int month, int day, int hour, int minute, int second)
    {
        Calendar cal = Calendar.getInstance();

        cal.clear();

        cal.set(Calendar.YEAR, year);
        cal.set(Calendar.MONTH, month - 1);
        cal.set(Calendar.DAY_OF_MONTH, day);
        cal.set(Calendar.HOUR_OF_DAY, hour);
        cal.set(Calendar.MINUTE, minute);
        cal.set(Calendar.SECOND, second);

        return cal.getTime();
    }

    private void runEntryTest(String criteriaString, int entryCountExpected,
                              PropertyValueChecker<IPSMetadataEntry> propertyValueChecker) throws Exception
    {
        PSMetadataQuery query = new PSMetadataQuery();
        List<String> criteria = new ArrayList<String>();

        criteria.add(criteriaString);

        query.setCriteria(criteria);

        PSPair<List<IPSMetadataEntry>, Integer> searchResults = service.executeQuery(query);
        List<IPSMetadataEntry> results = searchResults.getFirst();

        assertNotNull("entries not null", results);
        assertEquals("entries found", entryCountExpected, results.size());

        for (IPSMetadataEntry entry : results)
        {
            assertTrue("entry with correct value", propertyValueChecker.valueIsCorrect(entry));
        }
    }

    private void runPropertyTest(String criteriaString, int entryCountExpected, String propertyName,
                                 VALUETYPE propertyValuetypeExpected, PropertyValueChecker<Object> propertyValueChecker) throws Exception
    {
        PSMetadataQuery query = new PSMetadataQuery();
        List<String> criteria = new ArrayList<String>();

        criteria.add(criteriaString);

        query.setCriteria(criteria);

        PSPair<List<IPSMetadataEntry>, Integer> searchResults = service.executeQuery(query);
        List<IPSMetadataEntry> results = searchResults.getFirst();
        Map<String, IPSMetadataProperty> props;

        assertNotNull("entries not null", results);

        for (IPSMetadataEntry entry : results)
        {
            props = toPropsMap(entry.getProperties());

            assertTrue("entry " + propertyName + " prop present", props.containsKey(propertyName));
            assertEquals("entry " + propertyName + " prop valuetype", propertyValuetypeExpected, props
                    .get(propertyName).getValuetype());

            assertTrue("entry " + propertyName + " prop value",
                    propertyValueChecker.valueIsCorrect(props.get(propertyName).getValue()));
        }
    }

    private  int getRandomNumber(int min, int max) {
        return (int) ((Math.random() * (max - min)) + min);
    }

    private void addTestEntries()
    {
        Collection<IPSMetadataEntry> ents = new ArrayList<IPSMetadataEntry>();
        PSDbMetadataEntry e = null;
        for (int i = 0; i < ENTRY_COUNT; i++)
        {
            e = createEntry("/folderA/blogs/", "blogs linktext", getTime(getRandomNumber(2010,2021), getRandomNumber(1,12), getRandomNumber(1,28)), "blog", entryIdx++);
            ents.add(e);
        }

        for (int i = 0; i < ENTRY_COUNT; i++)
        {
            e = createEntry("/folderA/events/", "events linktext", getTime(getRandomNumber(2010,2021), getRandomNumber(1,12), getRandomNumber(1,28)), "event",
                    entryIdx++);
            ents.add(e);
        }

        for (int i = 0; i < ENTRY_COUNT; i++)
        {
            e = createEntry("/folderA/foobars/", "foobars linktext", getTime(getRandomNumber(2010,2021), getRandomNumber(1,12), getRandomNumber(1,28)), "template2", "foobar",
                    entryIdx++);
            ents.add(e);
        }

        for (int i = 0; i < ENTRY_COUNT; i++)
        {
            e = createEntry("customSite", "/folderA/pages/", "pages linktext", getTime(getRandomNumber(2010,2021), getRandomNumber(1,12), getRandomNumber(1,28)), "other abstract",
                    "otherTemplate", "page", entryIdx++);
            ents.add(e);
        }

        Faker faker = new Faker();

        for (int i = 0; i < ENTRY_COUNT; i++)
        {
            e = createEntry("portal", "/noticias/destacadas/noticias-destacadas-2021/",
                    faker.chuckNorris().fact(),
                    getTime(getRandomNumber(2010,2021), getRandomNumber(1,12), getRandomNumber(1,28)), faker.hitchhikersGuideToTheGalaxy().quote(),
                    "Noticias-Noticia-Single", "page", entryIdx++);
            ents.add(e);
        }

        indexer.save(ents);
    }


    private PSDbMetadataEntry createEntry(String folder, String linktext, Date date, String type, int idx)
    {
        return createEntry("testsite", folder, linktext, date, type, idx);
    }

    private PSDbMetadataEntry createEntry(String folder, String linktext, Date date, String template, String type,
                                          int idx)
    {
        return createEntry("testsite", folder, linktext, date, "a summary of the page", template, type, idx);
    }

    private PSDbMetadataEntry createEntry(String testsite, String folder, String linktext, Date date, String type,
                                          int idx)
    {
        return createEntry(testsite, folder, linktext, date, "a summary of the page", "templateName", type, idx);
    }

    private PSDbMetadataEntry createEntry(String testsite, String folder, String linktext, Date date, String abstr,
                                          String template, String type, int idx)
    {
        return createEntry(testsite, "ABC Title " + idx, folder, linktext, date, abstr, template, type, idx);
    }

    private PSDbMetadataEntry createEntry(String testsite, String title, String folder, String linktext, Date date,
                                          String abstr, String template, String type, int idx)
    {
        Faker faker = new Faker();

        String name = "page" + idx + ".html";
        String pagepath = "/" + testsite + folder + name;
        PSDbMetadataEntry entry = new PSDbMetadataEntry(name, folder, pagepath, type, testsite);
        entry.setLinktext(linktext);
        entry.addProperty(new PSDbMetadataProperty("dcterms:title", title));
        entry.addProperty(new PSDbMetadataProperty("dcterms:description", "ABC Description " + idx));
        entry.addProperty(new PSDbMetadataProperty("dcterms:created", date));
        entry.addProperty(new PSDbMetadataProperty("dcterms:source", template));
        entry.addProperty(new PSDbMetadataProperty("dcterms:abstract", abstr));
        entry.addProperty(new PSDbMetadataProperty("dcterms:references", "bote, health"));
        entry.addProperty(new PSDbMetadataProperty("perc:testIndex", idx));
        String catl1 = faker.animal().name();
        String catl2 = faker.animal().name();
        entry.addProperty(new PSDbMetadataProperty("perc:category","/Categories/" + catl1));
        entry.addProperty(new PSDbMetadataProperty("perc:category","/Categories/" + catl1  +"/" + faker.animal().name()));
        entry.addProperty(new PSDbMetadataProperty("perc:category","/Categories/" + catl1 +"/" + catl2 + "/" + faker.animal().name()));
        entry.addProperty(new PSDbMetadataProperty("perc:type", type));
        entry.addProperty(new PSDbMetadataProperty("perc:reverseIndex", 10000 - idx));
        return entry;
    }

    private Map<String, IPSMetadataProperty> toPropsMap(Set<IPSMetadataProperty> props)
    {
        Map<String, IPSMetadataProperty> results = new HashMap<String, IPSMetadataProperty>();
        for (IPSMetadataProperty p : props)
        {
            results.put(p.getName(), p);
        }
        return results;
    }

    private PSMetadataRestEntry toRestMetadataEntry(IPSMetadataEntry entry)
    {
        PSMetadataRestEntry metadataEntry = new PSMetadataRestEntry();
        metadataEntry.setName(entry.getName());
        metadataEntry.setFolder(entry.getFolder());
        metadataEntry.setLinktext(entry.getLinktext());
        metadataEntry.setPagepath(entry.getPagepath());
        metadataEntry.setType(entry.getType());
        metadataEntry.setSite(entry.getSite());
        for (IPSMetadataProperty metaProperty : entry.getProperties())
        {
            metadataEntry.addMetadataProperty(metaProperty);
        }
        return metadataEntry;
    }


    /**
     * Customer query that failed to sort
     * {"criteria":["type = 'page'","dcterms:created >= '2020-06-01T00:00:00'","site = 'portal'","folder LIKE '/noticias/destacadas/noticias-destacadas-2021/%'","dcterms:source = 'Noticias-Noticia-Single'"],"maxResults":3,"totalMaxResults":500,"isEditMode":"false","orderBy":"dcterms:created desc, linktext_lower asc","returnTotalEntries":true,"startIndex":0}
     */
    @Test
    public void testSortByCreatedDateDesc() {
        PSMetadataQuery query = new PSMetadataQuery();
        ObjectMapper mapper = new ObjectMapper();
        try {
            query = mapper.readValue(
                    "{\"criteria\":[\"type = 'page'\",\"site = 'portal'\",\"folder LIKE '/noticias/destacadas/noticias-destacadas-2021/%'\",\"dcterms:source = 'Noticias-Noticia-Single'\"],\"maxResults\":5,\"totalMaxResults\":500,\"isEditMode\":\"false\",\"orderBy\":\"dcterms:created desc, linktext_lower asc\",\"returnTotalEntries\":true,\"startIndex\":0}",
                    PSMetadataQuery.class);

            PSPair<List<IPSMetadataEntry>, Integer> searchResults = service.executeQuery(query);
            List<IPSMetadataEntry> results = searchResults.getFirst();

            assertNotNull("entries not null", results);

            Date latest=null;
            //Test descending query
            for(IPSMetadataEntry e : results){
                Map<String,IPSMetadataProperty> props = toPropsMap(e.getProperties());

                Date curDate = props.get("dcterms:created").getDatevalue();

                if(latest == null) {
                    latest = curDate;
                    System.out.println("Starting date is " + latest.toString());
                }else{
                    assertTrue(latest.after(curDate));
                    System.out.println(latest.toString() + " is more recent than " + curDate.toString());
                    latest = curDate;
                }

            }

        } catch (Exception e) {
<<<<<<< HEAD
            e.printStackTrace();
=======
            log.error(e.getMessage());
            log.debug(e.getMessage(),e);
>>>>>>> 7939146e
            fail(e.getMessage());
        }
    }

    @Test
    public void testSortByCreatedDateAsc() {
        PSMetadataQuery query = new PSMetadataQuery();
        ObjectMapper mapper = new ObjectMapper();
        try {
            query = mapper.readValue(
                    "{\"criteria\":[\"type = 'page'\",\"site = 'portal'\",\"folder LIKE '/noticias/destacadas/noticias-destacadas-2021/%'\",\"dcterms:source = 'Noticias-Noticia-Single'\"],\"maxResults\":5,\"totalMaxResults\":500,\"isEditMode\":\"false\",\"orderBy\":\"dcterms:created asc, linktext_lower desc\",\"returnTotalEntries\":true,\"startIndex\":0}",
                    PSMetadataQuery.class);

            PSPair<List<IPSMetadataEntry>, Integer> searchResults = service.executeQuery(query);
            List<IPSMetadataEntry> results = searchResults.getFirst();

            assertNotNull("entries not null", results);

            Date latest=null;
            //Test ascending query
            for(IPSMetadataEntry e : results){
                Map<String,IPSMetadataProperty> props = toPropsMap(e.getProperties());

                Date curDate = props.get("dcterms:created").getDatevalue();

                if(latest == null) {
                    latest = curDate;
                }else{
                    assertTrue(latest.before(curDate));
                    System.out.println(latest.toString() + " is older than " + curDate.toString());
                    latest = curDate;
                }
            }

        } catch (Exception e) {
<<<<<<< HEAD
            e.printStackTrace();
=======
            log.error(e.getMessage());
            log.debug(e.getMessage(),e);
>>>>>>> 7939146e
            fail(e.getMessage());
        }


    }

    /**
     * Customer query that failed to sort
     * {"criteria":["type = 'page'","dcterms:created >= '2020-06-01T00:00:00'","site = 'portal'","folder LIKE '/noticias/destacadas/noticias-destacadas-2021/%'","dcterms:source = 'Noticias-Noticia-Single'"],"maxResults":3,"totalMaxResults":500,"isEditMode":"false","orderBy":"dcterms:created desc, linktext_lower asc","returnTotalEntries":true,"startIndex":0}
     */
    @Test
    public void testSortByLinkTextASC() {
        PSMetadataQuery query = new PSMetadataQuery();
        ObjectMapper mapper = new ObjectMapper();
        try {
            query = mapper.readValue(
                    "{\"criteria\":[\"type = 'page'\",\"site = 'portal'\",\"folder LIKE '/noticias/destacadas/noticias-destacadas-2021/%'\",\"dcterms:source = 'Noticias-Noticia-Single'\"],\"maxResults\":5,\"totalMaxResults\":500,\"isEditMode\":\"false\",\"orderBy\":\"linktext_lower asc\",\"returnTotalEntries\":true,\"startIndex\":0}",
                    PSMetadataQuery.class);

            PSPair<List<IPSMetadataEntry>, Integer> searchResults = service.executeQuery(query);
            List<IPSMetadataEntry> results = searchResults.getFirst();

            assertNotNull("entries not null", results);

            String latestLinkText = null;
            //Test descending query
            for(IPSMetadataEntry e : results){
                Map<String,IPSMetadataProperty> props = toPropsMap(e.getProperties());

                String linktext = e.getLinktext().toLowerCase();

                if(latestLinkText == null){
                    latestLinkText = linktext;
                    System.out.println("Starting link text is:" + latestLinkText);
                }else{
                    System.out.println(latestLinkText + " is greater than " + linktext);
                    assertTrue(latestLinkText.compareTo(linktext) <= 0);
                    latestLinkText = linktext;
                }

            }

        } catch (JsonProcessingException e) {
<<<<<<< HEAD
            e.printStackTrace();
            fail(e.getMessage());
        } catch (Exception e) {
            e.printStackTrace();
=======
            log.error(e.getMessage());
            log.debug(e.getMessage(),e);
            fail(e.getMessage());
        } catch (Exception e) {
            log.error(e.getMessage());
            log.debug(e.getMessage(),e);
>>>>>>> 7939146e
            fail(e.getMessage());
        }
    }

    @Test
    public void testSortByLinkTextDesc() {
        PSMetadataQuery query = new PSMetadataQuery();
        ObjectMapper mapper = new ObjectMapper();
        try {
            query = mapper.readValue(
                    "{\"criteria\":[\"type = 'page'\",\"site = 'portal'\",\"folder LIKE '/noticias/destacadas/noticias-destacadas-2021/%'\",\"dcterms:source = 'Noticias-Noticia-Single'\"],\"maxResults\":5,\"totalMaxResults\":500,\"isEditMode\":\"false\",\"orderBy\":\"linktext_lower desc\",\"returnTotalEntries\":true,\"startIndex\":0}",
                    PSMetadataQuery.class);

            PSPair<List<IPSMetadataEntry>, Integer> searchResults = service.executeQuery(query);
            List<IPSMetadataEntry> results = searchResults.getFirst();

            assertNotNull("entries not null", results);

            String latestLinkText = null;
            //Test descending query
            for(IPSMetadataEntry e : results){
                Map<String,IPSMetadataProperty> props = toPropsMap(e.getProperties());

                String linktext = e.getLinktext().toLowerCase();

                if(latestLinkText == null){
                    latestLinkText = linktext;
                    System.out.println("Starting link text is:" + latestLinkText);
                }else{
                    System.out.println(latestLinkText + " is less than " + linktext);
                    assertTrue(latestLinkText.compareTo(linktext) >= 0);
                    latestLinkText = linktext;
                }

            }

        } catch (Exception e) {
<<<<<<< HEAD
            e.printStackTrace();
=======
            log.error(e.getMessage());
            log.debug(e.getMessage(),e);
>>>>>>> 7939146e
            fail(e.getMessage());
        }
    }

}

interface PropertyValueChecker<T>
{
    boolean valueIsCorrect(T currentValue);
}<|MERGE_RESOLUTION|>--- conflicted
+++ resolved
@@ -643,12 +643,8 @@
                 }
             });
         } catch (Exception e) {
-<<<<<<< HEAD
-            e.printStackTrace();
-=======
             log.error(e.getMessage());
             log.debug(e.getMessage(),e);
->>>>>>> 7939146e
             fail(e.getMessage());
         }
     }
@@ -1576,12 +1572,8 @@
             }
 
         } catch (Exception e) {
-<<<<<<< HEAD
-            e.printStackTrace();
-=======
             log.error(e.getMessage());
             log.debug(e.getMessage(),e);
->>>>>>> 7939146e
             fail(e.getMessage());
         }
     }
@@ -1617,12 +1609,8 @@
             }
 
         } catch (Exception e) {
-<<<<<<< HEAD
-            e.printStackTrace();
-=======
             log.error(e.getMessage());
             log.debug(e.getMessage(),e);
->>>>>>> 7939146e
             fail(e.getMessage());
         }
 
@@ -1666,19 +1654,12 @@
             }
 
         } catch (JsonProcessingException e) {
-<<<<<<< HEAD
-            e.printStackTrace();
-            fail(e.getMessage());
-        } catch (Exception e) {
-            e.printStackTrace();
-=======
             log.error(e.getMessage());
             log.debug(e.getMessage(),e);
             fail(e.getMessage());
         } catch (Exception e) {
             log.error(e.getMessage());
             log.debug(e.getMessage(),e);
->>>>>>> 7939146e
             fail(e.getMessage());
         }
     }
@@ -1716,12 +1697,8 @@
             }
 
         } catch (Exception e) {
-<<<<<<< HEAD
-            e.printStackTrace();
-=======
             log.error(e.getMessage());
             log.debug(e.getMessage(),e);
->>>>>>> 7939146e
             fail(e.getMessage());
         }
     }
