<?xml version="1.0" encoding="UTF-8"?>
<!--
  ~     Percussion CMS
  ~     Copyright (C) 1999-2020 Percussion Software, Inc.
  ~
  ~     This program is free software: you can redistribute it and/or modify
  ~     it under the terms of the GNU Affero General Public License as published by the Free Software Foundation, either version 3 of the License, or (at your option) any later version.
  ~
  ~     This program is distributed in the hope that it will be useful,
  ~     but WITHOUT ANY WARRANTY; without even the implied warranty of
  ~     MERCHANTABILITY or FITNESS FOR A PARTICULAR PURPOSE.  See the
  ~     GNU Affero General Public License for more details.
  ~
  ~     Mailing Address:
  ~
  ~      Percussion Software, Inc.
  ~      PO Box 767
  ~      Burlington, MA 01803, USA
  ~      +01-781-438-9900
  ~      support@percussion.com
  ~      https://www.percusssion.com
  ~
  ~     You should have received a copy of the GNU Affero General Public License along with this program.  If not, see <https://www.gnu.org/licenses/>
  -->

<beans xmlns="http://www.springframework.org/schema/beans"
   xmlns:xsi="http://www.w3.org/2001/XMLSchema-instance"
   xmlns:tx="http://www.springframework.org/schema/tx"
   xmlns:context="http://www.springframework.org/schema/context"
   xsi:schemaLocation="
      http://www.springframework.org/schema/beans http://www.springframework.org/schema/beans/spring-beans.xsd
      http://www.springframework.org/schema/tx http://www.springframework.org/schema/tx/spring-tx.xsd
      http://www.springframework.org/schema/context http://www.springframework.org/schema/context/spring-context.xsd">
   
   <context:annotation-config/>
   
   <bean id="propertyPlaceholderProps"
         class="com.percussion.delivery.utils.spring.PSPropertiesFactoryBean">
      <property name="ignoreResourceNotFound" value="true" />
      <property name="autoSecure" value="true" />
      <property name="securedProperties">
         <list>
            <value>cacheMgr.password</value>
            <value>db.password</value>
         </list>
      </property>

      <property name="locations">
         <!--
            One or more locations of the property files. Properties with
            the same name override based on the order the file appears in the list last
            one defined wins
         -->
         <list>
            <value>file:perc-encryption.properties</value>
            <value>file:perc-datasources.properties</value>
            <value>file:cacheManage.properties</value>
            <value>file:perc-metadata-services.properties</value>
         </list>
      </property>
      <!--
         Local properties to default to if no file exists or the properties 
         do not exist in the file DO NOT USE THESE FOR PRODUCTION, put them in the 
         properties file where the password will be encrypted
      -->
      <property name="properties">
         <props>
            <!-- Global and database-agnostic Hibernate properties -->
            <prop key="datasource">percDataSource</prop>
            <prop key="hibernateProperties">percHibernateProperties</prop>
            <prop key="hibernate.cache.use_second_level_cache">false</prop>
            <prop key="hibernate.cache.use_query_cache">true</prop>
            <prop key="hibernate.connection.autocommit">true</prop>

		    <!-- Apache Derby -->
	        <prop key="jdbcUrl">jdbc:derby:memory:percmetadata;create=true</prop>
	        <prop key="jdbcDriver">org.apache.derby.jdbc.EmbeddedDriver</prop>
	        <prop key="db.username">test</prop>
	        <prop key="db.password">test</prop>
	        <prop key="db.schema">APP</prop>
            <prop key="hibernate.use_nationalized_character_data">false</prop>
	        <prop key="hibernate.dialect">com.percussion.delivery.rdbms.DerbyTenOneFourDialect</prop>
	        <prop key="hibernate.query.substitutions">true 'T', false 'F'</prop>
			
            <!-- MySQL -->
<!-- 	        <prop key="jdbcUrl">jdbc:mysql://localhost:3306/deliverydb</prop> -->
<!-- 	        <prop key="jdbcDriver">com.mysql.jdbc.Driver</prop> -->
<!-- 	        <prop key="db.username">perc</prop> -->
<!--             <prop key="db.password">perc</prop> -->
<!-- 	        <prop key="db.schema"></prop> -->
<!-- 	        <prop key="hibernate.dialect">org.hibernate.dialect.MySQL5InnoDBDialect</prop> -->
<!-- 	        <prop key="hibernate.query.substitutions"></prop> -->
         
            <!-- Oracle -->
<!--             <prop key="jdbcUrl">jdbc:oracle:thin:@localhost:1521:XE</prop> -->
<!--             <prop key="jdbcDriver">oracle.jdbc.driver.OracleDriver</prop> -->
<!--             <prop key="db.username">PERC</prop> -->
<!--             <prop key="db.password">perc</prop> -->
<!--             <prop key="db.schema">PERC</prop> -->
<!--             <prop key="hibernate.dialect">org.hibernate.dialect.Oracle9iDialect</prop> -->
<!--             <prop key="hibernate.query.substitutions"></prop> -->
         
		    <!-- MS SQL Server -->
<!-- 	        <prop key="jdbcUrl">jdbc:jtds:sqlserver://localhost/deliverydb</prop> -->
<!-- 	        <prop key="jdbcDriver">net.sourceforge.jtds.jdbc.Driver</prop> -->
<!-- 	        <prop key="db.username">sa</prop> -->
<!-- 	        <prop key="db.password">demo</prop> -->
<!-- 	        <prop key="db.schema">dbo</prop> -->
<!-- 	        <prop key="hibernate.dialect">org.hibernate.dialect.SQLServer2012Dialect</prop> -->
<!-- 	        <prop key="hibernate.query.substitutions"></prop> -->
         
		    <!-- default properties for caching manager -->
            <prop key="cacheMgr.cacheManagerHost">https://localhost:8443</prop>
            <prop key="cacheMgr.username">ps_manager</prop>
            <prop key="cacheMgr.password">newpassword</prop>
            <prop key="cacheMgr.cacheRegion">www.configure.me.com</prop>
            <prop key="cacheMgr.interRequestWait">5</prop>
            <prop key="cacheMgr.maxWait">360</prop>
            <!--  Limit for metadata queries DDOS protection -->
            <prop key="query.limit">1000</prop>

             <!-- default properties for encryption -->
             <prop key="encryption.type">ENC</prop>
             <!-- default properties for Spring Security -->
             <prop key="ContentSecurityPolicy">default-src 'self' *;</prop>

            <!--  Blog post visit scheduler properties -->
            <!--  setting to 1 second so it runs during test. PSMostReadServiceTest sets
            a sleep of 2 seconds which is 1 second behind save interval. -->
            <prop key="blogpost.scheduler.interval">1</prop>
         
         </props>
      </property>
   </bean>
   
   <bean id="propertyConfigurer"
         class="com.percussion.delivery.utils.spring.PSPropertyPlaceholderConfigurer">
      <property name="properties" ref="propertyPlaceholderProps" />
   </bean>

   <import resource="perc-datasources.xml" />
   <import resource="perc-metadata-services.xml" />

   <bean id="metadataLiquibase"
         class="liquibase.integration.spring.SpringLiquibase">
      <property name="dataSource" ref="percDataSource" />
      <property name="changeLog" value="classpath:liquibase-diff-latest.xml" />
   </bean>

   <!-- <context:component-scan base-package="com.percussion.delivery.metadata.impl" /> -->

   <!-- Hibernate SessionFactory -->
   <bean id="metadataSessionFactory"
         class="org.springframework.orm.hibernate5.LocalSessionFactoryBean">
      <property name="dataSource">
         <ref bean="${datasource}" />
      </property>
      <property name="hibernateProperties">
         <ref bean="${hibernateProperties}" />
      </property>
      <property name="configLocation">
         <value>hibernate.cfg.xml</value>
      </property>
   </bean>

   <tx:annotation-driven transaction-manager="txManager"/>

   <bean id="txManager" class="org.springframework.orm.hibernate5.HibernateTransactionManager">
      <property name="sessionFactory" ref="metadataSessionFactory" />
      <property name="nestedTransactionAllowed" value="true" />
   </bean>

   <bean id="visitsDao" class="com.percussion.delivery.metadata.rdbms.impl.PSBlogPostVisitDao">
      <property name="sessionFactory">
         <ref bean="metadataSessionFactory" />
      </property>
   </bean>
   
   <bean id="consentDao" class="com.percussion.delivery.metadata.rdbms.impl.PSCookieConsentDao">
      <property name="sessionFactory">
         <ref bean="metadataSessionFactory" />
      </property>
   </bean> 

   <bean id="visitService" class="com.percussion.delivery.metadata.impl.PSBlogPostVisitService"
         autowire="constructor">
         <constructor-arg type="java.lang.Integer" value="${blogpost.scheduler.interval}" index="2" />
   </bean>
   
   <bean id="cookieConsentService" class="com.percussion.delivery.metadata.impl.PSCookieConsentService"
         autowire="constructor">
   </bean>

   <!-- Define Metadata Indexer Service bean -->
   <bean id="MetadataIndexerService" class="com.percussion.delivery.metadata.impl.PSMetadataIndexerService" autowire="constructor">      
   </bean>
 
   <bean id="metadataDao" class="com.percussion.delivery.metadata.rdbms.impl.PSMetadataDao">
      <property name="sessionFactory">
         <ref bean="metadataSessionFactory" />
      </property>
   </bean> 
   
   <!-- Define MetadataQueryServicee Metadata Indexer Service bean -->
   
   <bean id="metadataQueryService" class="com.percussion.delivery.metadata.rdbms.impl.PSMetadataQueryService"
         autowire="constructor">
         <constructor-arg type="java.lang.Integer" value="1000" index="1" />
      <property name="sessionFactory">
         <ref bean="metadataSessionFactory" />
      </property>   
   </bean>
  
 
   <bean id="metadataRestService" class="com.percussion.delivery.metadata.impl.PSMetadataRestService"
      autowire="constructor">
   </bean>

<<<<<<< HEAD
=======
  <bean id="tenantAuthorizationFilter" class="com.percussion.delivery.multitenant.PSTenantSecurityFilter">
   	<constructor-arg index="0"><null/></constructor-arg>
   	<constructor-arg index="1"><null/></constructor-arg>
   </bean>


>>>>>>> 1488902a
</beans><|MERGE_RESOLUTION|>--- conflicted
+++ resolved
@@ -216,13 +216,4 @@
       autowire="constructor">
    </bean>
 
-<<<<<<< HEAD
-=======
-  <bean id="tenantAuthorizationFilter" class="com.percussion.delivery.multitenant.PSTenantSecurityFilter">
-   	<constructor-arg index="0"><null/></constructor-arg>
-   	<constructor-arg index="1"><null/></constructor-arg>
-   </bean>
-
-
->>>>>>> 1488902a
 </beans>