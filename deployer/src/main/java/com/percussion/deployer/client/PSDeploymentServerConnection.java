--- conflicted
+++ resolved
@@ -534,7 +534,7 @@
       {
          log.error(ioe.getMessage());
          log.debug(ioe.getMessage(), ioe);
-         System.out.println("3. IOException occurred, rePOSTing: " + 
+         System.out.println("3. IOException occurred, rePOSTing: " +
             ioe.getLocalizedMessage());
          try
          {
@@ -743,50 +743,29 @@
             }
          } catch (IOException ioe) {
             if (repost) {
-<<<<<<< HEAD
-               ms_log.error("6. IOException occurred rePOSTing: " +
-                       ioe.getLocalizedMessage());
-               doRepost = true;
-            } else {
-               ms_log.error(ioe);
-=======
                log.error("6. IOException occurred rePOSTing: {}", ioe.getLocalizedMessage());
                log.debug(ioe.getMessage(), ioe);
                doRepost = true;
             } else {
                log.error(ioe.getMessage());
                log.debug(ioe.getMessage(), ioe);
->>>>>>> 7939146e
                throw new PSDeployException(IPSDeploymentErrors.UNEXPECTED_ERROR,
                        ioe.getLocalizedMessage());
             }
          } catch (Exception e) {
-<<<<<<< HEAD
-            ms_log.error(e.getMessage());
-            ms_log.debug(e.getMessage(),e);
-=======
             log.error(e.getMessage());
             log.debug(e.getMessage(),e);
->>>>>>> 7939146e
             throw new PSDeployException(IPSDeploymentErrors.UNEXPECTED_ERROR,
                     e.getLocalizedMessage());
          }
       } catch (IOException e) {
          if (repost) {
-<<<<<<< HEAD
-            ms_log.error("6. IOException occurred rePOSTing: " +
-                    e.getMessage());
-            doRepost = true;
-         } else {
-            ms_log.error(e);
-=======
             log.error("6. IOException occurred rePOSTing: {} ", e.getMessage());
             log.debug(e.getMessage(), e);
             doRepost = true;
          } else {
             log.error(e.getMessage());
             log.debug(e.getMessage(), e);
->>>>>>> 7939146e
             throw new PSDeployException(IPSDeploymentErrors.UNEXPECTED_ERROR,
                     e.getMessage());
          }
@@ -1119,13 +1098,8 @@
                  PathUtils.getRxDir(null).getAbsolutePath().concat(PSEncryptor.SECURE_DIR)
          ).encrypt(pwd);
       } catch (PSEncryptionException e) {
-<<<<<<< HEAD
-         ms_log.error("Error encrypting password: {}" + e.getMessage());
-         ms_log.debug(e);
-=======
          log.error("Error encrypting password: {}", e.getMessage());
          log.debug(e.getMessage(), e);
->>>>>>> 7939146e
          return "";
       }
 
@@ -1553,11 +1527,7 @@
    /**
     * Reference to Log4j singleton object used to log any errors or debug info.
     */
-<<<<<<< HEAD
-   private static final Logger ms_log = LogManager.getLogger(PSDeploymentServerConnection.class);
-=======
    private static final Logger log = LogManager.getLogger(PSDeploymentServerConnection.class);
->>>>>>> 7939146e
 
    /**
     * Constant for the page to use when executing deployment requests against
