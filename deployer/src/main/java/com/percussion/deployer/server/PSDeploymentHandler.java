/*
 *     Percussion CMS
 *     Copyright (C) 1999-2020 Percussion Software, Inc.
 *
 *     This program is free software: you can redistribute it and/or modify
 *     it under the terms of the GNU Affero General Public License as published by the Free Software Foundation, either version 3 of the License, or (at your option) any later version.
 *
 *     This program is distributed in the hope that it will be useful,
 *     but WITHOUT ANY WARRANTY; without even the implied warranty of
 *     MERCHANTABILITY or FITNESS FOR A PARTICULAR PURPOSE.  See the
 *     GNU Affero General Public License for more details.
 *
 *     Mailing Address:
 *
 *      Percussion Software, Inc.
 *      PO Box 767
 *      Burlington, MA 01803, USA
 *      +01-781-438-9900
 *      support@percussion.com
 *      https://www.percussion.com
 *
 *     You should have received a copy of the GNU Affero General Public License along with this program.  If not, see <https://www.gnu.org/licenses/>
 */

package com.percussion.deployer.server;

import com.percussion.conn.PSServerException;
import com.percussion.deployer.catalog.server.PSCatalogHandler;
import com.percussion.deployer.client.IPSDeployConstants;
import com.percussion.deployer.client.PSDeploymentServerConnection;
import com.percussion.deployer.error.IPSDeploymentErrors;
import com.percussion.deployer.error.PSDeployException;
import com.percussion.deployer.error.PSDeployNonUniqueException;
import com.percussion.deployer.error.PSLockedException;
import com.percussion.deployer.objectstore.IPSDeployComponent;
import com.percussion.deployer.objectstore.PSAppPolicySettings;
import com.percussion.deployer.objectstore.PSApplicationIDTypes;
import com.percussion.deployer.objectstore.PSArchive;
import com.percussion.deployer.objectstore.PSArchiveInfo;
import com.percussion.deployer.objectstore.PSArchiveSummary;
import com.percussion.deployer.objectstore.PSDbmsInfo;
import com.percussion.deployer.objectstore.PSDbmsMap;
import com.percussion.deployer.objectstore.PSDependency;
import com.percussion.deployer.objectstore.PSDeployComponentUtils;
import com.percussion.deployer.objectstore.PSDeployableElement;
import com.percussion.deployer.objectstore.PSDeployableObject;
import com.percussion.deployer.objectstore.PSDescriptor;
import com.percussion.deployer.objectstore.PSExportDescriptor;
import com.percussion.deployer.objectstore.PSIdMap;
import com.percussion.deployer.objectstore.PSImportDescriptor;
import com.percussion.deployer.objectstore.PSLogSummary;
import com.percussion.deployer.objectstore.PSUserDependency;
import com.percussion.deployer.server.uninstall.IPSUninstallResult;
import com.percussion.deployer.server.uninstall.PSPackageUninstaller;
import com.percussion.design.objectstore.IPSObjectStoreErrors;
import com.percussion.design.objectstore.PSAclEntry;
import com.percussion.design.objectstore.PSFeatureSet;
import com.percussion.design.objectstore.PSUnknownNodeTypeException;
import com.percussion.error.PSException;
import com.percussion.error.PSExceptionUtils;
import com.percussion.legacy.security.deprecated.PSCryptographer;
import com.percussion.legacy.security.deprecated.PSLegacyEncrypter;
import com.percussion.rx.config.data.PSDescriptorSummaryReport;
import com.percussion.rx.config.impl.PSConfigDefGenerator;
import com.percussion.rx.config.impl.PSDefaultConfigGenerator;
import com.percussion.security.IPSSecurityErrors;
import com.percussion.security.PSAuthenticationFailedException;
import com.percussion.security.PSAuthorizationException;
import com.percussion.security.PSEncryptionException;
import com.percussion.security.PSEncryptor;
import com.percussion.security.PSUserEntry;
import com.percussion.server.IPSCgiVariables;
import com.percussion.server.IPSLoadableRequestHandler;
import com.percussion.server.IPSServerErrors;
import com.percussion.server.PSConsole;
import com.percussion.server.PSRequest;
import com.percussion.server.PSResponse;
import com.percussion.server.PSServer;
import com.percussion.server.PSServerBrand;
import com.percussion.server.PSUserSessionManager;
import com.percussion.services.catalog.PSTypeEnum;
import com.percussion.services.error.PSNotFoundException;
import com.percussion.services.guidmgr.IPSGuidManager;
import com.percussion.services.guidmgr.PSGuidManagerLocator;
import com.percussion.services.guidmgr.data.PSGuid;
import com.percussion.services.pkginfo.IPSPkgInfoService;
import com.percussion.services.pkginfo.PSPkgInfoServiceLocator;
import com.percussion.services.pkginfo.data.PSPkgDependency;
import com.percussion.services.pkginfo.data.PSPkgElement;
import com.percussion.services.pkginfo.data.PSPkgInfo;
import com.percussion.services.pkginfo.data.PSPkgInfo.PackageAction;
import com.percussion.services.pkginfo.data.PSPkgInfo.PackageActionStatus;
import com.percussion.services.pkginfo.utils.PSIdNameHelper;
import com.percussion.servlets.PSSecurityFilter;
import com.percussion.util.IOTools;
import com.percussion.util.IPSBrandCodeConstants;
import com.percussion.util.PSFormatVersion;
import com.percussion.util.PSXMLDomUtil;
import com.percussion.utils.codec.PSXmlDecoder;
import com.percussion.utils.collections.PSMultiValueHashMap;
import com.percussion.utils.guid.IPSGuid;
import com.percussion.utils.io.PathUtils;
import com.percussion.xml.PSXmlDocumentBuilder;
import com.percussion.xml.PSXmlTreeWalker;
import com.percussion.xml.PSXmlValidator;
import org.apache.commons.lang.StringUtils;
import org.apache.commons.lang.Validate;
import org.apache.logging.log4j.LogManager;
import org.apache.logging.log4j.Logger;
import org.w3c.dom.Document;
import org.w3c.dom.Element;
import org.w3c.dom.Node;

import javax.security.auth.login.LoginException;
import java.io.ByteArrayInputStream;
import java.io.File;
import java.io.FileInputStream;
import java.io.FileOutputStream;
import java.io.FileWriter;
import java.io.IOException;
import java.io.InputStream;
import java.lang.reflect.Constructor;
import java.nio.charset.StandardCharsets;
import java.util.ArrayList;
import java.util.Arrays;
import java.util.Collection;
import java.util.HashMap;
import java.util.HashSet;
import java.util.Iterator;
import java.util.List;
import java.util.Map;
import java.util.Set;

import static java.io.File.createTempFile;

/**
 * Class to handle all requests from Deployment client. Loosely implements the
 * Singleton pattern in that a single instance is created by the server, and
 * other classes should use {@link #getInstance()} to obtain a reference, but
 * due to the fact that this is a loadable handler, the pattern is not enforced
 * with a private ctor.
 */
public class PSDeploymentHandler implements IPSLoadableRequestHandler
{

   private  static final Logger ms_log = LogManager.getLogger(PSDeploymentHandler.class);
   
   /**
    * Parameterless ctor used by server to construct this loadable handler.
    * Should not be used otherwise, as a single instance of this class should
    * exist and a reference to it be held by the server. All other classes
    * should use {@link #getInstance()}.
    */
   public PSDeploymentHandler()
   {
      ms_deploymentHandler = this;
   }

   /**
    * Creates a session and authorizes the user, returning the server's version
    * information.
    * 
    * @param req The request, may not be <code>null</code>. Input document is
    *            expected to contain the following format:
    * 
    * <pre><code>
    * &lt;!ELEMENT PSXDeployConnectRequest (PSXFormatVersion)&gt;
    * &lt;!ATTLIST PSXDeployConnectRequest
    *    userId CDATA #REQUIRED
    *    password CDATA #REQUIRED
    *    overrideLock (yes|no) &quot;no&quot;
    *    enforceLicense (yes|no) &quot;yes&quot;
    * &gt;
    * 
    * 
    * </code></pre>
    * 
    * @return A document containing the following format:
    * 
    * <pre><code>
    * &lt;!ELEMENT PSXDeployConnectResponse (PSXFormatVersion, PSXDbmsInfo)&gt;
    * &lt;!ATTLIST PSXDeployConnectResponse
    *    deployVersion CDATA #REQUIRED
    *    sessionId     CDATA #REQUIRED
    *    licensed (yes|no) &quot;no&quot;
    * &gt;
    * </code></pre>
    * 
    * or an error, never <code>null</code>.
    * 
    * @throws PSAuthenticationFailedException if the user is not authenticated.
    * @throws PSAuthorizationException if the user is not authorized.
    * @throws PSServerException if there are any errors generated by calls to
    *             the server.
    * @throws IOException If such an exception occurs during authentication
    * @throws PSDeployException if there are any other errors.
    */
   public Document connect(PSRequest req)
         throws PSAuthenticationFailedException, PSAuthorizationException,
         PSServerException, PSDeployException, IOException
   {
      if (req == null)
         throw new IllegalArgumentException(NULL_REQUEST_ERROR);

      String sessionId = null;

      Document doc = req.getInputDocument();
      if (doc == null)
      {
         throw new PSDeployException(IPSDeploymentErrors.NULL_INPUT_DOC);
      }

      // get the credentials
      Element root = doc.getDocumentElement();
      String uid = root.getAttribute("userId");
      String pwd = root.getAttribute("password");
      String lock = root.getAttribute("overrideLock");
      boolean overrideLock = "yes".equalsIgnoreCase(lock);

      // by default server will do the license enforcement
      // only if the client request has attribute "enforceLicense" set to "no"
      // then the server will let the client do the license enforcement, and
      // in this case it will set the attribute "licensed" in the response doc
      // This is to support connection from older clients. Request from older
      // clients will not have the "enforceLicense" attribute. So for backwards
      // compatability the server will enforce the licensing if
      // "enforceLicense" attribute is missing.
      boolean bEnforceLic = true;
      String strEnforceLic = root.getAttribute("enforceLicense");
      if ((strEnforceLic != null) && (strEnforceLic.equalsIgnoreCase("no")))
         bEnforceLic = false;

      // check if the Multi-Server Manager is licensed or not
      String licensed = "no";
      PSServerBrand brand = new PSServerBrand();
      if (brand
            .isComponentLicensed(IPSBrandCodeConstants.MULTI_SERVER_MANANGER))
      {
         // Multi-Server manager is licensed
         licensed = "yes";
      }
      else if (bEnforceLic)
      {
         // multi-server manager is not licensed and server should enforce
         // the license
         throw new PSDeployException(
               IPSDeploymentErrors.MULTISERVER_MANAGER_DISABLED);
      }

      req.setCgiVariable(IPSCgiVariables.CGI_AUTH_USER_NAME, uid);
      req.setCgiVariable(IPSCgiVariables.CGI_AUTH_PASSWORD, pwd);

      // authenticate the user and create a session if required
      Document respdoc = PSXmlDocumentBuilder.createXmlDocument();
      try
      {
         PSSecurityFilter.authenticate(req.getServletRequest(), req
               .getServletResponse(), uid, pwd);
      }
      catch (LoginException e)
      {
         throw new PSAuthenticationFailedException(
               IPSSecurityErrors.GENERIC_AUTHENTICATION_FAILED, null);
      }

      PSServer.checkAccessLevel(req, PSAclEntry.SACE_ADMINISTER_SERVER);
      sessionId = req.getUserSessionId();

      acquireLock(uid, sessionId, overrideLock);

      root = PSXmlDocumentBuilder.createRoot(respdoc,
            "PSXDeployConnectResponse");
      root
            .setAttribute(
                  "deployVersion",
                  String
                        .valueOf(PSDeploymentServerConnection.DEPLOYMENT_INTERFACE_VERSION));
      root.setAttribute(SESSION_ID_ATTR, sessionId);
      root.setAttribute(LICENSED_ATTR, licensed);

      PSFormatVersion version = getServerVersion();
      root.appendChild(version.toXml(respdoc));
      PSDbmsHelper dbHelper = PSDbmsHelper.getInstance();
      PSDbmsInfo repository = dbHelper.getServerRepositoryInfo();
      root.appendChild(repository.toXml(respdoc));

      return respdoc;
   }

   /**
    * Gets all deployable elements of the specified type.
    * 
    * @param req The request, may not be <code>null</code>. Input document is
    *            expected to contain the following format:
    * 
    * <pre><code>
    * &lt;!ELEMENT PSXDeployGetDeployableElementsRequest EMPTY&gt;
    * &lt;!ATTLIST PSXDeployGetDeployableElementsRequest
    *    type CDATA #REQUIRED
    * </code></pre>
    * 
    * @return A document containing the following format:
    * 
    * <pre><code>
    * &lt;!ELEMENT PSXDeployGetDeployableElementsResponse
    *    (PSXDeployableElement*)&gt;
    * </code></pre>
    * 
    * Never <code>null</code>.
    * 
    * @throws PSDeployException if there are any errors.
    */
   public Document getDeployableElements(PSRequest req)
           throws PSDeployException, PSNotFoundException {
      if (req == null)
         throw new IllegalArgumentException(NULL_REQUEST_ERROR);

      Document doc = req.getInputDocument();
      if (doc == null)
      {
         throw new PSDeployException(IPSDeploymentErrors.NULL_INPUT_DOC);
      }

      // get the element type
      Element root = doc.getDocumentElement();
      String type = root.getAttribute("type");
      if (type == null || type.trim().length() == 0)
      {
         Object[] msgArgs =
         {root.getTagName(), "type", ""};
         PSUnknownNodeTypeException une = new PSUnknownNodeTypeException(
               IPSObjectStoreErrors.XML_ELEMENT_INVALID_ATTR, msgArgs);

         Object[] args =
         {root.getTagName(), PSExceptionUtils.getMessageForLog(une)};
         throw new PSDeployException(
               IPSDeploymentErrors.SERVER_REQUEST_MALFORMED, args);
      }

      // create the response
      Document respDoc = PSXmlDocumentBuilder.createXmlDocument();
      Element newRoot = respDoc
            .createElement("PSXDeployGetDeployableElementsResponse");
      respDoc.appendChild(newRoot);

      // get the elements
      Iterator deps = m_depMgr.getDependencies(req.getSecurityToken(), type);
      while (deps.hasNext())
      {
         Object o = deps.next();

         if (o instanceof PSDeployableElement)
         {
            PSDeployableElement de = (PSDeployableElement) o;
            newRoot.appendChild(de.toXml(respDoc));
         }
      }

      return respDoc;

   }

   /**
    * Gets all deployable elements of the specified type.
    * 
    * @param req The request, may not be <code>null</code>. Input document is
    *            expected to contain the following format:
    * 
    * <pre><code>
    * &lt;!ELEMENT PSXDeployGetDependenciesRequest EMPTY&gt;
    * &lt;!ATTLIST PSXDeployGetDependenciesRequest
    *    type CDATA #REQUIRED
    *    parentId CDATA #REQUIRED
    * </code></pre>
    * 
    * @return A document containing the following format:
    * 
    * <pre><code>
    * &lt;!ELEMENT PSXDeployGetDeployableElementsResponse
    *    (PSXDeployableElement | PSXDeployableObject)*&gt;
    * </code></pre>
    * 
    * Never <code>null</code>.
    * 
    * @throws PSDeployException if there are any errors.
    */
   public Document getDependencies(PSRequest req) throws PSDeployException
   {
      if (req == null)
         throw new IllegalArgumentException(NULL_REQUEST_ERROR);

      // get the inputs
      String type = getRequiredAttrFromRequest(req, "type");
      String parentId = getRequiredAttrFromRequest(req, "parentId");

      // create the response
      Document respDoc = PSXmlDocumentBuilder.createXmlDocument();
      Element newRoot = respDoc
            .createElement("PSXDeployGetDeployableElementsResponse");
      respDoc.appendChild(newRoot);

      // get the elements
      Iterator deps = m_depMgr.getDependencies(req.getSecurityToken(), type,
            parentId);
      while (deps.hasNext())
      {
         PSDependency dep = (PSDependency) deps.next();
         newRoot.appendChild(dep.toXml(respDoc));
      }

      return respDoc;

   }

   /**
    * Gets the specified export descriptor stored on the server.
    * 
    * @param req The request, may not be <code>null</code>. Input document is
    *            expected to contain the following format:
    * 
    * <pre><code>
    * &lt;!ELEMENT PSXDeployGetExportDescriptorRequest EMPTY&gt;
    * &lt;!ATTLIST PSXDeployGetExportDescriptorRequest
    *    descName CDATA #IMPLIED
    *    archiveLogId CDATA #IMPLIED
    * </code></pre>
    * 
    * Either <code>descName</code> or <code>archiveLogId</code> must be
    * supplied.
    * <p>
    * If the <code>descName</code> attribute is supplied, then the export
    * descriptor with that name is returned.
    * <p>
    * If the <code>archiveLogId</code> attribute is supplied, then the export
    * descriptor from the archive referenced by the supplied archive log id will
    * be returned. Any packages that have never been installed will be removed,
    * and listed in the package names returned by
    * <code>PSExportDescriptor.getMissingPackages()</code>.
    * 
    * @return A document containing the following format:
    * 
    * <pre><code>
    * &lt;!ELEMENT PSXDeployGetExportDescriptorResponse (PSXExportDescriptor)&gt;
    * </code></pre>
    * 
    * never <code>null</code>.
    * 
    * @throws IllegalArgumentException If <code>req</code> is
    *             <code>null</code>.
    * @throws PSDeployException if the descriptor cannot be located or there are
    *             any errors.
    */
   public Document getExportDescriptor(PSRequest req) throws PSDeployException, PSNotFoundException {
      if (req == null)
         throw new IllegalArgumentException(NULL_REQUEST_ERROR);

      // get the root of the doc in request
      Document doc = req.getInputDocument();
      if (doc == null)
         throw new PSDeployException(IPSDeploymentErrors.NULL_INPUT_DOC);
      Element root = doc.getDocumentElement();

      String name = null;
      int logId = -1;
      name = root.getAttribute(DESC_NAME);
      if (name == null || name.trim().length() == 0)
      {
         name = null;
         logId = getAttrNumberFromRequest(req, "archiveLogId");
      }

      PSExportDescriptor exportDesc;
      Element exportDescEl;
      if (name != null)
      {
         exportDesc = getDescriptor(name);
      }
      else
      {
         // get it from the archive file
         PSArchiveSummary sum = getArchiveSummary(logId);

         // can't use info from the summary as that has no detail, and thus no
         // export descriptor
         PSArchiveInfo info = getArchiveInfo(sum.getArchiveInfo()
               .getArchiveRef());

         // if source and target dbms are different, pass in source id map.
         PSIdMap idMap = getIdMap(info);

         exportDesc = m_depMgr.convertExportDescriptor(info, m_logHandler,
               idMap);
      }

      // validate the export descriptor
      m_depMgr.validatePackages(req.getSecurityToken(), exportDesc);

      Document respDoc = PSXmlDocumentBuilder.createXmlDocument();
      root = PSXmlDocumentBuilder.createRoot(respDoc,
            "PSXDeployGetExportDescriptorResponse");
      exportDescEl = exportDesc.toXml(respDoc);
      root.appendChild(exportDescEl);

      return respDoc;

   }

   /**
    * Gets the directory below the server directory containing all validation 
    * results.
    * 
    * @return the directory path, never <code>null</code> or empty.
    */
   public static String getValidationDir()
   {
      return PSServer.getRxDir() + "/" + VALIDATION_RESULTS_DIR;
   }
   
   /**
    * Gets the specified validation results for specified archive ref stored on
    * the server.
    * 
    * @param req The request, may not be <code>null</code>. Input document is
    *            expected to contain the following format:
    * 
    * <pre><code>
    * &lt;!ELEMENT PSXDeployGetValidationResultsRequest EMPTY&gt;
    * &lt;!ATTLIST PSXDeployGetValidationResultsRequest
    *    archiveRef CDATA #REQUIRED
    * </code></pre>
    * 
    * @return A document containing the following format:
    * 
    * <pre><code>
    * &lt;!ELEMENT PSXDeployGetValidationResponse (PSXImportDescriptor)&gt;
    * </code></pre>
    * 
    * never <code>null</code>.
    * 
    * @throws IllegalArgumentException If <code>req</code> is
    *             <code>null</code>.
    * @throws PSDeployException if there are any errors.
    */
   public Document getValidationResults(PSRequest req) throws PSDeployException
   {
      if (req == null)
         throw new IllegalArgumentException(NULL_REQUEST_ERROR);

      String name = getRequiredAttrFromRequest(req, "archiveRef");

      // load the validation results
      File descFile = new File(getValidationDir(), name + ".xml");

      Document importDescDoc = getDocumentFromFile(descFile,
            "Validation Results");

      // get the import descriptor from XML
      Element importDescEl = importDescDoc.getDocumentElement();
      PSImportDescriptor importDesc;
      try
      {
         importDesc = new PSImportDescriptor(importDescEl);
      }
      catch (PSUnknownNodeTypeException une)
      {
         throw new PSDeployException(IPSDeploymentErrors.UNEXPECTED_ERROR,
                 PSExceptionUtils.getMessageForLog(une));
      }

      Document respDoc = PSXmlDocumentBuilder.createXmlDocument();
      Element root = PSXmlDocumentBuilder.createRoot(respDoc,
            "PSXDeployGetValidationResponse");
      importDescEl = importDesc.toXml(respDoc);
      root.appendChild(importDescEl);

      return respDoc;
   }

   /**
    * Gets the specified id type map(s) stored on the server.
    * 
    * @param req The request, may not be <code>null</code>. Input document is
    *            expected to contain the following format:
    * 
    * <pre><code>
    * &lt;!--
    *    If there are no deployable objects, then all idtype maps are returned.
    *    Otherwise the corresponding map for each deployable object is returned.
    * --&gt;
    * &lt;!ELEMENT PSXDeployGetIdTypesRequest (PSXDeployableObject*)&gt;
    * </code></pre>
    * 
    * @return A document containing the following format:
    * 
    * <pre><code>
    * &lt;!ELEMENT PSXDeployGetIdTypesResponse
    *    (PSXApplicationIdTypes+)&gt;
    * </code></pre>
    * 
    * never <code>null</code>.
    * 
    * @throws IllegalArgumentException If <code>req</code> is
    *             <code>null</code>.
    * @throws PSDeployException if there are any errors.
    */
   public Document getIdTypes(PSRequest req) throws PSDeployException, PSNotFoundException {
      if (req == null)
         throw new IllegalArgumentException(NULL_REQUEST_ERROR);

      Document doc = req.getInputDocument();
      if (doc == null)
      {
         throw new PSDeployException(IPSDeploymentErrors.NULL_INPUT_DOC);
      }

      // Get the list of objects
      List depList = new ArrayList();
      PSXmlTreeWalker tree = new PSXmlTreeWalker(doc);
      Element depEl = tree
            .getNextElement(PSXmlTreeWalker.GET_NEXT_ALLOW_CHILDREN);
      while (depEl != null)
      {
         try
         {
            depList.add(new PSDeployableObject(depEl));
         }
         catch (PSUnknownNodeTypeException une)
         {
            Object[] args =
            {depEl.getTagName(), PSExceptionUtils.getMessageForLog(une)};
            throw new PSDeployException(
                  IPSDeploymentErrors.SERVER_REQUEST_MALFORMED, args);
         }

         depEl = tree.getNextElement(PSXmlTreeWalker.GET_NEXT_ALLOW_SIBLINGS);
      }

      // if no dependencies, get all dependencies that support id types and are
      // deployable.
      Iterator deps;
      if (depList.isEmpty())
         deps = m_depMgr.getDependencies(req.getSecurityToken(),
               PSDependencyManager.TYPE_SUPPORTS_ID_TYPES
                     | PSDependencyManager.TYPE_DEPLOYABLE);
      else
         deps = depList.iterator();

      // get the types for all dependencies in our list
      Iterator types = PSIdTypeManager
            .loadIdTypes(req.getSecurityToken(), deps);

      // create the response
      Document respDoc = PSXmlDocumentBuilder.createXmlDocument();
      Element root = PSXmlDocumentBuilder.createRoot(respDoc,
            "PSXDeployGetIdTypesResponse");
      while (types.hasNext())
      {
         PSApplicationIDTypes type = (PSApplicationIDTypes) types.next();
         root.appendChild(type.toXml(respDoc));
      }

      return respDoc;
   }

   /**
    * Stores the supplied ID types on the server.
    * 
    * @param req The request, may not be <code>null</code>. Input document is
    *            expected to contain the following format:
    * 
    * <pre><code>
    * &lt;!ELEMENT PSXDeploySaveIdTypesRequest (PSXApplicationIdTypes+)&gt;
    * </code></pre>
    * 
    * @return A document containing the following format:
    * 
    * <pre><code>
    * &lt;!ELEMENT PSXDeploySaveIdTypesResponse EMPTY&gt;
    * </code></pre>
    * 
    * never <code>null</code>.
    * 
    * @throws PSDeployException if there are any errors.
    */
   public Document saveIdTypes(PSRequest req) throws PSDeployException
   {
      if (req == null)
         throw new IllegalArgumentException(NULL_REQUEST_ERROR);

      Document doc = req.getInputDocument();
      if (doc == null)
      {
         throw new PSDeployException(IPSDeploymentErrors.NULL_INPUT_DOC);
      }

      // get the PSIdType Element
      PSXmlTreeWalker tree = new PSXmlTreeWalker(doc);
      Element idTypeEl = tree.getNextElement(
            PSApplicationIDTypes.XML_NODE_NAME,
            PSXmlTreeWalker.GET_NEXT_ALLOW_CHILDREN);
      if (idTypeEl == null)
      {
         Object[] msgArgs =
         {PSApplicationIDTypes.XML_NODE_NAME};
         PSUnknownNodeTypeException une = new PSUnknownNodeTypeException(
               IPSObjectStoreErrors.XML_ELEMENT_NULL, msgArgs);

         Object[] args =
         {doc.getDocumentElement().getTagName(), PSExceptionUtils.getMessageForLog(une)};
         throw new PSDeployException(
               IPSDeploymentErrors.SERVER_REQUEST_MALFORMED, args);
      }

      while (idTypeEl != null)
      {

         PSApplicationIDTypes idTypes = null;

         try
         {
            idTypes = new PSApplicationIDTypes(idTypeEl);
         }
         catch (PSUnknownNodeTypeException ne)
         {
            Object[] args =
            {idTypeEl.getTagName(), ne.toString()};
            throw new PSDeployException(
                  IPSDeploymentErrors.SERVER_REQUEST_MALFORMED, args);
         }

         PSIdTypeManager.saveIdTypes(idTypes);

         idTypeEl = tree.getNextElement(PSApplicationIDTypes.XML_NODE_NAME,
               PSXmlTreeWalker.GET_NEXT_ALLOW_SIBLINGS);
      }

      Document respDoc = PSXmlDocumentBuilder.createXmlDocument();
      PSXmlDocumentBuilder.createRoot(respDoc, "PSXDeploySaveIdTypesResponse");

      return respDoc;
   }

   /**
    * Validates local config xml from client against the localConfig.xsd.
    * Returns a list of errors if not valid.
    * 
    * @param req The request, may not be <code>null</code>. Input document is
    *            expected to contain the following format:
    * 
    * <pre><code>
    * 
    * &lt;!ELEMENT PSXValidateLocalConfigRequest (xmlContent)&gt;
    * </code></pre>
    * 
    * @return A document containing the following format:
    * 
    * <pre><code>
    * &lt;!ELEMENT PSXValidateLocalConfigResponse
    *    (error*)&gt;
    * </code></pre>
    * 
    * never <code>null</code>.
    * 
    * @throws IllegalArgumentException If <code>req</code> is
    *             <code>null</code>.
    * @throws PSDeployException if there are any errors.
    */
   public Document validateLocalConfig(PSRequest req) throws PSDeployException
   {
      if (req == null)
         throw new IllegalArgumentException(NULL_REQUEST_ERROR);
      Document doc = req.getInputDocument();
      if (doc == null)
      {
         throw new PSDeployException(IPSDeploymentErrors.NULL_INPUT_DOC);
      }
      PSXmlDecoder decoder = new PSXmlDecoder();
      PSXmlTreeWalker tree = new PSXmlTreeWalker(req.getInputDocument());
      Element xmlContent = tree.getNextElement("xmlContent");
      File tempFile=null;
      
      try {
         tempFile = createTempFile("PSX", null);
         tempFile.deleteOnExit();
      } catch (IOException e) {
         throw new PSDeployException(IPSDeploymentErrors.UNEXPECTED_ERROR, PSExceptionUtils.getMessageForLog(e));
      }
      
      try(FileWriter fw =new FileWriter(tempFile) )
      {
         String content = (String) decoder.encode(PSXmlTreeWalker
               .getElementData(xmlContent));
         
         fw.write(content);
         fw.flush();

         File xsdFile = new File(PSServer.getRxDir(),
               IPSDeployConstants.DEPLOYMENT_ROOT + "/schema/localConfig.xsd");
         List<Exception> errors = new ArrayList<>();
         boolean isValid = PSXmlValidator.validateXmlAgainstSchema(tempFile,
               xsdFile, errors);

         Document respDoc = PSXmlDocumentBuilder.createXmlDocument();
         Element root = PSXmlDocumentBuilder.createRoot(respDoc,
               "PSXValidateLocalConfigResponse");
         for (Exception ex : errors)
         {
            Element error = respDoc.createElement("error");
            error.appendChild(respDoc.createTextNode(ex.getLocalizedMessage()));
            root.appendChild(error);
         }
         return respDoc;
      }
      catch (Exception e)
      {
         throw new PSDeployException(IPSDeploymentErrors.UNEXPECTED_ERROR, PSExceptionUtils.getMessageForLog(e));
      }
   }

   /**
    * Checks the server version range, package version validation, 
    * package dependencies, and verifies package wasn't built on install server.
    * All errors and warnings are returned in response doc.
    * 
    * @param req The request, may not be <code>null</code>. Input document is
    *            expected to contain the following format:
    * 
    * <pre><code>
    * &lt;!ELEMENT PSXDeployValidateArchiveRequest (PSXArchiveInfo)&gt;
    * &lt;!ATTLIST PSXDeployValidateArchiveRequest
    *    checkArchiveRef (yes | no) #REQUIRED
    *    warnOnBuidMismatch (yes | no) &quot;no&quot;
    * &gt;
    * </code></pre>
    * 
    * @return A document containing the following format:
    * 
    * <pre><code>
    * &lt;!ELEMENT PSXDeployValidateArchiveResponse EMPTY&gt;
    * &lt;!ATTLIST ArchiveValidation
    *    warning CDATA #IMPLIED
    * &gt;
    * </code></pre>
    * 
    * Never <code>null</code>.
    * 
    * @throws IllegalArgumentException If <code>req</code> is
    *             <code>null</code>.
    */
   public Document validateArchive(PSRequest req) throws PSDeployException
   {
      if (req == null)
         throw new IllegalArgumentException(NULL_REQUEST_ERROR);

      Document doc = req.getInputDocument();
      if (doc == null)
      {
         throw new PSDeployException(IPSDeploymentErrors.NULL_INPUT_DOC);
      }

      try
      {
         // get check archive flag
         String sTemp = getRequiredAttrFromRequest(req, "checkArchiveRef");
         boolean checkArchiveRef = sTemp.equals("yes");

         sTemp = getRequiredAttrFromRequest(req, "warnOnBuidMismatch");
         boolean warnOnBuildMismatch = sTemp.equals("yes");

         sTemp = getRequiredAttrFromRequest(req, "warnMissingPackageDep");
         boolean warnMissingPackageDep = sTemp.equals("yes");

         // get the PSArchiveInfo Element
         PSXmlTreeWalker tree = new PSXmlTreeWalker(req.getInputDocument());

         Element infoEl = tree.getNextElement(PSArchiveInfo.XML_NODE_NAME,
               PSXmlTreeWalker.GET_NEXT_ALLOW_CHILDREN);
         if (infoEl == null)
         {
            Object[] msgArgs =
            {PSArchiveInfo.XML_NODE_NAME};
            PSUnknownNodeTypeException une = new PSUnknownNodeTypeException(
                  IPSObjectStoreErrors.XML_ELEMENT_NULL, msgArgs);

            Object[] args =
            {doc.getDocumentElement().getTagName(), PSExceptionUtils.getMessageForLog(une)};
            throw new PSDeployException(IPSDeploymentErrors.SERVER_REQUEST_MALFORMED, args);
         }
         PSArchiveInfo info = new PSArchiveInfo(infoEl);
         
         PSMultiValueHashMap<String, String> validationMap = validateArchive(info, checkArchiveRef, warnOnBuildMismatch, warnMissingPackageDep);

         // create the response doc
         Document respDoc = PSXmlDocumentBuilder.createXmlDocument();
         Element root = PSXmlDocumentBuilder.
            createRoot(respDoc, XML_AV_ROOT_NAME);
         
         
         List<String> errorList = new ArrayList<>();
         List<String> warningList = new ArrayList<>();
         errorList.addAll(validationMap.get(IPSDeployConstants.ERROR_KEY));
         warningList.addAll(validationMap.get(IPSDeployConstants.WARNING_KEY));
         
         Element valElement = PSXmlDocumentBuilder.addElement(
               doc, root, XML_AV_EL_NAME, null);
         if (!errorList.isEmpty())
         {   
            for (String errMessage:errorList)
            {
               valElement.setAttribute(ERROR_LEVEL,
                     IPSDeployConstants.ERROR_KEY);
               valElement.setAttribute(ERROR_MESSAGE, errMessage);     
            }
         }
         if (!warningList.isEmpty())
         {   
            for (String warMessage:warningList)
            {
               valElement.setAttribute(ERROR_LEVEL,
                     IPSDeployConstants.WARNING_KEY);
               valElement.setAttribute(ERROR_MESSAGE, warMessage);     
            }
         }
         

         return respDoc;
      }
      catch (PSUnknownNodeTypeException une)
      {
         Object[] args =
         {req.getInputDocument().getDocumentElement().getTagName(),
               PSExceptionUtils.getMessageForLog(une)};
         throw new PSDeployException(
               IPSDeploymentErrors.SERVER_REQUEST_MALFORMED, args);
      }
   }

   /**
    * Checks the server version range, package version validation, 
    * package dependencies, and verifies package wasn't built on install server.
    * 
    * @param info The archive info to use
    * @param checkArchiveRef <code>true</code> to ensure the archive file 
    * @param warnOnBuildMismatch <code>true</code> to ensure the build of server that created the archive matches that of the server
    * @param warnMissingPackageDep <code>true</code> to warn if dependencies of the package are missing.
    * 
    * @return A map of validation warnings and errors, where the key is either {@link IPSDeployConstants#ERROR_KEY} or {@link IPSDeployConstants#WARNING_KEY}
    * and the value is a list of validation results, not <code>null</code>, may be empty.
    */
    public PSMultiValueHashMap<String, String> validateArchive(PSArchiveInfo info, boolean checkArchiveRef, boolean warnOnBuildMismatch,
            boolean warnMissingPackageDep)
    {
	    return validateArchive(info, checkArchiveRef, warnOnBuildMismatch, warnMissingPackageDep, false);
    }
   
   /**
    * Checks the server version range, package version validation, 
    * package dependencies, and verifies package wasn't built on install server.
    * 
    * @param info The archive info to use
    * @param checkArchiveRef <code>true</code> to ensure the archive file 
    * @param warnOnBuildMismatch <code>true</code> to ensure the build of server that created the archive matches that of the server
    * @param warnMissingPackageDep <code>true</code> to warn if dependencies of the package are missing.
    * @param shouldValidateVersion <code>false</code> if the version validation should be skipped for reverted package entries on uninstall of patch
    * 
    * @return A map of validation warnings and errors, where the key is either {@link IPSDeployConstants#ERROR_KEY} or {@link IPSDeployConstants#WARNING_KEY}
    * and the value is a list of validation results, not <code>null</code>, may be empty.
    */
    public PSMultiValueHashMap<String, String> validateArchive(PSArchiveInfo info, boolean checkArchiveRef, boolean warnOnBuildMismatch,
            boolean warnMissingPackageDep, boolean shouldValidateVersion)
    {
         Validate.notNull(info);
        
         PSMultiValueHashMap<String, String> validationMap = new PSMultiValueHashMap<>();
         String message = "";
    
         // Checks if the package is already installed and if version is greater
         // then or equal to installing package.
    
         PSExportDescriptor expDesc = info.getArchiveDetail()
               .getExportDescriptor();
         IPSPkgInfoService pkgService = PSPkgInfoServiceLocator
               .getPkgInfoService();
         PSPkgInfo pkgInfo = pkgService.findPkgInfo(expDesc.getName());
         if (pkgInfo != null)
         {
            if ((pkgInfo.getLastAction() != PSPkgInfo.PackageAction.UNINSTALL) && shouldValidateVersion)
            {
    
               // Can't install on server that package was created on
            	/* Relaxing this restriction as it doesn't make sense to me
                Developers (Percussion or 3rd Party) build packages and need to be able to upgrade.
                This rule would seem to prevent a Package Developer from ever upgrading if their package 
                is shipped with the product. I don't know if there was a technical reason for this validation error. NC - 2/27/16
            	if (pkgInfo.isCreated())
               {
                  Object[] args =
                  {expDesc.getName()};
                  message = new PSDeployException(
                        IPSDeploymentErrors.PACKAGE_CREATED_ON_SYSTEM, args)
                        .getMessage();
                  validationMap.put(IPSDeployConstants.ERROR_KEY, message);
               }
               */
               
                // check version of previously installed package
                String[] v1Split = expDesc.getVersion().split("\\.");
                String[] v2Split = pkgInfo.getPackageVersion().split("\\.");
                boolean isLowerVersion = true;
                
                ms_log.debug("Package is: {}" ,pkgInfo.getPackageDescriptorName());
                ms_log.debug("New pkg version: {}" , Arrays.toString(v1Split));
                ms_log.debug("Installed pkg version: {}" , Arrays.toString(v2Split));
                
                if (expDesc.getVersion().equals(pkgInfo.getPackageVersion())
                        || Integer.parseInt(v1Split[0]) > Integer.parseInt(v2Split[0])
                        || Integer.parseInt(v1Split[1]) > Integer.parseInt(v2Split[1])
                        || Integer.parseInt(v1Split[2]) > Integer.parseInt(v2Split[2])) {
                    isLowerVersion = false;
                }
               
               // if the version is lower, we cannot install 
               if (isLowerVersion)
               {
                  Object[] args =
                  {expDesc.getVersion(), pkgInfo.getPackageVersion()};
                  message = new PSDeployException(
                        IPSDeploymentErrors.VERSION_LOWER_THEN_INSTALLED, args)
                        .getMessage();
                  validationMap.put(IPSDeployConstants.ERROR_KEY, message);
               }
            }
         }
    
         // validate server version and build compatibility, and archive name
         // for uniqueness.
         PSFormatVersion version = getServerVersion();
         String systemVersion = version.getVersion();
         String packageSystemMin = expDesc.getCmsMinVersion();
         String packageSystemMax = expDesc.getCmsMaxVersion();
    
         if (checkArchiveRef
               && getImportArchiveFile(info.getArchiveRef()).exists())
         {
            message = new PSDeployNonUniqueException(
                  IPSDeploymentErrors.ARCHIVE_REF_FOUND, 
                  info.getArchiveRef()).getMessage();
            validationMap.put(IPSDeployConstants.ERROR_KEY, message);
         }
    
         if (isLowerVersion(systemVersion, packageSystemMin))
         {
            Object[] args =
            {systemVersion, packageSystemMin};
            message = new PSDeployException(
                  IPSDeploymentErrors.SERVER_VERSION_LOWER, args).getMessage();
            if (warnOnBuildMismatch)
               validationMap.put(IPSDeployConstants.WARNING_KEY, message);
            else
               validationMap.put(IPSDeployConstants.ERROR_KEY, message);
         }
    
         if (message == null
               && isHigherVersion(systemVersion, packageSystemMax))
         {
            Object[] args =
            {systemVersion, packageSystemMax};
            message = new PSDeployException(
                  IPSDeploymentErrors.SERVER_VERSION_HIGHER, args).getMessage();
            if (warnOnBuildMismatch)
               validationMap.put(IPSDeployConstants.WARNING_KEY, message);
            else
               validationMap.put(IPSDeployConstants.ERROR_KEY, message);
         }
    
         // Check Package dependencies have been meet
        validatePkgDep(expDesc, warnMissingPackageDep, validationMap);
        
        return validationMap;
    }

   /**
    * Validates Package dependencies exist and if they are the save version.
    * 
    * @param expDesc - PSExportDescriptor
    * @param warnMissingPackageDep - flag to warn on missing packages
    * @param validationMap Map to add errors and warnings to
    */
   private void validatePkgDep(PSExportDescriptor expDesc,
         boolean warnMissingPackageDep, PSMultiValueHashMap<String, String> validationMap)
   {
      String message = "";
      IPSPkgInfoService pkgService = PSPkgInfoServiceLocator
            .getPkgInfoService();

      List<Map<String, String>> pkgDepList = expDesc.getPkgDepList();
      ArrayList<String> pkgNotInstalled = new ArrayList<>();
      ArrayList<String> pkgVersionMismatch = new ArrayList<>();

      // Loop through all dependency packages
      for (Map<String, String> pkgDep : pkgDepList)
      {
         String pkgName = pkgDep.get(PSDescriptor.XML_PKG_DEP_NAME);
         String pkgVersion = pkgDep
               .get(PSDescriptor.XML_PKG_DEP_VERSION);         

         PSPkgInfo pkgInfo = pkgService.findPkgInfo(pkgName);

         if (pkgInfo == null)
         {
            pkgNotInstalled.add(pkgName);
         }
         else if (!pkgInfo.isSuccessfullyInstalled())
         {
            pkgNotInstalled.add(pkgName);
         }
         else if (isLowerVersion(pkgInfo.getPackageVersion(), pkgVersion))
         {
            pkgVersionMismatch.add(pkgName + " " + pkgVersion);
         }         

      }

      // Error if validation fails
      if (!pkgNotInstalled.isEmpty())
      {
         StringBuilder sb = new StringBuilder();
         for(String s : pkgNotInstalled)
         {
            sb.append(s);
            sb.append("\n");
         }
         Object[] args =
         {sb.toString()};
         message = new PSDeployException(
               IPSDeploymentErrors.PKG_DEP_VALIDATION, args).getMessage();
         if (warnMissingPackageDep)
            validationMap.put(IPSDeployConstants.WARNING_KEY, message);
         else
            validationMap.put(IPSDeployConstants.ERROR_KEY, message);
      }
      else if (!pkgVersionMismatch.isEmpty())
      {
         StringBuilder sb = new StringBuilder();
         for(String s : pkgVersionMismatch)
         {
            sb.append(s);
            sb.append("\n");
         }
         Object[] args =
         {sb.toString()};
         message = new PSDeployException(
               IPSDeploymentErrors.PKG_DEP_VERSION_VALIDATION, args).getMessage();
         validationMap.put(IPSDeployConstants.WARNING_KEY, message);
      }
   }

   /**
    * Gets the specified <code>PSDbmsMap</code> object stored on the server.
    * 
    * @param req The request, may not be <code>null</code>. Input document is
    *            expected to contain the following format:
    * 
    * <pre><code>
    * &lt;!ELEMENT PSXDeployGetDbmsMapRequest EMPTY&gt;
    * &lt;!ATTLIST PSXDeployGetDbmsMapRequest
    *    server CDATA #REQUIRED
    * </code></pre>
    * 
    * @return A document containing the following format:
    * 
    * <pre><code>
    * &lt;!ELEMENT PSXDeployGetDbmsMapResponse (PSXIdMap)&gt;
    * </code></pre>
    * 
    * or an error, never <code>null</code>.
    * 
    * @throws IllegalArgumentException If <code>req</code> is
    *             <code>null</code>.
    * @throws PSDeployException if there are any errors.
    */
   public Document getDbmsMap(PSRequest req) throws PSDeployException
   {
      if (req == null)
         throw new IllegalArgumentException(NULL_REQUEST_ERROR);

      String server = getRequiredAttrFromRequest(req, "server");

      PSDbmsMap map = PSDbmsMapManager.getDbmsMap(server);

      // create the response document for the PSIdMap
      Document respDoc = PSXmlDocumentBuilder.createXmlDocument();
      Element mapEl = map.toXml(respDoc);
      Element newRoot = PSXmlDocumentBuilder.createRoot(respDoc,
            "PSXDeployGetDbmsMapResponse");
      newRoot.appendChild(mapEl);

      return respDoc;
   }

   /**
    * Stores the supplied DBMS-Map on the server.
    * 
    * @param req The request, may not be <code>null</code>. Input document is
    *            expected to contain the following format:
    * 
    * <pre><code>
    * &lt;!ELEMENT PSXDeploySaveDbmsMapRequest (PSXDbmsMap)&gt;
    * </code></pre>
    * 
    * @return A document containing the following format:
    * 
    * <pre><code>
    * &lt;!ELEMENT PSXDeploySaveDbmsMapResponse EMPTY&gt;
    * </code></pre>
    * 
    * or an error, never <code>null</code>.
    * 
    * @throws IllegalArgumentException If <code>req</code> is
    *             <code>null</code>.
    * @throws PSDeployException if there are any errors.
    */
   public Document saveDbmsMap(PSRequest req) throws PSDeployException
   {
      if (req == null)
         throw new IllegalArgumentException(NULL_REQUEST_ERROR);

      PSDbmsMap map = (PSDbmsMap) getRequiredComponentFromRequest(req,
            PSDbmsMap.class, PSDbmsMap.XML_NODE_NAME);

      PSDbmsMapManager.saveDbmsMap(map);

      Document respDoc = PSXmlDocumentBuilder.createXmlDocument();
      PSXmlDocumentBuilder.createRoot(respDoc, "PSXDeploySaveDbmsMapResponse");

      return respDoc;
   }

   /**
    * Gets the specified <code>PSIdMap</code> stored on the server.
    * 
    * @param req The request, may not be <code>null</code>. Input document is
    *            expected to contain the following format:
    * 
    * <pre><code>
    * &lt;!ELEMENT PSXDeployGetIdMapRequest EMPTY&gt;
    * &lt;!ATTLIST PSXDeployGetIdMapRequest
    *    sourceServer CDATA #REQUIRED
    * </code></pre>
    * 
    * @return A document containing the following format:
    * 
    * <pre><code>
    * &lt;!ELEMENT PSXDeployGetIdMapResponse (PSXIdMap)&gt;
    * </code></pre>
    * 
    * or an error, never <code>null</code>.
    * 
    * @throws IllegalArgumentException if <code>req</code> is
    *             <code>null</code>.
    * @throws PSDeployException if an error errors.
    */
   public Document getIdMap(PSRequest req) throws PSDeployException
   {
      if (req == null)
         throw new IllegalArgumentException(NULL_REQUEST_ERROR);

      String sourceServer = getRequiredAttrFromRequest(req, "sourceServer");

      // load the PSIdMap
      PSIdMap idmap = getIdMapMgr().getIdmap(sourceServer);

      // create the response document for the PSIdMap
      Document respDoc = PSXmlDocumentBuilder.createXmlDocument();
      Element idmapEl = idmap.toXml(respDoc);
      Element newRoot = PSXmlDocumentBuilder.createRoot(respDoc,
            "PSXDeployGetIdMapResponse");
      newRoot.appendChild(idmapEl);

      return respDoc;
   }

   /**
    * Stores the supplied ID Map on the server.
    * 
    * @param req The request, may not be <code>null</code>. Input document is
    *            expected to contain the following format:
    * 
    * <pre><code>
    * &lt;!ELEMENT PSXDeploySaveIdMapRequest (PSXIdMap)&gt;
    * </code></pre>
    * 
    * @return A document containing the following format:
    * 
    * <pre><code>
    * &lt;!ELEMENT PSXDeploySaveIdMapResponse EMPTY&gt;
    * </code></pre>
    * 
    * or an error, never <code>null</code>.
    * 
    * @throws IllegalArgumentException if <code>req</code> is
    *             <code>null</code>.
    * @throws PSDeployException if there are any errors.
    */
   public Document saveIdMap(PSRequest req) throws PSDeployException
   {
      if (req == null)
         throw new IllegalArgumentException(NULL_REQUEST_ERROR);

      PSIdMap idmap = (PSIdMap) getRequiredComponentFromRequest(req,
            PSIdMap.class, PSIdMap.XML_NODE_NAME);

      getIdMapMgr().saveIdMap(idmap);

      Document respDoc = PSXmlDocumentBuilder.createXmlDocument();
      PSXmlDocumentBuilder.createRoot(respDoc, "PSXDeploySaveIdMapResponse");

      return respDoc;
   }

   /**
    * Get the required attribute value of the <code>attrName</code> from the
    * input document element of the request object.
    * 
    * @param req The <code>PSRequest</code> object, assume not
    *            <code>null</code>.
    * @param attrName The attribute name, it need to be exist in the
    *            <code>PSRequest</code> object, assume not <code>null</code>
    *            or empty.
    * 
    * @return The retrieved value for the specified attribute. It never be
    *         <code>null</code> or empty.
    * 
    * @throws PSDeployException if the attribute does not exist or there is any
    *             other errors.
    */
   private String getRequiredAttrFromRequest(PSRequest req, String attrName)
         throws PSDeployException
   {
      Document doc = req.getInputDocument();
      if (doc == null)
      {
         throw new PSDeployException(IPSDeploymentErrors.NULL_INPUT_DOC);
      }
      Element root = doc.getDocumentElement();
      String attrValue = root.getAttribute(attrName);
      if (attrValue == null || attrValue.trim().length() == 0)
      {
         Object[] msgArgs =
         {root.getTagName(), attrName, ""};
         PSUnknownNodeTypeException une = new PSUnknownNodeTypeException(
               IPSObjectStoreErrors.XML_ELEMENT_INVALID_ATTR, msgArgs);

         Object[] args =
         {root.getTagName(), PSExceptionUtils.getMessageForLog(une)};
         throw new PSDeployException(
               IPSDeploymentErrors.SERVER_REQUEST_MALFORMED, args);
      }
      return attrValue;
   }

   /**
    * Gets the specified <code>PSArchiveSummary</code> stored on the server.
    * 
    * @param req The request, may not be <code>null</code>. Input document is
    *            expected to contain the following format:
    * 
    * <pre><code>
    * &lt;!ELEMENT PSXDeployGetArchiveSummaryRequest EMPTY&gt;
    * &lt;!ATTLIST PSXDeployGetArchiveSummaryRequest
    *    archiveLogId CDATA #IMPLIED
    *    archiveRef CDATA #IMPLIED
    * </code></pre>
    * 
    * @return A document containing the following format:
    * 
    * <pre><code>
    * &lt;!ELEMENT PSXDeployGetArchiveSummaryResponse (PSXArchiveSummary)&gt;
    * </code></pre>
    * 
    * or an error, never <code>null</code>.
    * 
    * @throws PSDeployException if the archive log cannot be found or there are
    *             any other errors.
    * @throws IllegalArgumentException if <code>req</code> is
    *             <code>null</code>.
    */
   public Document getArchiveSummary(PSRequest req) throws PSDeployException
   {
      if (req == null)
         throw new IllegalArgumentException(NULL_REQUEST_ERROR);

      // get the root of the doc in request
      Document doc = req.getInputDocument();
      if (doc == null)
         throw new PSDeployException(IPSDeploymentErrors.NULL_INPUT_DOC);
      Element root = doc.getDocumentElement();

      int logId = -1;

      // retrieve one of the attribute in the request document
      String attrValue = root.getAttribute("archiveLogId");
      if (attrValue != null && attrValue.trim().length() != 0)
         logId = getAttrNumberFromRequest(req, "archiveLogId");
      else
         attrValue = getRequiredAttrFromRequest(req, "archiveRef");

      // retrieve the archive summary from the log handler
      PSArchiveSummary archiveSummary = null;
      if (logId != -1)
         archiveSummary = m_logHandler.getArchiveSummary(logId);
      else
         archiveSummary = m_logHandler.getArchiveSummary(attrValue);

      if (archiveSummary == null) // cannot find one
      {
         Object[] args =
         {"PSArchiveSummary", Integer.toString(logId)};
         throw new PSDeployException(
               IPSDeploymentErrors.SERVER_OBJECT_NOT_FOUND, args);
      }

      // create the response document for the PSArchiveSummary
      Document respDoc = PSXmlDocumentBuilder.createXmlDocument();
      Element archiveEl = archiveSummary.toXml(respDoc);

      Element newRoot = PSXmlDocumentBuilder.createRoot(respDoc,
            "PSXDeployGetArchiveSummaryResponse");
      newRoot.appendChild(archiveEl);

      return respDoc;
   }

   /**
    * Gets the archive info from the archive file referenced by the archive
    * summary id specified by the request.
    * 
    * @param req The request, may not be <code>null</code>. Input document is
    *            expected to contain the following format:
    * 
    * <pre><code>
    * &lt;!ELEMENT PSXDeployGetArchiveInfoRequest EMPTY&gt;
    * &lt;!ATTLIST PSXDeployGetArchiveInfoRequest
    *    archiveLogId CDATA #REQUIRED
    * </code></pre>
    * 
    * @return A document containing the following format:
    * 
    * <pre><code>
    * &lt;!ELEMENT PSXDeployGetArchiveInfoResponse (PSXArchiveInfo)&gt;
    * </code></pre>
    * 
    * or an error, never <code>null</code>.
    * 
    * @throws PSDeployException if the archive log cannot be found or there are
    *             any other errors.
    * @throws IllegalArgumentException if <code>req</code> is
    *             <code>null</code>.
    */
   public Document getArchiveInfo(PSRequest req) throws PSDeployException
   {
      if (req == null)
         throw new IllegalArgumentException(NULL_REQUEST_ERROR);

      int logId = getAttrNumberFromRequest(req, "archiveLogId");
      PSArchiveSummary sum = getArchiveSummary(logId);
      PSArchiveInfo archiveInfo = getArchiveInfo(sum.getArchiveInfo()
            .getArchiveRef());

      // create the response document for the PSArchiveInfo
      Document respDoc = PSXmlDocumentBuilder.createXmlDocument();
      Element archiveEl = archiveInfo.toXml(respDoc);
      Element newRoot = PSXmlDocumentBuilder.createRoot(respDoc,
            "PSXDeployGetArchiveInfoResponse");
      newRoot.appendChild(archiveEl);

      return respDoc;
   }

   /**
    * Get the archive summary for the specified archive log id.
    * 
    * @param logId The log id of the archive summary to retrieve.
    * 
    * @return The summary, never <code>null</code>.
    * 
    * @throws PSDeployException if the archive summary cannot be located, or if
    *             there are any other errors.
    */
   private PSArchiveSummary getArchiveSummary(int logId)
         throws PSDeployException
   {
      PSArchiveSummary archiveSummary = m_logHandler.getArchiveSummary(logId);

      // make sure the archive summary object exists
      if (archiveSummary == null) // cannot find one
      {
         Object[] args =
         {"PSArchiveSummary", Integer.toString(logId)};
         throw new PSDeployException(
               IPSDeploymentErrors.SERVER_OBJECT_NOT_FOUND, args);
      }

      return archiveSummary;
   }

   /**
    * Get the archive from the specified archive file .
    * 
    * @param archiveRef The archive ref that specifies the archive file from
    *            which the archive info is to be extracted, assumed not
    *            <code>null</code> or empty.
    * 
    * @return The archive info, never <code>null</code>.
    * 
    * @throws PSDeployException if the archive file cannot be located, or if
    *             there are any other errors.
    */
   private PSArchiveInfo getArchiveInfo(String archiveRef)
         throws PSDeployException
   {
      File archiveFile = getImportArchiveFile(archiveRef);

      // make sure the archive file exists
      if (!archiveFile.exists())
      {
         Object[] args =
         {"PSArchive", archiveRef};
         throw new PSDeployException(
               IPSDeploymentErrors.SERVER_OBJECT_NOT_FOUND, args);
      }

      PSArchive archive = new PSArchive(archiveFile);
      PSArchiveInfo archiveInfo = archive.getArchiveInfo(true);
      archive.close();

      return archiveInfo;
   }

   /**
    * Gets the id map to use with the supplied source archive info.
    * 
    * @param info The info to use, assumed not <code>null</code>.
    * 
    * @return The map, never <code>null</code>
    */
   private PSIdMap getIdMap(PSArchiveInfo info)
   {
      PSDbmsInfo sourceDb = info.getRepositoryInfo();
      
      return m_idmapMgr.getIdmap(sourceDb.getDbmsIdentifier());
   }

   /**
    * Get a (required) number from a attribute which is specified by a given
    * attribute name and request document.
    * 
    * @param req The request which contains the attribute <code>attrName</code>,
    *            assume not <code>null</code>.
    * @param attrName The name of the attribute, assume not <code>null</code>
    *            or empty.
    * 
    * @return The retrieved attribute value in <code>int</code>.
    * 
    * @throws PSDeployException if an error occures.
    */
   private int getAttrNumberFromRequest(PSRequest req, String attrName)
         throws PSDeployException
   {
      String sNumber = getRequiredAttrFromRequest(req, attrName);

      int number;
      try
      {
         number = Integer.parseInt(sNumber);
      }
      catch (NumberFormatException e)
      {
         Element root = req.getInputDocument().getDocumentElement();
         Object[] msgArgs =
         {root.getTagName(), attrName, sNumber};
         PSUnknownNodeTypeException une = new PSUnknownNodeTypeException(
               IPSObjectStoreErrors.XML_ELEMENT_INVALID_ATTR, msgArgs);

         Object[] args =
         {root.getTagName(), PSExceptionUtils.getMessageForLog(une)};
         throw new PSDeployException(
               IPSDeploymentErrors.SERVER_REQUEST_MALFORMED, args);
      }

      return number;
   }

   /**
    * Gets the specified <code>PSLogSummary</code> stored on the server.
    * 
    * @param req The request, may not be <code>null</code>. Input document is
    *            expected to contain the following format:
    * 
    * <pre><code>
    * &lt;!ELEMENT PSXDeployGetLogSummaryRequest EMPTY&gt;
    * &lt;!ATTLIST PSXDeployGetLogSummaryRequest
    *    logId CDATA #REQUIRED
    * </code></pre>
    * 
    * @return A document containing the following format:
    * 
    * <pre><code>
    * &lt;!ELEMENT PSXDeployGetLogSummaryResponse (PSXLogSummary)&gt;
    * </code></pre>
    * 
    * or an error, never <code>null</code>.
    * 
    * @throws PSDeployException if the archive log cannot be found or there are
    *             any other errors.
    * @throws IllegalArgumentException if <code>req</code> is
    *             <code>null</code>.
    */
   public Document getLogSummary(PSRequest req) throws PSDeployException
   {
      if (req == null)
         throw new IllegalArgumentException(NULL_REQUEST_ERROR);

      int logId = getAttrNumberFromRequest(req, "logId");
      PSLogSummary logSummary = m_logHandler.getLogSummary(logId);

      if (logSummary == null) // cannot find one
      {
         Object[] args =
         {"PSLogSummary", Integer.toString(logId)};
         throw new PSDeployException(
               IPSDeploymentErrors.SERVER_OBJECT_NOT_FOUND, args);
      }

      String archiveRef = logSummary.getArchiveSummary().getArchiveInfo()
            .getArchiveRef();
      File archiveFile = getImportArchiveFile(archiveRef);
      logSummary.setDoesArchiveExist(archiveFile.exists());

      // create the response document for the PSLogSummary
      Document respDoc = PSXmlDocumentBuilder.createXmlDocument();
      Element logSummaryEl = logSummary.toXml(respDoc);
      Element newRoot = PSXmlDocumentBuilder.createRoot(respDoc,
            "PSXDeployGetLogSummaryResponse");
      newRoot.appendChild(logSummaryEl);

      return respDoc;
   }

   /**
    * 
    * @return A document containing the following format:
    * 
    * <pre><code>
    * &lt;!ELEMENT PSXDescriptorGuid&gt;
    * &lt;!ATTLIST PSXDescriptorGuid
    *    longValue CDATA #REQUIRED
    * </code></pre> , never <code>null</code>.
    */
   public Document createDescriptorGuid()
   {
      Document respDoc = PSXmlDocumentBuilder.createXmlDocument();
      Element root = PSXmlDocumentBuilder.createRoot(respDoc,
            "PSXDescriptorGuid");
      IPSGuidManager mgr = PSGuidManagerLocator.getGuidMgr();
      IPSGuid guid = mgr.createGuid(PSTypeEnum.DEPLOYER_DESCRIPTOR_ID);
      root.setAttribute("longvalue", String.valueOf(guid.longValue()));
      return respDoc;
   }
   
   /**
    * Retrieve an index of all deployable elements and dependencies
    * to which package name they belong. Will not return index entries
    * for uninstalled packages.
    * @return A document containing the following format:
    * 
    * <pre><code>
    * &lt;!ELEMENT PSXDeployGetDependencyToPackageNameIndexResponse&gt;
    * &lt;!ELEMENT PSXDependencyToPackageNameEntry&gt;
    * &lt;!ATTLIST PSXDependencyToPackageNameEntry
    *    dependencyId CDATA #REQUIRED
    *    objectType CDATA #REQUIRED
    *    package CDATA #REQUIRED
    *    version CDATA #REQUIRED
    * </code></pre> , never <code>null</code>.
    */
   public Document getDependencyToPackageNameIndex()
   {
      PSDeploymentHandler dh = PSDeploymentHandler.getInstance();
      PSDependencyManager dm = dh.getDependencyManager();
      
      Document respDoc = PSXmlDocumentBuilder.createXmlDocument();
      Element root = PSXmlDocumentBuilder.createRoot(respDoc,
            "PSXDeployGetDependencyToPackageNameIndexResponse");
      
      IPSPkgInfoService pkgInfoSvc = 
         PSPkgInfoServiceLocator.getPkgInfoService();
      List<PSPkgInfo> pkgInfos = pkgInfoSvc.findAllPkgInfos();
      List<String[]> index = new ArrayList<>();
      for(PSPkgInfo info : pkgInfos)
      {
        if(PackageAction.UNINSTALL.name().equalsIgnoreCase(info.getType().name()))
           continue;
        // Get elements
        List<PSPkgElement> pkgEls = pkgInfoSvc.findPkgElements(info.getGuid());
        for(PSPkgElement el : pkgEls)
        {
           addPackageIndexEntry(dm, index, 
              info.getPackageDescriptorName(), info.getPackageVersion(), 
              el.getObjectGuid());
        }
      }
      for(String[] entry : index)
      {
         Element entryEl = 
            PSXmlDocumentBuilder.addElement(
               respDoc, root, "PSXDependencyToPackageNameEntry", null);
         entryEl.setAttribute("dependencyId", entry[0]);
         entryEl.setAttribute("objectType", entry[1]);
         entryEl.setAttribute("package", entry[2]);
         entryEl.setAttribute("version", entry[3]);
      }
      return respDoc;
   }
   
   /**
    * Helper method to add a element/depend to package index
    * entry.
    * @param dm the deployment manager, assumed not <code>null</code>.
    * @param index the list of index entries, assumed not
    * <code>null</code>.
    * @param packageName the package name, assumed not 
    * <code>null</code> or empty.
    * @param packageVersion the package version, assumed not 
    * <code>null</code> or empty.
    * @param guid the object guid, assumed not <code>null</code>.
    */
   private void addPackageIndexEntry(PSDependencyManager dm,
      final List<String[]> index, final String packageName,
      final String packageVersion, final IPSGuid guid)
   {
      String dID = String.valueOf(guid.longValue());
      PSTypeEnum type = PSTypeEnum.valueOf(guid.getType());
      List<String> dTypes = dm.getDeploymentType(type);
      if(PSIdNameHelper.isSupported(type))
      {
         dID = PSIdNameHelper.getName(guid);
      }
      for(String dtype : dTypes)
         index.add(new String[]{dID, dtype, packageName, packageVersion});
   }
   
   

   /**
    * Deletes the specified Archive file and all related archive summary and
    * package logs. An archive log id or the archive ref may be supplied.
    * 
    * @param req The request, may not be <code>null</code>. Input document is
    *            expected to contain the following format:
    * 
    * <pre><code>
    * &lt;!ELEMENT PSXDeployDeleteArchiveRequest EMPTY&gt;
    * &lt;!ATTLIST PSXDeployDeleteArchiveRequest
    *    logId CDATA #IMPLIED
    *    archiveRef CDATA #IMPLIED
    * &gt;
    * </code></pre>
    * 
    * @return A document containing the following format:
    * 
    * <pre><code>
    * &lt;!ELEMENT PSXDeployDeleteArchiveResponse EMPTY&gt;
    * </code></pre>
    * 
    * never <code>null</code>.
    * 
    * @throws IllegalArgumentException if <code>req</code> is
    *             <code>null</code>.
    * @throws PSDeployException if any other error occures.
    */
   public Document deleteArchive(PSRequest req) throws PSDeployException
   {
      if (req == null)
         throw new IllegalArgumentException(NULL_REQUEST_ERROR);

      Document doc = req.getInputDocument();
      if (doc == null)
      {
         throw new PSDeployException(IPSDeploymentErrors.NULL_INPUT_DOC);
      }
      Element root = doc.getDocumentElement();
      String archiveRef = root.getAttribute("archiveRef");
      if (archiveRef == null || archiveRef.trim().length() == 0)
      {
         int logId = getAttrNumberFromRequest(req, "archiveLogId");
         PSArchiveSummary archiveSummary = m_logHandler
               .getArchiveSummary(logId);

         if (archiveSummary != null)
         {
            archiveRef = archiveSummary.getArchiveInfo().getArchiveRef();
         }
      }

      m_logHandler.deleteAllLogs(archiveRef);
      File archiveFile = getImportArchiveFile(archiveRef);
      archiveFile.delete();

      // create the response document for the deletion
      Document respDoc = PSXmlDocumentBuilder.createXmlDocument();
      PSXmlDocumentBuilder
            .createRoot(respDoc, "PSXDeployDeleteArchiveResponse");

      return respDoc;
   }

   /**
    * Stores the supplied export descriptor on the server.
    * 
    * @param req The request, may not be <code>null</code>. Input document is
    *            expected to contain the following format:
    * 
    * <pre><code>
    * &lt;!ELEMENT PSXDeploySaveExportDescriptorRequest (PSXExportDescriptor)&gt;
    * </code></pre>
    * 
    * @return A document containing the following format:
    * 
    * <pre><code>
    * &lt;!ELEMENT PSXDeploySaveExportDescriptorResponse EMPTY&gt;
    * </code></pre>
    * 
    * or an error, never <code>null</code>.
    * 
    * @throws IllegalArgumentException If <code>req</code> is
    *             <code>null</code>.g
    * @throws PSDeployException if there are any other errors.
    */
   public Document saveExportDescriptor(PSRequest req) throws PSDeployException, PSNotFoundException {
      if (req == null)
         throw new IllegalArgumentException(NULL_REQUEST_ERROR);

      PSExportDescriptor desc = (PSExportDescriptor) getRequiredComponentFromRequest(
            req, PSExportDescriptor.class, PSExportDescriptor.XML_NODE_NAME);

      saveExportDescToFileSystem(desc);

      Document respDoc = PSXmlDocumentBuilder.createXmlDocument();
      PSXmlDocumentBuilder.createRoot(respDoc,
            "PSXDeploySaveExportDescriptorResponse");

      PSUserEntry[] userEntries = PSUserSessionManager.getUserSession(req)
            .getAuthenticatedUserEntries();
      String userId;
      if (userEntries.length > 0)
      {
         // take first user entry name
         userId = userEntries[0].getName();
      }
      else
         userId = "unknown";

      updateCreatePackageInfoService(desc, userId);

      return respDoc;
   }

   /**
    * Stores the supplied export descriptor on the server.
    * 
    * @param desc descriptor to save
    * 
    * @throws PSDeployException if any error saving.
    */
   public void saveExportDescToFileSystem(PSExportDescriptor desc) throws PSDeployException
   {
      String name = desc.getName();
      File descFile = new File(EXPORT_DESC_DIR, name + ".xml");

      saveComponentToFile(descFile, EXPORT_DESC_DIR, desc);
   }
   
   /**
    * Gets a deployable component from the given request document. The component
    * is a child element of the root of the document. Validating the parameters
    * if needed.
    * 
    * @param req The request which contains the document that the deployable
    *            component is retrieved from, assume not <code>null</code>.
    * @param compClass The <code>Class</code> of the deployable component,
    *            assume not <code>null</code>.
    * @param xmlNodeName The name of the XML node that is going to be retrieved,
    *            assume not <code>null</code> or empty.
    * 
    * @return The retrieved <code>IPSDeployComponent</code> object, never
    *         <code>null</code>.
    * 
    * @throws PSDeployException if there are any errors.
    */
   private IPSDeployComponent getRequiredComponentFromRequest(PSRequest req,
         Class compClass, String xmlNodeName) throws PSDeployException
   {
      Document doc = req.getInputDocument();
      if (doc == null)
         throw new PSDeployException(IPSDeploymentErrors.NULL_INPUT_DOC);

      // get the component
      PSXmlTreeWalker tree = new PSXmlTreeWalker(doc);
      Element compEl = tree
            .getNextElement(PSXmlTreeWalker.GET_NEXT_ALLOW_CHILDREN);
      if (compEl == null)
      {
         Object[] msgArgs =
         {xmlNodeName};
         PSUnknownNodeTypeException une = new PSUnknownNodeTypeException(
               IPSObjectStoreErrors.XML_ELEMENT_NULL, msgArgs);

         Object[] args =
         {doc.getDocumentElement().getTagName(), PSExceptionUtils.getMessageForLog(une)};
         throw new PSDeployException(
               IPSDeploymentErrors.SERVER_REQUEST_MALFORMED, args);
      }

      IPSDeployComponent comp = null;
      try
      {
         Constructor compCtor = compClass.getConstructor(new Class[]
         {Element.class});
         comp = (IPSDeployComponent) compCtor.newInstance(new Object[]
         {compEl});
      }
      catch (Exception e)
      {
         if (e instanceof PSUnknownNodeTypeException)
         {
            Object[] args =
            {compEl.getTagName(), e.toString()};
            throw new PSDeployException(
                  IPSDeploymentErrors.SERVER_REQUEST_MALFORMED, args);
         }
         else
            throw new PSDeployException(IPSDeploymentErrors.UNEXPECTED_ERROR,
                    PSExceptionUtils.getMessageForLog(e));
      }

      return comp;
   }

   /**
    * Deletes the specified export descriptor stored on the server.
    * 
    * @param req The request, may not be <code>null</code>. Input document is
    *            expected to contain the following format:
    * 
    * <pre><code>
    * &lt;!ELEMENT PSXDeployDeleteExportDescriptorRequest EMPTY&gt;
    * &lt;!ATTLIST PSXDeployDeleteExportDescriptorRequest
    *    descName CDATA #REQUIRED
    * </code></pre>
    * 
    * @return A document containing the following format:
    * 
    * <pre><code>
    * &lt;!ELEMENT PSXDeployDeleteExportDescriptorResponse EMPTY&gt;
    * </code></pre>
    * 
    * or an error, never <code>null</code>.
    * 
    * @throws PSDeployException if there are any errors.
    */
   public Document deleteExportDescriptor(PSRequest req)
         throws PSDeployException
   {
      if (req == null)
         throw new IllegalArgumentException(NULL_REQUEST_ERROR);

      // get the descriptor name
      String name = getRequiredAttrFromRequest(req, DESC_NAME);
      // delete the descriptor
      File descFile = new File(EXPORT_DESC_DIR, name + ".xml");
      if (!descFile.exists())
      {
         Object[] args =
         {"Export Descriptor", name};
         throw new PSDeployException(
               IPSDeploymentErrors.SERVER_OBJECT_NOT_FOUND, args);
      }
      descFile.delete();

      // delete the package from the repository
      IPSPkgInfoService srv = PSPkgInfoServiceLocator.getPkgInfoService();
      srv.deletePkgInfo(name);
      
      Document respDoc = PSXmlDocumentBuilder.createXmlDocument();
      PSXmlDocumentBuilder.createRoot(respDoc,
            "PSXDeployDeleteExportDescriptorResponse");

      return respDoc;
   }

   /**
    * Gets the <code>PSAppPolicySettings</code> object stored on the server.
    * 
    * @param req The request, may not be <code>null</code>. Input document is
    *            expected to contain the following format:
    * 
    * <pre><code>
    * &lt;!ELEMENT PSXDeployGetAppPolicySettingsRequest EMPTY&gt;
    * </code></pre>
    * 
    * @return A document containing the following format:
    * 
    * <pre><code>
    * &lt;!ELEMENT PSXDeployGetAppPolicySettingsResponse (PSXAppPolicySettings)&gt;
    * </code></pre>
    * 
    * or an error, never <code>null</code>.
    * 
    * @throws IllegalArgumentException If <code>req</code> is
    *             <code>null</code>.
    * @throws PSDeployException if there are any errors.
    */
   public Document getAppPolicySettings(PSRequest req) throws PSDeployException
   {
      if (req == null)
         throw new IllegalArgumentException(NULL_REQUEST_ERROR);

      // load the descriptor
      Document respDoc = PSXmlDocumentBuilder.createXmlDocument();
      Element newRoot = PSXmlDocumentBuilder.createRoot(respDoc,
            "PSXDeployGetAppPolicySettingsResponse");
      newRoot.appendChild(getAppPolicySettings().toXml(respDoc));

      return respDoc;
   }

   /**
    * Gets the app policy settings object.
    * 
    * @return The app policy settings, never be <code>null</code>.
    * @throws PSDeployException if there are any errors.
    */
   PSAppPolicySettings getAppPolicySettings() throws PSDeployException
   {
      PSAppPolicySettings settings = null;

      if (POLICY_SETTINGS_FILE.exists())
      {
         Document policyDoc = getDocumentFromFile(POLICY_SETTINGS_FILE,
               "Policy settings");
         try
         {
            settings = new PSAppPolicySettings(policyDoc.getDocumentElement());
         }
         catch (PSUnknownNodeTypeException e)
         {
            throw new PSDeployException(IPSDeploymentErrors.UNEXPECTED_ERROR,
                    PSExceptionUtils.getMessageForLog(e));
         }
      }
      else
         settings = new PSAppPolicySettings();

      return settings;
   }

   /**
    * Saves the application policy settings to the server.
    * 
    * @param req The request, may not be <code>null</code>. Input document is
    *            expected to contain the following format:
    * 
    * <pre><code>
    * &lt;!ELEMENT PSXDeploySaveAppPolicySettingsRequest (PSXAppPolicySettings)&gt;
    * </code></pre>
    * 
    * @return A document containing the following format:
    * 
    * <pre><code>
    * &lt;!ELEMENT PSXDeploySaveAppPolicySettingsResponse EMPTY&gt;
    * </code></pre>
    * 
    * or an error, never <code>null</code>.
    * 
    * @throws IllegalArgumentException If <code>req</code> is
    *             <code>null</code>.
    * @throws PSDeployException if there are any other errors.
    */
   public Document saveAppPolicySettings(PSRequest req)
         throws PSDeployException
   {
      if (req == null)
         throw new IllegalArgumentException(NULL_REQUEST_ERROR);

      PSAppPolicySettings policySettings = (PSAppPolicySettings) getRequiredComponentFromRequest(
            req, PSAppPolicySettings.class, PSAppPolicySettings.XML_NODE_NAME);

      saveComponentToFile(POLICY_SETTINGS_FILE, new File(PSServer.getRxDir()
            .getAbsolutePath()
            + "/" + OBJECTSTORE_DIR), policySettings);

      Document respDoc = PSXmlDocumentBuilder.createXmlDocument();
      PSXmlDocumentBuilder.createRoot(respDoc,
            "PSXDeploySaveAppPolicySettingsResponse");

      return respDoc;
   }

   /**
    * Save a deployable component to a file.
    * 
    * @param compFile The file need to saved to, assume not <code>null</code>.
    * @param parentDir The parent direcotry of the <code>compFile</code>,
    *            assume not <code>null</code>.
    * @param comp The to be saved component, assume not <code>null</code>
    * 
    * @throws PSDeployException if an error occures.
    */
   private void saveComponentToFile(File compFile, File parentDir,
         IPSDeployComponent comp) throws PSDeployException
   {
      try(FileOutputStream out = new FileOutputStream(compFile))
      {
         Document doc = PSXmlDocumentBuilder.createXmlDocument();
         Element compEl = comp.toXml(doc);
         PSXmlDocumentBuilder.replaceRoot(doc, compEl);
         parentDir.mkdirs();
         PSXmlDocumentBuilder.write(doc, out);
      }
      catch (Exception e)
      {
         throw new PSDeployException(IPSDeploymentErrors.UNEXPECTED_ERROR, 
                 PSExceptionUtils.getMessageForLog(e));
      }
   }

   /**
    * Acquires the lock for deployment.
    * 
    * @param userId user seeking the lock. Not <code>null</code>
    *            or empty.
    * 
    * @param sessionId session id of the user. Not <code>null
    * </code>
    *            or empty.
    * 
    * @param overrideLock If <code>true</code> then the lock is acquired
    *            regardless of the locker, if
    *            <code>false</code> <code>m_lockingTime</code> is checked
    *            for expiration, if that's <code>true</code>, lock is
    *            acquired, if not, then sessionId is compared with the locker's
    *            session id <code>
    * m_sessionId</code>, if that's
    *            <code>true</code> lock is acquired or else
    *            <code>PSLockedException</code> is thrown.
    * 
    * @throws PSLockedException if the lock could not be acquired.
    */
   public void acquireLock(String userId, String sessionId,
         boolean overrideLock) throws PSLockedException
   {
      Validate.notEmpty(userId);
      Validate.notEmpty(sessionId);
      synchronized (m_mutexObject)
      {
         // lock if user is empty or the lock time is reset to 0 or the override
         // lock is true.
         if (m_lockedUser.equals("") || m_lockingTime == 0 || overrideLock)
         {
            setLockedValues(userId, sessionId, System.currentTimeMillis()
                  + LOCKING_DURATION);
         }
         else
         {
            // if lock hasn't expired
            long oneMinute = 1000 * 60; // one min of millisecs
            long remainder = m_lockingTime - System.currentTimeMillis();
            if (remainder >= oneMinute)
            {
               if (sessionId.equals(m_lockedSessionId))
                  setLockedValues(userId, sessionId, System.currentTimeMillis()
                        + LOCKING_DURATION);
               else
               {
                  String timeleft = String.valueOf((remainder) / oneMinute);
                  Object[] args = new Object[]
                  {m_lockedUser, timeleft};
                  throw new PSLockedException(
                        IPSDeploymentErrors.LOCK_ALREADY_HELD, args);
               }
            }
            else
            {
               setLockedValues(userId, sessionId, System.currentTimeMillis()
                     + LOCKING_DURATION);
            }
         }
      }
   }

   /**
    * A simple setter for setting values for locking. All changes to the locking
    * values should be made through this method.
    * 
    * @param userId user getting the lock. Assumed to be not <code>null</code>.
    * @param sessionId session id of the user getting the lock. Assumed to be
    *            not <code>null</code>.
    * @param lockTime time after which lock expires.
    */
   private void setLockedValues(String userId, String sessionId, long lockTime)
   {
      m_lockedUser = userId;
      m_lockedSessionId = sessionId;
      m_lockingTime = lockTime;

      if (m_lockedUser.trim().length() > 0)
         m_lastLockedUser = m_lockedUser;
   }

   /**
    * Releases the lock on the server only if session id of the user requesting
    * the release matches the one holding the lock.
    * 
    * @param sessionId user session id of the user attempting to release the
    *            lock. Not <code>null</code> or empty.
    * 
    * @return If <code>true</code> then the lock has been successfully
    *         released, if not then either the lock has been overriden or was
    *         never acquired.
    */
   public boolean releaseLock(String sessionId)
   {
      Validate.notEmpty(sessionId);
      synchronized (m_mutexObject)
      {
         if (sessionId.equals(m_lockedSessionId))
         {
            setLockedValues("", "", 0);
            return true;
         }
         else
            return false;
      }
   }

   /**
    * Matches the session id of the locked user with the one holding the lock,
    * if they are equal the lock is extended or else not.
    * 
    * @param req The request, may not be <code>null</code>.
    * 
    * @return A document containing the following format:
    * 
    * <pre><code>
    * &lt;!ELEMENT PSXDeployExtendLockResponse&gt;
    * 
    * 
    * </code></pre>
    * 
    * or an error, never <code>null</code>.
    * 
    * @throws PSAuthenticationFailedException if the user is not authenticated.
    * @throws PSAuthorizationException if the user is not authorized.
    * @throws PSServerException if there are any errors generated by calls to
    *             the server.
    * @throws PSDeployException if there are any other errors.
    */
   public Document extendLock(PSRequest req)
         throws PSAuthenticationFailedException, PSAuthorizationException,
         PSServerException, PSDeployException
   {
      if (req == null)
         throw new IllegalArgumentException(NULL_REQUEST_ERROR);

      Document doc = req.getInputDocument();
      String sessionId = req.getUserSessionId();
      String lockSessId = sessionId;

      // input doc is null when copying archive to server
      if (doc != null)
      {
         Element root = doc.getDocumentElement();
         String clientSessId = root.getAttribute(SESSION_ID_ATTR);
         if (clientSessId != null && clientSessId.trim().length() > 0)
            lockSessId = clientSessId;
      }

      // reset the values if session id matches or if not locked
      synchronized (m_mutexObject)
      {
         if (lockSessId.equals(m_lockedSessionId))
         {
            setLockedValues(m_lockedUser, sessionId, System.currentTimeMillis()
                  + LOCKING_DURATION);
         }
         else if (m_lockedUser.trim().length() == 0)
         {
            // lock has been aquired by someone else and released since this
            // user's last request
            Object args[] = new Object[]
            {m_lastLockedUser};
            throw new PSLockedException(
                  IPSDeploymentErrors.LOCK_NOT_EXTENSIBLE_TAKEN_RELEASED, args);
         }
         else
         {
            // lock held by another, check to see if expired
            long oneMinute = 1000 * 60; // one min of millisecs
            long remainder = m_lockingTime - System.currentTimeMillis();
            if (remainder < oneMinute)
            {
               // lock has been aquired by someone else and has expired since
               // this user's last request
               Object args[] = new Object[]
               {m_lastLockedUser};
               throw new PSLockedException(
                     IPSDeploymentErrors.LOCK_NOT_EXTENSIBLE_TAKEN_RELEASED,
                     args);
            }
            else
            {
               String timeleft = String.valueOf((remainder) / oneMinute);
               Object args[] = new Object[]
               {m_lockedUser, timeleft};
               throw new PSLockedException(
                     IPSDeploymentErrors.LOCK_NOT_EXTENSIBLE_TAKEN, args);
            }
         }
      }

      Document respdoc = PSXmlDocumentBuilder.createXmlDocument();
      PSXmlDocumentBuilder.createRoot(respdoc, "PSXDeployExtendLockResponse");
      return respdoc;
   }

   /**
    * Authorizes the user before disconnecting and releases the lock on the
    * server. If the release is succesful an empty document is returned or else
    * the document contains the optional parameters, see the response format.
    * 
    * @param req The request, may not be <code>null</code>. Input document is
    *            expected to contain the following format:
    * 
    * <pre><code>
    * &lt;!ELEMENT PSXDeployDisconnectRequest (PSXFormatVersion)&gt;
    * &lt;!ATTLIST PSXDeployDisconnectRequest
    *    userId CDATA #REQUIRED
    *    password CDATA #REQUIRED
    * 
    * &gt;
    * 
    * 
    * </code></pre>
    * 
    * @return A document containing the following format:
    * 
    * <pre><code>
    * &lt;!ELEMENT PSXDeployDisconnectResponse&gt;
    * &lt;!ATTLIST PSXDeployDisconnectRequest
    *    lockedUser CDATA #OPTIONAL
    *    lockedUntil CDATA #OPTIONAL
    * &gt;
    * </code></pre>
    * 
    * or an error, never <code>null</code>.
    * 
    * @throws PSAuthenticationFailedException if the user is not authenticated.
    * @throws PSAuthorizationException if the user is not authorized.
    * @throws PSServerException if there are any errors generated by calls to
    *             the server.
    * @throws PSDeployException if there are any other errors.
    */
   public Document disconnect(PSRequest req)
         throws PSAuthenticationFailedException, PSAuthorizationException,
         PSServerException, PSDeployException
   {
      if (req == null)
         throw new IllegalArgumentException(NULL_REQUEST_ERROR);

      String sessionId = null;

      Document doc = req.getInputDocument();
      if (doc == null)
      {
         throw new PSDeployException(IPSDeploymentErrors.NULL_INPUT_DOC);
      }

      // get the credentials
      Element root = doc.getDocumentElement();
      Document respdoc = PSXmlDocumentBuilder.createXmlDocument();
      // should be able to get the last session id used by the client. If the
      // session has timed out since their last request, this request will have
      // generated a new session id, so we need to get the old one to release
      // the lock.
      sessionId = root.getAttribute(SESSION_ID_ATTR);
      if (sessionId == null || sessionId.trim().length() == 0)
         sessionId = req.getUserSessionId();
      root = PSXmlDocumentBuilder.createRoot(respdoc,
            "PSXDeployDisconnectResponse");
      if (!releaseLock(sessionId))
      {
         root.setAttribute("lockedUser", m_lockedUser);
         root.setAttribute("lockedUntil", String.valueOf(m_lockingTime));
      }
      return respdoc;
   }

   /**
    * Locates the immediate child dependencies of the supplied dependency and
    * adds them to it.
    * 
    * @param req The request, may not be <code>null</code>. Input document is
    *            expected to contain the following format:
    * 
    * <pre><code>
    * &lt;!ELEMENT PSXDeployLoadDependenciesRequest (PSXDeployableElement |
    *    PSXDeployableObject | PSXUserDependency)&gt;
    * &lt;!ATTLIST PSXDeployLoadDependenciesRequest
    *    maxCount CDATA #IMPLIED
    * &gt;
    * </code></pre>
    * 
    * @return A document containing the following format:
    * 
    * <pre><code>
    * &lt;!ELEMENT PSXDeployLoadDependenciesResponse (PSXDeployableElement |
    *    PSXDeployableObject | PSXUserDependency)&gt;
    * </code></pre>
    * 
    * never <code>null</code>.
    * 
    * @throws PSDeployException if there are any errors.
    */
   public Document loadDependencies(PSRequest req) throws PSDeployException, PSNotFoundException {
      if (req == null)
         throw new IllegalArgumentException(NULL_REQUEST_ERROR);

      Document doc = req.getInputDocument();
      if (doc == null)
      {
         throw new PSDeployException(IPSDeploymentErrors.NULL_INPUT_DOC);
      }

      // get the dependency
      PSDependency dep = getDependencyFromRequestDoc(doc);
      List deps = PSDeployComponentUtils.cloneList(m_depMgr.getDependencies(req
            .getSecurityToken(), dep));

      // check max count to return
      checkDepCount(deps.size(), getMaxDepCount(doc.getDocumentElement()));
      dep.setDependencies(deps.iterator());

      Document respDoc = PSXmlDocumentBuilder.createXmlDocument();
      Element newRoot = PSXmlDocumentBuilder.createRoot(respDoc,
            "PSXDeployLoadDependenciesResponse");
      newRoot.appendChild(dep.toXml(respDoc));

      return respDoc;
   }

   /**
    * Locates the immediate parent dependencies of the supplied dependency and
    * adds them to it.
    * 
    * @param req The request, may not be <code>null</code>. Input document is
    *            expected to contain the following format:
    * 
    * <pre><code>
    * &lt;!ELEMENT PSXDeployLoadAncestorsRequest (PSXDeployableElement |
    *    PSXDeployableObject | PSXUserDependency)&gt;
    * &lt;!ATTLIST PSXDeployLoadAncestorsRequest
    *    maxCount CDATA #IMPLIED
    * &gt;
    * </code></pre>
    * 
    * @return A document containing the following format:
    * 
    * <pre><code>
    * &lt;!ELEMENT PSXDeployLoadAncestorsResponse (PSXDeployableElement |
    *    PSXDeployableObject | PSXUserDependency)&gt;
    * </code></pre>
    * 
    * never <code>null</code>.
    * 
    * @throws PSDeployException if there are any errors.
    */
   public Document loadAncestors(PSRequest req) throws PSDeployException, PSNotFoundException {
      if (req == null)
         throw new IllegalArgumentException(NULL_REQUEST_ERROR);

      Document doc = req.getInputDocument();
      if (doc == null)
      {
         throw new PSDeployException(IPSDeploymentErrors.NULL_INPUT_DOC);
      }

      // get the dependency
      PSDependency dep = getDependencyFromRequestDoc(doc);
      List ancs = PSDeployComponentUtils.cloneList(m_depMgr.getAncestors(req
            .getSecurityToken(), dep));

      // check max count to return
      checkDepCount(ancs.size(), getMaxDepCount(doc.getDocumentElement()));
      dep.setAncestors(ancs.iterator());

      Document respDoc = PSXmlDocumentBuilder.createXmlDocument();
      Element newRoot = PSXmlDocumentBuilder.createRoot(respDoc,
            "PSXDeployLoadAncestorsResponse");
      newRoot.appendChild(dep.toXml(respDoc));

      return respDoc;
   }

   /**
    * Stores the supplied user dependency on the server.
    * 
    * @param req The request, may not be <code>null</code>. Input document is
    *            expected to contain the following format:
    * 
    * <pre><code>
    * &lt;!ELEMENT PSXDeploySaveUserDependencyRequest (PSXUserDependency)&gt;
    * </code></pre>
    * 
    * @return A document containing the following format:
    * 
    * <pre><code>
    * &lt;!ELEMENT PSXDeploySaveUserDependencyResponse EMPTY&gt;
    * </code></pre>
    * 
    * or an error, never <code>null</code>.
    * 
    * @throws IllegalArgumentException If <code>req</code> is
    *             <code>null</code>.
    * @throws PSDeployException if an error errors.
    */
   public Document saveUserDependency(PSRequest req) throws PSDeployException
   {
      if (req == null)
         throw new IllegalArgumentException(NULL_REQUEST_ERROR);

      PSUserDependency dep = (PSUserDependency) getRequiredComponentFromRequest(
            req, PSUserDependency.class, PSUserDependency.XML_NODE_NAME);

      // save dep as Xml file in directory named using its parent's key
      m_depMgr.saveUserDependency(dep);

      Document respDoc = PSXmlDocumentBuilder.createXmlDocument();
      PSXmlDocumentBuilder.createRoot(respDoc,
            "PSXDeploySaveUserDependencyResponse");

      return respDoc;
   }

   /**
    * Deletes the supplied user dependency from the server.
    * 
    * @param req The request, may not be <code>null</code>. Input document is
    *            expected to contain the following format:
    * 
    * <pre><code>
    * &lt;!ELEMENT PSXDeployDeleteUserDependencyRequest (PSXUserDependency)&gt;
    * </code></pre>
    * 
    * @return A document containing the following format:
    * 
    * <pre><code>
    * &lt;!ELEMENT PSXDeployDeleteUserDependencyResponse EMPTY&gt;
    * </code></pre>
    * 
    * or an error, never <code>null</code>.
    * 
    * @throws PSDeployException if an error errors.
    */
   public Document deleteUserDependency(PSRequest req) throws PSDeployException
   {
      if (req == null)
         throw new IllegalArgumentException(NULL_REQUEST_ERROR);

      PSUserDependency dep = (PSUserDependency) getRequiredComponentFromRequest(
            req, PSUserDependency.class, PSUserDependency.XML_NODE_NAME);

      // delete saved dep
      m_depMgr.deleteUserDependency(dep);

      Document respDoc = PSXmlDocumentBuilder.createXmlDocument();
      PSXmlDocumentBuilder.createRoot(respDoc,
            "PSXDeployDeleteUserDependencyResponse");

      return respDoc;
   }

   /**
    * Gets the archive file created by the export descritor specified by the
    * request and sets it as the content of the response.
    * 
    * @param req The request, may not be <code>null</code>. Input document is
    *            expected to contain the following format:
    * 
    * <pre><code>
    * &lt;!ELEMENT PSXDeployGetArchiveFileRequest EMPTY&gt;
    * &lt;!ATTLIST PSXDeployGetArchiveFileRequest
    *    descName CDATA #REQUIRED
    * </code></pre>
    * 
    * @return <code>null</code> always, as the content has been set on the
    *         response.
    * 
    * @throws IllegalArgumentException If <code>req</code> is
    *             <code>null</code>.
    * @throws PSDeployException If any errors occur - the status code of the
    *             response will also be set to <code>500</code>.
    */
   public Document getArchiveFile(PSRequest req) throws PSDeployException
   {
      if (req == null)
         throw new IllegalArgumentException(NULL_REQUEST_ERROR);

      // get the descriptor name
      String name = getRequiredAttrFromRequest(req, DESC_NAME);

      // use descriptor name as archive ref
      File archiveFile = getExportArchiveFile(name);

      try(FileInputStream in = new FileInputStream(archiveFile))
      {
         req.getResponse().setContent(in, archiveFile.length(),
               "application/octet-stream");

      }
      catch (IOException e)
      {
         Object[] args =
         {"Archive File", name};
         throw new PSDeployException(
               IPSDeploymentErrors.SERVER_OBJECT_NOT_FOUND, args);
      }
      return null;
   }
   
   /**
    * Create a config defintion shell from the specified descriptor and return
    * it.
    * 
    * @param req The request, may not be <code>null</code>. Input document is
    *            expected to contain the following format:
    * 
    * <pre><code>
    * &lt;!ELEMENT PSXCreateConfigDefRequest EMPTY&gt;
    * &lt;!ATTLIST PSXCreateConfigDefRequest
    *    descName CDATA #REQUIRED
    * </code></pre>
    * 
    * @return <code>null</code> always, as the content has been set on the
    *         response.
    * 
    * @throws IllegalArgumentException If <code>req</code> is
    *             <code>null</code>.
    * @throws PSDeployException If any errors occur - the status code of the
    *             response will also be set to <code>500</code>.
    */
   public Document createConfigDef(PSRequest req) throws PSDeployException
   {
      if (req == null)
         throw new IllegalArgumentException(NULL_REQUEST_ERROR);

      // get the descriptor name
      String name = getRequiredAttrFromRequest(req, DESC_NAME);
      PSExportDescriptor exportDesc = getDescriptor(name);
      
      String def = PSConfigDefGenerator.getInstance().generate(exportDesc);
      try(ByteArrayInputStream in = new ByteArrayInputStream(def.getBytes(StandardCharsets.UTF_8)))
      {
         req.getResponse().setContent(in, def.length(),
               "application/octet-stream");
      }
      catch (Exception e)
      {
         Object[] args =
         {PSExceptionUtils.getMessageForLog(e)};
         throw new PSDeployException(
               IPSDeploymentErrors.UNEXPECTED_ERROR, args);
      }

      return null;
      
   }
   
   /**
    * Create a default config def based on def config
    * it.
    * 
    * @param req The request, may not be <code>null</code>. Input document is
    *            expected to contain the following format:
    * 
    * <pre><code>
    * &lt;!ELEMENT PSXCreateConfigDefRequest EMPTY&gt;
    * &lt;!ATTLIST PSXCreateConfigDefRequest
    *    descName CDATA #REQUIRED
    * </code></pre>
    * 
    * @return <code>null</code> always, as the content has been set on the
    *         response.
    * 
    * @throws IllegalArgumentException If <code>req</code> is
    *             <code>null</code>.
    * @throws PSDeployException If any errors occur - the status code of the
    *             response will also be set to <code>500</code>.
    */
   public Document createDefaultConfig(PSRequest req) throws PSDeployException
   {
      if (req == null)
         throw new IllegalArgumentException(NULL_REQUEST_ERROR);

      // get the descriptor name
      String name = getRequiredAttrFromRequest(req, DESC_NAME);
      PSExportDescriptor exportDesc = getDescriptor(name);
      
      // Get info from descriptor
      String publisherName = exportDesc.getPublisherName();
      String publisherPrefix = StringUtils.substringBefore(
            exportDesc.getName(), ".");
      String solutionName = StringUtils.substringAfter(
            exportDesc.getName(), ".");
      
      String configDefPath = TEMP_CONFIG_DIR + File.separatorChar + exportDesc.getName() + "_configDef.xml";
      

      String defCon = PSDefaultConfigGenerator.getInstance().generateDefaultConfig(
            publisherName, publisherPrefix, solutionName, configDefPath);
      try(ByteArrayInputStream in =  new ByteArrayInputStream(defCon.getBytes(StandardCharsets.UTF_8)))
      {
         req.getResponse().setContent(in, defCon.length(),
               "application/octet-stream");
      }
      catch (Exception e)
      {
         Object[] args =
         {PSExceptionUtils.getMessageForLog(e)};
         throw new PSDeployException(
               IPSDeploymentErrors.UNEXPECTED_ERROR, args);
      }

      return null;
      
   }
   
   /**
    * Create a summary from the specified descriptor and return
    * it.
    * 
    * @param req The request, may not be <code>null</code>. Input document is
    *            expected to contain the following format:
    * 
    * <pre><code>
    * &lt;!ELEMENT PSXCreateDescriptorSummaryRequest EMPTY&gt;
    * &lt;!ATTLIST PSXCreateDescriptorSummaryRequest
    *    descName CDATA #REQUIRED
    * </code></pre>
    * 
    * @return <code>null</code> always, as the content has been set on the
    *         response.
    * 
    * @throws IllegalArgumentException If <code>req</code> is
    *             <code>null</code>.
    * @throws PSDeployException If any errors occur - the status code of the
    *             response will also be set to <code>500</code>.
    */
   public Document createDescriptorSummary(PSRequest req) throws PSDeployException
   {
      if (req == null)
         throw new IllegalArgumentException(NULL_REQUEST_ERROR);

      // get the descriptor name
      String name = getRequiredAttrFromRequest(req, DESC_NAME);
      PSExportDescriptor exportDesc = getDescriptor(name);
      PSDescriptorSummaryReport summary = new PSDescriptorSummaryReport();
      String report = summary.getReport(exportDesc);
      try(ByteArrayInputStream in = new ByteArrayInputStream(report.getBytes(StandardCharsets.UTF_8)) ){
         req.getResponse().setContent(in, report.length(),
               "application/octet-stream");
      }
      catch (Exception e)
      {
         Object[] args =
         {PSExceptionUtils.getMessageForLog(e)};
         throw new PSDeployException(
               IPSDeploymentErrors.UNEXPECTED_ERROR, args);
      }
      return null;
      
   }


   /**
    * Uninstalls all the elements from the supplied packages, if there are no
    * package dependencies. Returns one result for each failed package element.
    * 
    * @param packageNames list of the packages that need to be uninstalled. Must
    * not be <code>null</code> or empty.
    * @return results of the uninstallation.
    */
   public List<IPSUninstallResult> uninstallPackages(List<String> packageNames) throws PSNotFoundException {
      return uninstallPackages(packageNames, false);
   }
   
   /**
    * Uninstalls all the elements from the supplied packages, if there are no
    * package dependencies. Returns one result for each failed package element.
    * 
    * @param packageNames list of the packages that need to be uninstalled. Must
    * not be <code>null</code> or empty.
    * @param isRevertEntry <code>true</code> if the package has been marked for REVERT
    * @return results of the uninstallation.
    */
   public List<IPSUninstallResult> uninstallPackages(List<String> packageNames, boolean isRevertEntry) throws PSNotFoundException {
      if (packageNames == null || packageNames.isEmpty())
         throw new IllegalArgumentException(
               "packageNames must not be null or empty");
      PSPackageUninstaller uninstaller = new PSPackageUninstaller();
      return uninstaller.uninstallPackages(packageNames, isRevertEntry);
   }
   
   /**
    * Saves an archive file to disk.
    * 
    * @param req The request, may not be <code>null</code>. Must contain at
    *            least one parameter that is a <code>File</code> object, but
    *            may contain other parameters. The first file found is saved
    *            using the value of the <code>"archiveRef"</code> parameter as
    *            the archiveRef.
    * 
    * @return A document containing the following format:
    * 
    * <pre><code>
    * &lt;!ELEMENT PSXDeploySaveArchiveFileResponse EMPTY&gt;
    * </code></pre>
    * 
    * or an error, never <code>null</code>.
    * 
    * @throws IllegalArgumentException If <code>req</code> is
    *             <code>null</code>.
    * @throws PSDeployException If at least one file is not found in the request
    *             params, or any other errors occur.
    */
   public Document saveArchiveFile(PSRequest req) throws PSDeployException
   {
      if (req == null)
         throw new IllegalArgumentException(NULL_REQUEST_ERROR);

      // get the file to save
      Iterator params = req.getParametersIterator();

      String archiveRef = req.getParameter("archiveRef");
      if (archiveRef == null || archiveRef.trim().length() == 0)
      {
         Object[] args =
         {"archiveRef", archiveRef == null ? "null" : archiveRef};
         throw new PSDeployException(
               IPSDeploymentErrors.SERVER_REQUEST_PARAM_INVALID, args);
      }

      File inFile = null;
      while (params.hasNext() && inFile == null)
      {
         Map.Entry entry = (Map.Entry) params.next();
         Object val = entry.getValue();
         if (val instanceof File)
         {
            inFile = (File) val;
         }
      }
      
      File archiveFile = getImportArchiveFile(archiveRef);
      archiveFile.getParentFile().mkdirs();
      
      try(FileInputStream in = new FileInputStream(inFile))
      {
         try(FileOutputStream out = new FileOutputStream(archiveFile)) {
            IOTools.copyStream(in, out);
         }
      }
      catch (IOException e)
      {
         throw new PSDeployException(IPSDeploymentErrors.UNEXPECTED_ERROR, 
                 PSExceptionUtils.getMessageForLog(e));
      }

      Document respDoc = PSXmlDocumentBuilder.createXmlDocument();
      PSXmlDocumentBuilder.createRoot(respDoc,
            "PSXDeploySaveArchiveFileResponse");

      return respDoc;
   }
   
   /**
    * Saves a config file to disk.
    * 
    * @param req The request, may not be <code>null</code>. Must contain at
    *            least one parameter that is a <code>File</code> object, but
    *            may contain other parameters. The first file found is saved
    *            using the value of the <code>"configRef"</code> parameter as
    *            the configRef.
    * 
    * @return A document containing the following format:
    * 
    * <pre><code>
    * &lt;!ELEMENT PSXDeploySaveConfigFileResponse EMPTY&gt;
    * </code></pre>
    * 
    * or an error, never <code>null</code>.
    * 
    * @throws IllegalArgumentException If <code>req</code> is
    *             <code>null</code>.
    * @throws PSDeployException If at least one file is not found in the request
    *             params, or any other errors occur.
    */
   public Document saveConfigFile(PSRequest req) throws PSDeployException
   {
      if (req == null)
         throw new IllegalArgumentException(NULL_REQUEST_ERROR);

      // get the file to save
      Iterator params = req.getParametersIterator();

      String configRef = req.getParameter("configRef");
      if (configRef == null || configRef.trim().length() == 0)
      {
         Object[] args =
         {"configRef", configRef == null ? "null" : configRef};
         throw new PSDeployException(
               IPSDeploymentErrors.SERVER_REQUEST_PARAM_INVALID, args);
      }

      File inFile = null;
      while (params.hasNext() && inFile == null)
      {
         Map.Entry entry = (Map.Entry) params.next();
         Object val = entry.getValue();
         if (val instanceof File)
         {
            inFile = (File) val;
         }
      }

      File configFile = getConfigTempFile(configRef);
      configFile.getParentFile().mkdirs();
      
      try(FileInputStream in = new FileInputStream(inFile))
      {
         try(FileOutputStream out =new FileOutputStream(configFile)) {
            IOTools.copyStream(in, out);
         }
      }
      catch (IOException e)
      {
         throw new PSDeployException(IPSDeploymentErrors.UNEXPECTED_ERROR,
                 PSExceptionUtils.getMessageForLog(e));
      }

      Document respDoc = PSXmlDocumentBuilder.createXmlDocument();
      PSXmlDocumentBuilder.createRoot(respDoc,
              SAVE_CFG_FILE_RESPONSE);

      return respDoc;
   }

   /**
    * Gets the featureset from the server.
    * 
    * @param req The request, may not be <code>null</code>. Input document is
    *            expected to contain the following format:
    * 
    * <pre><code>
    * &lt;!ELEMENT PSXDeployGetFeatureSetRequest EMPTY&gt;
    * </code></pre>
    * 
    * 
    * @return A document containing the following format:
    * 
    * <pre><code>
    * &lt;!ELEMENT PSXDeployGetFeatureSetResponse (PSXFeatureSet)&gt;
    * </code></pre>
    * 
    * Never <code>null</code>.
    * 
    * @throws IllegalArgumentException if <code>req</code> is invalid.
    * @throws PSDeployException if there are any unexpected errors.
    */
   public Document getFeatureSet(PSRequest req) throws PSDeployException
   {
      if (req == null)
         throw new IllegalArgumentException(NULL_REQUEST_ERROR);

      Document doc = req.getInputDocument();
      if (doc == null)
      {
         throw new PSDeployException(IPSDeploymentErrors.NULL_INPUT_DOC);
      }

      // build the response doc
      File fsFile = new File(CFG_DIR, PSFeatureSet.FEATURE_SET_FILE);

      Document respDoc = null;

      try
      {
         respDoc = PSXmlDocumentBuilder.createXmlDocument();

         // build our response node
         Element respRoot = PSXmlDocumentBuilder.createRoot(respDoc,
               "PSXDeployGetFeatureSetResponse");

         /*
          * now try to load the file - if we don't find it, we'll return an
          * empty featureset
          */
         if (fsFile.exists())
         {
            try(FileInputStream fIn = new FileInputStream(fsFile)) {
               Document featureDoc = PSXmlDocumentBuilder.createXmlDocument(fIn,
                       false);
               Node importNode = respDoc.importNode(featureDoc
                       .getDocumentElement(), true);
               respRoot.appendChild(importNode);
            }
         }
         else
         {
            PSXmlDocumentBuilder.addEmptyElement(respDoc, respRoot,
                  PSFeatureSet.ms_nodeName);
         }
      }
      catch (Exception e)
      {
         // wrap exception
         Object[] args =
         {PSExceptionUtils.getMessageForLog(e)};
         PSServerException se = new PSServerException(
               IPSObjectStoreErrors.FEATURE_SET_LOAD_EXCEPTION, args);
         throw new PSDeployException(se);
      }

      return respDoc;

   }

   /**
    * Gets the parent types for each dependency type that supports parent ids.
    * 
    * @param req The request, may not be <code>null</code>. Input document is
    *            expected to contain the following format:
    * 
    * <pre><code>
    * &lt;!ELEMENT PSXDeployGetParentTypesRequest EMPTY&gt;
    * </code></pre>
    * 
    * 
    * @return A document containing the following format:
    * 
    * <pre><code>
    * &lt;!ELEMENT PSXDeployGetParentTypesResponse (entry*)&gt;
    * &lt;!ELEMENT entry  EMPTY&gt;
    * &lt;!ATTLIST entry
    *    childType CDATA #REQUIRED
    *    parentType CDATA #REQUIRED
    * &gt;
    * </code></pre>
    * 
    * Never <code>null</code>.
    * 
    * @throws IllegalArgumentException if <code>req</code> is invalid.
    * @throws PSDeployException if there are any unexpected errors.
    */
   public Document getParentTypes(PSRequest req) throws PSDeployException
   {
      if (req == null)
         throw new IllegalArgumentException(NULL_REQUEST_ERROR);

      Document doc = req.getInputDocument();
      if (doc == null)
      {
         throw new PSDeployException(IPSDeploymentErrors.NULL_INPUT_DOC);
      }

      // build the response doc
      Document respDoc = null;

      respDoc = PSXmlDocumentBuilder.createXmlDocument();

      // build our response node
      Element respRoot = PSXmlDocumentBuilder.createRoot(respDoc,
            "PSXDeployGetParentTypesResponse");
      Map types = m_depMgr.getParentTypes();
      Iterator entries = types.entrySet().iterator();
      while (entries.hasNext())
      {
         Map.Entry entry = (Map.Entry) entries.next();
         Element entryEl = PSXmlDocumentBuilder.addEmptyElement(respDoc,
               respRoot, "entry");
         entryEl.setAttribute("childType", (String) entry.getKey());
         entryEl.setAttribute("parentType", (String) entry.getValue());
      }

      return respDoc;

   }

   /**
    * Get this instance of the deployment handler
    * 
    * @return The single instance of the deployment handler running on the
    *         server, or <code>null</code> if one has not been created.
    */
   public static PSDeploymentHandler getInstance()
   {
      return ms_deploymentHandler;
   }

   /**
    * Get the ID Map manager from this object.
    * 
    * @return The ID Map Manager, it can never be <code>null</code>
    */
   public PSIdMapManager getIdMapMgr()
   {
      return m_idmapMgr;
   }

   /**
    * Get the log handler from this object.
    * 
    * @return The log handler, never <code>null</code>.
    */
   public PSLogHandler getLogHandler()
   {
      return m_logHandler;
   }

   /**
    * Get the dependency manager from this object.
    * 
    * @return The dependency manager, never <code>null</code>.
    */
   public PSDependencyManager getDependencyManager()
   {
      return m_depMgr;
   }

   /**
    * Get the archive file reference for the specified import archive ref.
    * 
    * @param archiveRef The archive ref, may not be <code>null</code> or
    *            empty.
    * 
    * @return The file, may or may not exist, never <code>null</code>.
    * 
    * @throws IllegalArgumentException if <code>archiveRef</code> is invalid.
    */
   public File getImportArchiveFile(String archiveRef)
   {
      if (archiveRef == null || archiveRef.trim().length() == 0)
         throw new IllegalArgumentException(
               "archiveRef may not be null or empty");

      File archiveDir = new File(IMPORT_ARCHIVE_DIR);

      return new File(archiveDir, archiveRef
            + IPSDeployConstants.ARCHIVE_EXTENSION);
   }
   
   /**
    * Get the config temp file reference for the specified config.
    * 
    * @param configRef The config ref, may not be <code>null</code> or
    *            empty.
    * 
    * @return The file, may or may not exist, never <code>null</code>.
    * 
    * @throws IllegalArgumentException if <code>configRef</code> is invalid.
    */
   public File getConfigTempFile(String configRef)
   {
      if (configRef == null || configRef.trim().length() == 0)
         throw new IllegalArgumentException(
               "archiveRef may not be null or empty");

      File configTempDir = new File(TEMP_CONFIG_DIR);

      return new File(configTempDir, configRef
            + ".xml");
   }

   /**
    * Get the archive file reference for the specified export archive ref.
    * 
    * @param archiveRef The archive ref, may not be <code>null</code> or
    *            empty.
    * 
    * @return The file, may or may not exist.
    * 
    * @throws IllegalArgumentException if <code>archiveRef</code> is invalid.
    */
   public File getExportArchiveFile(String archiveRef)
   {
      if (archiveRef == null || archiveRef.trim().length() == 0)
         throw new IllegalArgumentException(
               "archiveRef may not be null or empty");

      File archiveDir = new File(EXPORT_ARCHIVE_DIR);

      return new File(archiveDir, archiveRef
            + IPSDeployConstants.ARCHIVE_EXTENSION);
   }

   // Methods generated from interface IPSLoadableRequestHandler
   public void init(Collection requestRoots, InputStream cfgFileIn)
         throws PSServerException
   {
      PSConsole.printMsg(DEPLOY_SUBSYSTEM, "Initializing Deployment Handler");
      m_requestRoots = requestRoots;

      try
      {
         m_depMgr = new PSDependencyManager();
         m_idmapMgr = new PSIdMapManager();
         m_logHandler = new PSLogHandler();
      }
      catch (PSDeployException e)
      {
         Object[] args =
         {getName(), PSExceptionUtils.getMessageForLog(e)};
         throw new PSServerException(
               IPSServerErrors.LOADABLE_HANDLER_UNEXPECTED_EXCEPTION, args);
      }

   }

   // Methods generated from implementation of interface IPSRootedHandler
   /**
    * Get the name of the rooted handler. Used by the server to identify the
    * handler during intilization and when reporting information about all
    * rooted handlers. All rooted handlers will be served by rhythmyx at
    * runtime.
    * 
    * @return the handler name, should be unique across all rooted handlers,
    *         never <code>null</code> or empty. If <code>null</code> or
    *         empty the server will ignore this handler. If not unique, the
    *         results will be unpredictable as to which handler will receive the
    *         request for processing.
    */
   public String getName()
   {
      return DEPLOY_SUBSYSTEM;
   }

   /**
    * Get all request roots of the rooted handler. Called by the server when it
    * is initializing the handler.
    * 
    * @return an iterator over one or more request roots as Strings. The
    *         iterator must contain at least one entry, and should not contain
    *         duplicates. Never <code>null</code> or empty. If
    *         <code>null</code> or empty the server will ignore this handler.
    */
   public Iterator getRequestRoots()
   {
      return m_requestRoots.iterator();
   }

   // Methods generated from implementation of interface IPSRequestHandler
   public void processRequest(PSRequest request)
   {
      Document respDoc = null;

      String reqType = request
            .getCgiVariable(IPSCgiVariables.CGI_PS_REQUEST_TYPE);
      String subReqType;

      try
      {
         if (reqType == null || !reqType.startsWith("deploy-"))
         {
            throw new PSDeployException(
                  IPSDeploymentErrors.INVALID_REQUEST_TYPE, reqType == null
                        ? ""
                        : reqType);
         }
         else
         {
            subReqType = reqType.substring("deploy-".length());
         }

         if (subReqType.equals("connect"))
         {
            // this will authenticate and check security
            respDoc = connect(request);
         }
         else
         {
            Document tempDoc = null;
            boolean isDisconnect = subReqType.equals("disconnect");

            // all requests other than disconnect have security checked and
            // lock extended by default
            if (!isDisconnect)
            {
               PSServer.checkAccessLevel(request,
                     PSAclEntry.SACE_ADMINISTER_SERVER);
               tempDoc = extendLock(request);
            }

            if (subReqType.equals("extendlock"))
               respDoc = tempDoc;
            else if (subReqType.equals("disconnect"))
               respDoc = disconnect(request);
            else if (subReqType.equals("catalog"))
               respDoc = PSCatalogHandler.processRequest(request);
            else if (subReqType.equals("getExportDescriptor"))
               respDoc = getExportDescriptor(request);
            else if (subReqType.equals("saveExportDescriptor"))
               respDoc = saveExportDescriptor(request);
            else if (subReqType.equals("saveArchiveFile"))
               respDoc = saveArchiveFile(request);
            else if (subReqType.equals("saveConfigFile"))
               respDoc = saveConfigFile(request);
            else if (subReqType.equals("getArchiveFile"))
               respDoc = getArchiveFile(request);
            else if (subReqType.equals("saveUserDependency"))
               respDoc = saveUserDependency(request);
            else if (subReqType.equals("deleteUserDependency"))
               respDoc = deleteUserDependency(request);
            else if (subReqType.equals("deleteExportDescriptor"))
               respDoc = deleteExportDescriptor(request);
            else if (subReqType.equals("loadDependencies"))
               respDoc = loadDependencies(request);
            else if (subReqType.equals("loadAncestors"))
               respDoc = loadAncestors(request);
            else if (subReqType.equals("getIdMap"))
               respDoc = getIdMap(request);
            else if (subReqType.equals("saveIdMap"))
               respDoc = saveIdMap(request);
            else if (subReqType.equals("getArchiveSummary"))
               respDoc = getArchiveSummary(request);
            else if (subReqType.equals("getArchiveInfo"))
               respDoc = getArchiveInfo(request);
            else if (subReqType.equals("getLogSummary"))
               respDoc = getLogSummary(request);
            else if (subReqType.equals("deleteArchive"))
               respDoc = deleteArchive(request);
            else if (subReqType.equals("getDbmsMap"))
               respDoc = getDbmsMap(request);
            else if (subReqType.equals("saveDbmsMap"))
               respDoc = saveDbmsMap(request);
            else if (subReqType.equals("getDeployableElements"))
               respDoc = getDeployableElements(request);
            else if (subReqType.equals("getIdTypes"))
               respDoc = getIdTypes(request);
            else if (subReqType.equals("saveIdTypes"))
               respDoc = saveIdTypes(request);
            else if (subReqType.equals("validateLocalConfig"))
               respDoc = validateLocalConfig(request);
            else if (subReqType.equals("validateArchive"))
               respDoc = validateArchive(request);
            else if (subReqType.equals("saveAppPolicySettings"))
               respDoc = saveAppPolicySettings(request);
            else if (subReqType.equals("getAppPolicySettings"))
               respDoc = getAppPolicySettings(request);
            else if (subReqType.equals("getFeatureSet"))
               respDoc = getFeatureSet(request);
            else if (subReqType.equals("getDependencies"))
               respDoc = getDependencies(request);
            else if (subReqType.equals("getParentTypes"))
               respDoc = getParentTypes(request);
            else if (subReqType.equals("getValidationResults"))
               respDoc = getValidationResults(request);
            else if (subReqType.equals("createDescriptorGuid"))
               respDoc = createDescriptorGuid();
            else if (subReqType.equals("getDependencyToPackageNameIndex"))
               respDoc = getDependencyToPackageNameIndex();
            else if (subReqType.equals("createConfigDef"))
               respDoc = createConfigDef(request);
            else if (subReqType.equals("createDefaultConfig"))
               respDoc = createDefaultConfig(request);
            else if (subReqType.equals("createDescriptorSummary"))
               respDoc = createDescriptorSummary(request);
            else
            {
               throw new PSDeployException(
                     IPSDeploymentErrors.INVALID_REQUEST_TYPE, reqType);
            }
         }
      }
      catch (PSAuthenticationFailedException af){
         ms_log.warn("Authentication Failed.  Invalid User Name and/or Password.");
         ms_log.debug("AuthenticationFailed.. Invalid User Name and/or Password.",af);
         return;
      }
      catch (Exception e)
      {
    	  String msg="An unexpected error occurred while processing the Request.";
    		  try{
    			  msg = msg + " Request Source is: " + PSXMLDomUtil.toString(respDoc.getDocumentElement());
<<<<<<< HEAD
    		  }catch(Exception ex){}
    	  }
    	  
=======
    		  }catch(Exception ex){
    		     ms_log.error(PSExceptionUtils.getMessageForLog(e));
              }
>>>>>>> e1bbde15
    	  ms_log.warn(msg);
          
    	  try{
	    	  // its possible that session has timed out, so
	         // release the lock if the session id sent by the client doesn't match
	         // the real session id
	         Document reqDoc = request.getInputDocument();
	         if (reqDoc != null)
	         {
	            Element root = reqDoc.getDocumentElement();
	            if (root != null)
	            {
	               String clientSessId = root.getAttribute(SESSION_ID_ATTR);
	               if (clientSessId != null
	                     && !clientSessId.equals(request.getUserSessionId()))
	               {
	                  try{
	                	  releaseLock(clientSessId);
	                  }catch(Exception exSession){
	                	  msg = "An unexpected exception occurred while releasing a Session lock.";
	                	  if(clientSessId!= null)
	                		  msg = msg + " For Session Id: " + clientSessId;
	                	  
	                	  ms_log.warn(msg);
	                  }
	               }
	            }
	         }
	
	         // Convert to xml response
	         PSDeployException de = null;
	         if (e instanceof PSDeployException)
	            de = (PSDeployException) e;
	         else if (e instanceof PSException)
	            de = new PSDeployException((PSException) e);
	         else
	         {
	            de = new PSDeployException(IPSDeploymentErrors.UNEXPECTED_ERROR,
                        PSExceptionUtils.getMessageForLog(e));
	         }
	
	         respDoc = PSXmlDocumentBuilder.createXmlDocument();
	         Element respEl = de.toXml(respDoc);
	         PSXmlDocumentBuilder.replaceRoot(respDoc, respEl);
	         request.getResponse().setStatus(500);
          }catch(RuntimeException ex){
        	  ms_log.warn("An unexpected error occurred while handling an error in the request.",ex);
        	  //At this point this is an actual runtime exception, so we should throw it up the chain.
        	  throw ex;
          }
      }

      PSResponse resp = request.getResponse();
      if (respDoc != null)
         resp.setContent(respDoc);
   }

   /**
    * Shutdown the request handler, freeing any associated resources.
    */
   public void shutdown()
   {
      ms_deploymentHandler = null;
   }

   /**
    * Decrypts the supplied password if it is non-<code>null</code> and not
    * empty.
    * 
    * @param uid The user id, may be <code>null</code> or empty.
    * @param pwd The password to decrypt, may be <code>null</code> or empty.
    * 
    * @return The decrypted password, or an empty string if the supplied
    *         password is <code>null</code> or empty.
    */
   public String decryptPwd(String uid, String pwd)
   {
      if (pwd == null || pwd.trim().length() == 0)
         return "";

      String key = uid == null || uid.trim().length() == 0 ? PSLegacyEncrypter.getInstance(null).INVALID_DRIVER() :
              uid;

      try {
         return PSEncryptor.decryptString(PathUtils.getRxDir().getAbsolutePath().concat(PSEncryptor.SECURE_DIR),pwd);
      } catch (PSEncryptionException e) {
         try {
            return PSCryptographer.decrypt(PSLegacyEncrypter.getInstance(null).INVALID_CRED(), key, pwd);
         }catch (Exception ex){
            ms_log.error("Error: Pwd Decryption Failed: {}" ,
                    PSExceptionUtils.getMessageForLog(ex));
            return "";
         }
      }
   }

   /**
    * Decrypts the supplied password if it is non-<code>null</code> and not
    * empty.
    * 
    * @param pwd The password to decrypt, may be <code>null</code> or empty.
    * @param key1 The part one key to use, assumed not <code>null</code> or
    *            empty.
    * @param key2 The part two key to use, assumed not <code>null</code> or
    *            empty.
    * 
    * @return The decrypted password, or an empty string if the supplied
    *         password is <code>null</code> or empty.
    */
   private String decryptPwd(String pwd, String key1, String key2)
   {
      String ret = pwd;

      if (pwd == null || pwd.trim().length() == 0)
         return "";

      try{
         ret = PSEncryptor.decryptString(PathUtils.getRxDir().getAbsolutePath().concat(PSEncryptor.SECURE_DIR),pwd);
      } catch (PSEncryptionException e) {
        ret = PSCryptographer.decrypt(key1, key2, pwd);
      }
      return ret;
   }

   /**
    * Get the document containing the content of the specified file from disk.
    * 
    * @param docFile The <code>File</code> object that the document is
    *            retrieved from, may not be <code>null</code>.
    * @param docDescription The description of the document, may not be
    *            <code>null</code>.
    * 
    * @return The retrieved document, never <code>null</code>.
    * 
    * @throws IllegalArgumentException if any parameter is invalid.
    * @throws PSDeployException if the file does not exist or there is an error.
    */
   public static Document getDocumentFromFile(File docFile,
         String docDescription) throws PSDeployException
   {
      if (docFile == null)
         throw new IllegalArgumentException("docFile may not be null.");

      if (docDescription == null || docDescription.trim().length() == 0)
         throw new IllegalArgumentException(
               "docDescription may not be null or empty.");

      if (!docFile.exists())
      {
         Object[] args =
         {docDescription, docFile.getAbsolutePath()};
         throw new PSDeployException(
               IPSDeploymentErrors.SERVER_OBJECT_NOT_FOUND, args);
      }
      
      try(FileInputStream in = new FileInputStream(docFile))
      {
         return PSXmlDocumentBuilder.createXmlDocument(in, false);
      }
      catch (Exception e)
      {
         throw new PSDeployException(IPSDeploymentErrors.UNEXPECTED_ERROR, 
                 PSExceptionUtils.getMessageForLog(e));
      }
   }

   /**
    * Checks the supplied count to see if it exceeds the max limit that can be
    * returned.
    * 
    * @param depCount The count to check
    * @param maxCount The maximum allowed.
    * 
    * @throws PSDeployException if the limit is exceeded.
    */
   private void checkDepCount(int depCount, int maxCount)
         throws PSDeployException
   {
      if (depCount > maxCount)
      {
         throw new PSDeployException(
               IPSDeploymentErrors.MAX_DEP_COUNT_EXCEEDED, String
                     .valueOf(maxCount));
      }
   }

   /**
    * Get the max dependency return count. Checks the supplied element for an
    * attribute <code>maxCount</code> and tries to parse that value. If so,
    * that value is returned, otherwise the default value
    * {@link IPSDeployConstants#MAX_DEPS} is returned.
    * 
    * @param srcNode The node to check, may be <code>null</code>.
    * 
    * @return The count.
    */
   private int getMaxDepCount(Element srcNode)
   {
      int maxCount = IPSDeployConstants.MAX_DEPS;
      if (srcNode != null)
      {
         try
         {
            maxCount = Integer.parseInt(srcNode.getAttribute("maxCount"));
         }
         catch (NumberFormatException e)
         {
            // do nothing
         }
      }

      return maxCount;
   }

   /**
    * Checks the root of the supplied doc for a child element that is the root
    * element of one of the <code>PSDependency</code> derived classes and
    * restores that object from its XML.
    * 
    * @param doc The request doc, assumed not <code>null</code>.
    * 
    * @return The dependency object, never <code>null</code>.
    * 
    * @throws PSDeployException If the doc is malformed.
    */
   private PSDependency getDependencyFromRequestDoc(Document doc)
         throws PSDeployException
   {
      PSXmlTreeWalker tree = new PSXmlTreeWalker(doc);
      Element depEl = tree
            .getNextElement(PSXmlTreeWalker.GET_NEXT_ALLOW_CHILDREN);
      PSDependency dep = null;
      if (depEl != null)
      {
         try
         {
            String elName = depEl.getTagName();
            if (PSDeployableElement.XML_NODE_NAME.equals(elName))
               dep = new PSDeployableElement(depEl);
            else if (PSDeployableObject.XML_NODE_NAME.equals(elName))
               dep = new PSDeployableObject(depEl);
            else if (PSUserDependency.XML_NODE_NAME.equals(elName))
               dep = new PSUserDependency(depEl);
         }
         catch (PSUnknownNodeTypeException e)
         {
            Object[] args =
            {doc.getDocumentElement().getTagName(), PSExceptionUtils.getMessageForLog(e)};
            throw new PSDeployException(
                  IPSDeploymentErrors.SERVER_REQUEST_MALFORMED, args);
         }

      }

      if (dep == null)
      {
         String badEl = depEl == null ? "null" : depEl.getTagName();
         Object[] msgArgs =
         {PSDependency.XML_NODE_NAME, badEl};
         PSUnknownNodeTypeException une = new PSUnknownNodeTypeException(
               IPSObjectStoreErrors.XML_ELEMENT_WRONG_TYPE, msgArgs);

         Object[] args =
         {doc.getDocumentElement().getTagName(), PSExceptionUtils.getMessageForLog(une)};
         throw new PSDeployException(
               IPSDeploymentErrors.SERVER_REQUEST_MALFORMED, args);
      }

      return dep;
   }
   
   /**
    * Helper method to return an export descriptor by name.
    * @param name may be <code>null</code>.
    * @return the descriptor or <code>null</code> if not found.
    * @throws PSDeployException
    */
   private PSExportDescriptor getDescriptor(String name) throws PSDeployException
   {
      PSExportDescriptor exportDesc = null;
      Element exportDescEl;
      if (name != null)
      {
         // load from disk
         File descFile = new File(EXPORT_DESC_DIR, name + ".xml");

         Document exportDescDoc = getDocumentFromFile(descFile, "Export Desc");

         // get the export descriptor from XML
         exportDescEl = exportDescDoc.getDocumentElement();
         try
         {
            exportDesc = new PSExportDescriptor(exportDescEl);
         }
         catch (PSUnknownNodeTypeException une)
         {
            Object[] args =
            {exportDescEl.getTagName(), PSExceptionUtils.getMessageForLog(une)};
            throw new PSDeployException(
                  IPSDeploymentErrors.SERVER_REQUEST_MALFORMED, args);
         }
         exportDesc.clearMissingPackages();
      }
      return exportDesc;
   }

   /**
    * Get the server's version info.
    * 
    * @return The info, never <code>null</code>.
    */
   private PSFormatVersion getServerVersion()
   {
      String pkg = "com.percussion.util";
      return new PSFormatVersion(pkg);
   }

   /**
    * Checks version 1 is a higher version the version 2. Allowed formats: n.n.n
    * The comparison is based on major and minor versions only.
    * 
    * @param s1 version 1 to compare, assumed not <code>null</code>.
    * @param s2 version 2 to compare, assumed not <code>null</code>.
    * 
    * @return <code>true</code> if version 1 is higher than version 2,
    * <code>false</code> otherwise.
    */
   private boolean isHigherVersion(String s1, String s2)
   {
      String delims = "[.]";
      String[] sv1 = s1.split(delims);
      String[] sv2 = s2.split(delims);
      int sv1int = Integer.parseInt(sv1[0]);
      int sv2int = Integer.parseInt(sv2[0]);

      if (sv1int > sv2int)
      {
         return true;
      }
      else if (sv1int == sv2int && 
            Integer.parseInt(sv1[1]) > Integer.parseInt(sv2[1]))
      {
         return true;
      }
    
      return false;
   }

   /**
    * Checks version 1 is a lower version the version 2. Allowed format: n.n.n
    * 
    * @param s1 version 1 to compare, assumed not <code>null</code>.
    * @param s2 version 2 to compare, assumed not <code>null</code>.
    * 
    * @return <code>true</code> if version 1 is lower than version 2,
    * <code>false</code> otherwise.
    */
   private boolean isLowerVersion(String s1, String s2)
   {
      String delims = "[.]";
      String[] sv1 = s1.split(delims);
      String[] sv2 = s2.split(delims);
      int sv1int0 = Integer.parseInt(sv1[0]);
      int sv2int0 = Integer.parseInt(sv2[0]);
      int sv1int1 = Integer.parseInt(sv1[1]);
      int sv2int1 = Integer.parseInt(sv2[1]);

      if (sv1int0 < sv2int0)
      {
         return true;
      }
      else if (sv1int0 == sv2int0 && sv1int1 < sv2int1)
      {
         return true;
      }
      else if (sv1int0 == sv2int0 && sv1int1 == sv2int1 &&
            Integer.parseInt(sv1[2]) < Integer.parseInt(sv2[2]))
      {
         return true;
      }

      return false;
   }

   /**
    * Adds created package information to the PKG tables.
    * 
    * @param desc - PSExportDescriptor, assumed not <code>null</code>.
    * @param installerName, current logged in user. assumed not <code>null</code>.
    * 
    */
   private void updateCreatePackageInfoService(PSExportDescriptor desc,
         String installerName) throws PSNotFoundException {

      IPSPkgInfoService pkgInfoService = PSPkgInfoServiceLocator
            .getPkgInfoService();

      // make sure all dependencies are in the descriptor
      PSPkgInfo info = pkgInfoService.findPkgInfo(desc.getName());
      
      PSPkgInfo pkgInfo;
      if (info == null)
         pkgInfo = pkgInfoService.createPkgInfo(desc.getName());
      else
      {
         pkgInfo = pkgInfoService.loadPkgInfoModifiable(info.getGuid());
         //clear existing children - move to pkg business svc
         List<IPSGuid> elems = pkgInfoService.findPkgElementGuids(pkgInfo
               .getGuid());
         for (IPSGuid guid : elems)
            pkgInfoService.deletePkgElement(guid);
         List<PSPkgDependency> deps = pkgInfoService.loadPkgDependencies(pkgInfo
               .getGuid(), true);
         for (PSPkgDependency dep : deps)
            pkgInfoService.deletePkgDependency(dep.getId());
      }
      pkgInfo.setPublisherName(desc.getPublisherName());
      pkgInfo.setPublisherUrl(desc.getPublisherUrl());
      pkgInfo.setCmVersionMinimum(desc.getCmsMinVersion());
      pkgInfo.setCmVersionMaximum(desc.getCmsMaxVersion());
      pkgInfo.setPackageDescription(desc.getDescription());
      pkgInfo.setPackageVersion(desc.getVersion());
      pkgInfo.setLastActionByUser(installerName);
      pkgInfo.setPackageDescriptorGuid(new PSGuid(new Long(desc.getId())));

      // Save package info object
      pkgInfoService.savePkgInfo(pkgInfo);

      // Create and save all elements
      // N.B. - these 'packages' are the old MSM concept, not the new concept
      Set<IPSGuid> savedObjs = new HashSet<>();
      Iterator<PSDeployableElement> it = desc.getPackages();
      while (it.hasNext())
      {
         PSDeployableElement elem = it.next();
         Collection<PSDependency> deps = new ArrayList<>();
         getIncludedDependencies(elem.getDependencies(), deps);
         for (PSDependency d : deps)
         {
            if (d.supportsParentId())
            {
               // only care about parent
               continue;
            }
            
            IPSGuid guid = PSIdNameHelper.getGuid(d.getDependencyId(), 
                  m_depMgr.getGuidType(d.getObjectType()));
            if (savedObjs.contains(guid))
               continue; // package element already exists for object
            
            PSPkgElement pElem = pkgInfoService
                  .createPkgElement(pkgInfo.getGuid());
            pElem.setObjectGuid(guid);
            
            pkgInfoService.savePkgElement(pElem);
            savedObjs.add(guid);  
         }
         
      }
      
      List<Map<String, String>> pkgDeps = desc.getPkgDepList();
      Map<String, IPSGuid> pkgNameToGuid = new HashMap<>();
      if (!pkgDeps.isEmpty())
         pkgNameToGuid = getPkgNameToGuidMap();
      for (Map<String, String> pkgDep : pkgDeps)
      {
         PSPkgDependency dep = pkgInfoService.createPkgDependency();
         dep.setOwnerPackageGuid(pkgInfo.getGuid());
         dep.setDependentPackageGuid(
               pkgNameToGuid.get(pkgDep.get(PSDescriptor.XML_PKG_DEP_NAME)));
         dep.setImpliedDep(
               new Boolean(pkgDep.get(PSDescriptor.XML_PKG_DEP_IMPLIED)));
         pkgInfoService.savePkgDependency(dep);
      }
      
      // Set Action status to Success
      PSPkgInfo pkgInfoModify = pkgInfoService.loadPkgInfoModifiable(pkgInfo
            .getGuid());
      pkgInfoModify.setLastActionStatus(PackageActionStatus.SUCCESS);
      pkgInfoService.savePkgInfo(pkgInfoModify);
   }

   /**
    * Queries the package service to get all packages and builds a map of the
    * name to the package guid.
    * 
    * @return Never <code>null</code>, may be empty.
    */
   private Map<String, IPSGuid> getPkgNameToGuidMap()
   {
      IPSPkgInfoService svc = PSPkgInfoServiceLocator
         .getPkgInfoService();
      List<PSPkgInfo> infos = svc.findAllPkgInfos();
      Map<String, IPSGuid> results = new HashMap<>();
      for (PSPkgInfo info : infos)
      {
         results.put(info.getPackageDescriptorName(), info.getGuid());
      }
      return results;
   }

   /**
    * Recursive method that walks the dependency graph of each supplied dep and
    * adds each one found to the supplied <code>results</code> collection, if
    * and only if it's <code>isIncluded</code> flag is <code>true</code>.
    * 
    * @param deps Assumed not <code>null</code>.
    * @param results Each supplied and found dependency is added to this set.
    * Assumed not <code>null</code>.
    */
   private void getIncludedDependencies(Iterator<PSDependency> deps,
         Collection<PSDependency> results)
   {
      while (deps.hasNext())
      {
         PSDependency dep = deps.next();
         //prevent infinite loops
         if (results.contains(dep))
            continue;
         if (dep.isIncluded())
            results.add(dep);
         if (dep.getDependencies() != null)
            getIncludedDependencies(dep.getDependencies(), results);
      }
   }

   /**
    * Constant for deployment subsystem to use for console and logging messages.
    */
   public static final String DEPLOY_SUBSYSTEM = "Deployer";

   /**
    * Directory below the server directory containing all objectstore files.
    */
   public static final String OBJECTSTORE_DIR = IPSDeployConstants.SERVER_DIR
         + "/objectstore";

   /**
    * Directory below the objectstore directory containing all DbmsMap files.
    */
   public static final File DBMSMAP_DIR = new File(PSServer.getRxDir()
         .getAbsolutePath()
         + "/" + OBJECTSTORE_DIR, "DbmsMap");

   /**
    * Directory below the SERVER directory containing all config files.
    */
   public static final File CFG_DIR = new File(PSServer.getRxDir()
         .getAbsolutePath()
         + "/" + IPSDeployConstants.SERVER_DIR, "cfg");

   /**
    * Directory below the objectstore directory containing all export
    * descriptors.
    */
   public static final File EXPORT_DESC_DIR = new File(PSServer.getRxDir()
         .getAbsolutePath()
         + "/" + OBJECTSTORE_DIR, "ExportDescriptors");

   /**
    * Directory below the server directory containing all temporary export
    * archive files.
    */
   public static final String EXPORT_ARCHIVE_DIR = PSServer.getRxDir()
         .getAbsolutePath()
         + "/" + IPSDeployConstants.SERVER_DIR + "/ExportArchives";

   /**
    * Directory below the server directory containing all archive files.
    */
   public static final String IMPORT_ARCHIVE_DIR = PSServer.getRxDir()
         .getAbsolutePath()
         + "/" + IPSDeployConstants.SERVER_DIR + "/ImportArchives";
   
   /**
    * Directory below the server directory containing all temp config files.
    */
   public static final String TEMP_CONFIG_DIR = PSServer.getRxDir()
         .getAbsolutePath()
         + "/" + IPSDeployConstants.SERVER_DIR + "/TempConfigs";

   /**
    * Directory below the objectstore directory containing all idTypes files.
    */
   public static final File IDTYPE_DIR = new File(PSServer.getRxDir()
         .getAbsolutePath()
         + "/" + OBJECTSTORE_DIR, "IdTypes");

   /**
    * The <code>File</code> object for policy settings.
    */
   public static final File POLICY_SETTINGS_FILE = new File(PSServer.getRxDir()
         .getAbsolutePath()
         + "/" + OBJECTSTORE_DIR, "DeploymentPolicySettings.xml");

   /**
    * Directory below the server directory containing all validation results.
    */
   public static final String VALIDATION_RESULTS_DIR = IPSDeployConstants.SERVER_DIR
         + "/ValidationResults";

   /**
    * Mutex preventing concurrent access to a critical section by having threads
    * synchronize on it. Never modified.
    */
   private final Object m_mutexObject = new Object();

   /**
    * Duration for which lock is held in milliseconds, currently 30 minutes.
    */
   private static long LOCKING_DURATION = IPSDeployConstants.LOCK_EXPIRATION_DURATION * 60 * 1000;

   /**
    * Attribute used to pass session id in the request doc as well as the
    * cookie. Used to determine the previous session id of the client if the
    * session has timed out and a new session id is generated by the request.
    */
   private static final String SESSION_ID_ATTR = "sessionId";

   /**
    * Attribute used to inform the client whether the server is licensed for
    * Multi-Server manager or not. Valid values for this attribute are "yes" or
    * "no".
    */
   private static final String LICENSED_ATTR = "licensed";
   
   /**
    * Error message Key
    */
   public final static String ERROR_MESSAGE = "errormessage"; 
   
   /**
    * Error Level Key
    */
   public final static String ERROR_LEVEL = "errorlevel";
   
   /**
    * XML validation element name
    */
   public final static String XML_AV_EL_NAME = "ArchiveValidation";
   
   /**
    * XML validation root name
    */
   public final static String XML_AV_ROOT_NAME = 
      "PSXDeployValidateArchiveResponse";

   /**
    * Represents user holding the lock. Set and modified in
    * {@link #setLockedValues(String, String, long)}. Never <code>null</code>.
    * Initialised to empty String.
    */
   private String m_lockedUser = "";

   /**
    * Represents the last user to hold the lock. Set and modified in
    * {@link #setLockedValues(String, String, long)}. Never <code>null</code>.
    * Initialised to empty String, never empty after the first time the server
    * is locked.
    */
   private String m_lastLockedUser = "";

   /**
    * Represents time until the expiration for which the lock will be held. Lock
    * expires 30 minutes after the acquisition of the lock. If lock is acquired
    * at time t in milliseconds then lock will be held until this (t+30*60*1000)
    * time. Set and modified in {@link #acquireLock(String, String, boolean)
    * execute(userName, sessionId, overrideLock)}.
    */
   private long m_lockingTime;

   /**
    * Represents session id of the locked user <code>m_lockedUser</code>. Set
    * and modified in {@link #acquireLock(String, String, boolean)
    * execute(userName, sessionId, overrideLock)}. Never <code>null</code>.
    */
   private String m_lockedSessionId;

   /**
    * Request roots this handler will support, initialized during the
    * <code>init()</code> method, never <code>null</code>, empty, or
    * modified after that.
    */
   private Collection m_requestRoots;

   /**
    * Singleton instance of the deployment handler. Not <code>null</code>
    * after call to ctor by the server. Does not stricly enforce the singleton
    * pattern, but this handler should only be instantiated by the server.
    */
   private static PSDeploymentHandler ms_deploymentHandler = null;

   /**
    * Dependency manager used to handle all dependency related operations.
    * Initialized during <code>init()</code>, never <code>null</code> after
    * that.
    */
   private PSDependencyManager m_depMgr;

   /**
    * IdMap manager used to handle all PSIdMap related operations. Initialized
    * during <code>init()</code>, never <code>null</code> after that.
    */
   private PSIdMapManager m_idmapMgr;

   /**
    * The log handler for processing log table related operations.
    */
   PSLogHandler m_logHandler;

   public static final String DESC_NAME = "descName";
   public static final String ARCHIVE_LOG_ID = "archiveLogId";
   public static final String ARCHIVE_REF = "archiveRef";
   public static final String NULL_REQUEST_ERROR = "Request may not be null";
   public static final String TYPE_ATTR = "type";
   public static final String SAVE_CFG_FILE_RESPONSE = "PSXDeploySaveConfigFileResponse";
   
}<|MERGE_RESOLUTION|>--- conflicted
+++ resolved
@@ -3401,15 +3401,9 @@
     	  String msg="An unexpected error occurred while processing the Request.";
     		  try{
     			  msg = msg + " Request Source is: " + PSXMLDomUtil.toString(respDoc.getDocumentElement());
-<<<<<<< HEAD
-    		  }catch(Exception ex){}
-    	  }
-    	  
-=======
     		  }catch(Exception ex){
     		     ms_log.error(PSExceptionUtils.getMessageForLog(e));
               }
->>>>>>> e1bbde15
     	  ms_log.warn(msg);
           
     	  try{
