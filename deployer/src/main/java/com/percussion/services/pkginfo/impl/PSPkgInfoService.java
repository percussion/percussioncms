/*
 * Copyright 1999-2023 Percussion Software, Inc.
 *
 * Licensed under the Apache License, Version 2.0 (the "License");
 * you may not use this file except in compliance with the License.
 * You may obtain a copy of the License at
 *
 *     http://www.apache.org/licenses/LICENSE-2.0
 *
 * Unless required by applicable law or agreed to in writing, software
 * distributed under the License is distributed on an "AS IS" BASIS,
 * WITHOUT WARRANTIES OR CONDITIONS OF ANY KIND, either express or implied.
 *
 * See the License for the specific language governing permissions and
 * limitations under the License.
 */
package com.percussion.services.pkginfo.impl;

import com.percussion.services.catalog.PSTypeEnum;
import com.percussion.services.error.PSNotFoundException;
import com.percussion.services.filestorage.data.PSBinaryMetaKey;
import com.percussion.services.guidmgr.IPSGuidManager;
import com.percussion.services.guidmgr.PSGuidManagerLocator;
import com.percussion.services.guidmgr.data.PSGuid;
import com.percussion.services.pkginfo.IPSPkgInfoService;
import com.percussion.services.pkginfo.data.PSPkgDependency;
import com.percussion.services.pkginfo.data.PSPkgElement;
import com.percussion.services.pkginfo.data.PSPkgInfo;
import com.percussion.services.pkginfo.data.PSPkgInfo.PackageAction;
<<<<<<< HEAD
=======
import com.percussion.services.ui.data.PSHierarchyNodeProperty;
>>>>>>> 4feb8f09
import com.percussion.util.PSBaseBean;
import com.percussion.utils.guid.IPSGuid;
import org.apache.commons.lang.StringUtils;
import org.apache.logging.log4j.LogManager;
import org.apache.logging.log4j.Logger;
import org.hibernate.Criteria;
import org.hibernate.Query;
import org.hibernate.Session;
import org.hibernate.criterion.Projections;
import org.hibernate.criterion.Restrictions;
import org.springframework.transaction.annotation.Transactional;

import javax.persistence.EntityManager;
import javax.persistence.PersistenceContext;
<<<<<<< HEAD
=======
import javax.persistence.criteria.CriteriaBuilder;
import javax.persistence.criteria.CriteriaQuery;
import javax.persistence.criteria.Root;
>>>>>>> 4feb8f09
import java.util.ArrayList;
import java.util.List;

/**
 * This is the primary interface for the Package Information Service.  
 * <p>
 * For more information, consult the documentation in the interface definition
 * file @see IPSPkgInfoService
 *
 */
@PSBaseBean("sys_pkgInfoService")
@Transactional
public class PSPkgInfoService
implements IPSPkgInfoService
{
   private static final Logger log = LogManager.getLogger(PSPkgInfoService.class);

   @PersistenceContext
   private EntityManager entityManager;

   private Session getSession(){
      return entityManager.unwrap(Session.class);
   }



   //-------------------------------------------------------------------
   // Package Information (PSPkgInfo) service methods
   //-------------------------------------------------------------------

   /* (non-Javadoc)
    * @see IPSPkgInfoService#createPkgInfo(String name)
    */
   public PSPkgInfo createPkgInfo(String name)
   {
      if (StringUtils.isBlank(name))
         throw new IllegalArgumentException("name may not be null or empty string");
      
      PSPkgInfo pkgInfo = new PSPkgInfo();
      IPSGuidManager guidMgr = PSGuidManagerLocator.getGuidMgr();
      pkgInfo.setGuid(guidMgr.createGuid(PSTypeEnum.PACKAGE_INFO));

      pkgInfo.setPackageDescriptorName(name);
      
      return pkgInfo;
   }

   /*
    * (non-Javadoc)
    * @see com.percussion.services.pkginfo.IPSPkgInfoService#createPkgInfoCopy(java.lang.String)
    */
   public PSPkgInfo createPkgInfoCopy(String name)
   {
      if (StringUtils.isBlank(name))
         throw new IllegalArgumentException("name may not be null or empty string");
      PSPkgInfo pkgInfo = createPkgInfo(name);
      PSPkgInfo pkgInfo1 = findPkgInfo(name);
      if(pkgInfo1 != null)
      {
         pkgInfo.setPublisherName(pkgInfo1.getPublisherName());
         pkgInfo.setPublisherUrl(pkgInfo1.getPublisherUrl());
         pkgInfo.setPackageDescription(pkgInfo1.getPackageDescription());
         pkgInfo.setPackageVersion(pkgInfo1.getPackageVersion());
         pkgInfo.setShippedConfigDefinition(pkgInfo1.getShippedConfigDefinition());
         pkgInfo.setLastAction(pkgInfo1.getLastAction());
         pkgInfo.setLastActionByUser(pkgInfo1.getLastActionByUser());
         pkgInfo.setLastActionStatus(pkgInfo1.getLastActionStatus());
         pkgInfo.setType(pkgInfo1.getType());
         pkgInfo.setPackageDescriptorName(pkgInfo1.getPackageDescriptorName());
         pkgInfo.setPackageDescriptorGuid(pkgInfo1.getPackageDescriptorGuid());
         pkgInfo.setCmVersionMinimum(pkgInfo1.getCmVersionMinimum());
         pkgInfo.setCmVersionMaximum(pkgInfo1.getCmVersionMaximum());      
      }
      return pkgInfo;
   }
   
   /* (non-Javadoc)
    * @see IPSPkgInfoService#savePkgInfo(PSPkgInfo obj)
    */
   public void savePkgInfo(PSPkgInfo obj)
   {
      if (obj == null)
         throw new IllegalArgumentException("obj may not be null");
      
       getSession().saveOrUpdate(obj);
   }

   /* (non-Javadoc)
    * @see IPSPkgInfoService#deletePkgInfo(IPSGuid id)
    */
   public void deletePkgInfo(IPSGuid pkgGuid)
   {
      deletePkgInfoChildren(pkgGuid);
      deletePkgInfoRow(pkgGuid);
   }

   /**
    * Deletes a row in the package info repository.
    *  
    * @param id the ID of the deleted package info, assumed not 
    * <code>null</code>.
    */
   private void deletePkgInfoRow(IPSGuid id)
   {
      if (id == null)
         throw new IllegalArgumentException("id may not be null");
      
      Session session = getSession();
<<<<<<< HEAD

         Criteria criteria = session.createCriteria(PSPkgInfo.class);
         criteria.add(Restrictions.eq("guid", id.longValue()));
         PSPkgInfo pkgInfo = (PSPkgInfo) criteria.uniqueResult();
         
         if (pkgInfo == null)
=======
      
      CriteriaBuilder builder = session.getCriteriaBuilder();
      CriteriaQuery<PSPkgInfo> criteria = builder.createQuery(PSPkgInfo.class);
      Root<PSPkgInfo> critRoot = criteria.from(PSPkgInfo.class);
      criteria.where(builder.equal(critRoot.get("guid"),id.longValue()));
      PSPkgInfo pkgInfo = entityManager.createQuery(criteria).getSingleResult();

      if (pkgInfo == null)
>>>>>>> 4feb8f09
            return;

         session.delete(pkgInfo);

   }
   
   /* (non-Javadoc)
    * @see IPSPkgInfoService#deleteCreatedPkg(String nameFilter)
    */
   public void deletePkgInfo(String name)
   {
      if (StringUtils.isBlank(name))
      {
         throw new IllegalArgumentException(
               "name may not be null or empty string");
      }
      
      PSPkgInfo info = findPkgInfo(name);
      if (null != info)
         deletePkgInfo(info.getGuid());
   }

   /* (non-Javadoc)
    * @see IPSPkgInfoService#findPkgInfos(String name)
    */
   @SuppressWarnings(value = { "unchecked" })
   public PSPkgInfo findPkgInfo(String name)
   {
      if (StringUtils.isBlank(name))
         return null;
     
      List<PSPkgInfo> pkgInfoList = null;
      Session session = getSession();

         Criteria criteria = session.createCriteria(PSPkgInfo.class);
         criteria.add(Restrictions.eq("descriptorName", name).ignoreCase());
         pkgInfoList = criteria.list();

      return pkgInfoList.isEmpty() ? null : pkgInfoList.get(0);
   }

   /* (non-Javadoc)
    * @see IPSPkgInfoService#findLatestPkgInfos(String nameFilter)
    */
   @SuppressWarnings(value = { "unchecked" })
   public List<PSPkgInfo> findAllPkgInfos()
   {
      List<PSPkgInfo>  pkgInfoList = null;
      Session session = getSession();

         Criteria criteria = session.createCriteria(PSPkgInfo.class);
         pkgInfoList = criteria.list();      

      return pkgInfoList;
   }


   /* (non-Javadoc)
    * @see IPSPkgInfoService#loadPkgInfo(IPSGuid id)
    */
   public PSPkgInfo loadPkgInfo(IPSGuid id) throws PSNotFoundException {
      if (id == null)
         throw new IllegalArgumentException("id may not be null");
      
      return loadPkgInfoModifiable(id);

   }

   /* (non-Javadoc)
    * @see IPSPkgInfoService#loadPkgInfoModifiable(IPSGuid id)
    */
   public PSPkgInfo loadPkgInfoModifiable(IPSGuid id) throws PSNotFoundException {
      if (id == null)
         throw new IllegalArgumentException("id may not be null");
      
      PSPkgInfo pkgInfo = getSession().
         get(PSPkgInfo.class, id.longValue());

      if (pkgInfo == null)
         throw new PSNotFoundException(id);

      return pkgInfo;
   }

   //----------------------------------------------------------------------------
   // Package Information Element (PSPkgElement) service methods
   //----------------------------------------------------------------------------
   
   public PSPkgElement createPkgElement(IPSGuid parentId)
   {
      PSPkgElement pkgElem = new PSPkgElement();
      IPSGuidManager guidMgr = PSGuidManagerLocator.getGuidMgr();
      pkgElem.setGuid(guidMgr.createGuid(PSTypeEnum.PACKAGE_ELEMENT));
      pkgElem.setPackageGuid(parentId);
      return pkgElem;
   }
  
   /* (non-Javadoc)
    * @see IPSPkgInfoElement#savePkgInfo(PSPkgElemen)
    */
   public void savePkgElement(PSPkgElement obj)
   {
         if (obj == null)
            throw new IllegalArgumentException("obj may not be null");

         log.debug("Trying to save PackageElement: {}" , obj);
         getSession().saveOrUpdate(obj);
         log.debug("PackageElement save completed for: {}" , obj);


   }


   /* (non-Javadoc)
    * @see IPSPkgInfoService#deletePkgElement(IPSGuid)
    */
   public void deletePkgElement(IPSGuid id)
   {
      if (id == null)
         throw new IllegalArgumentException("id may not be null");
      
      Session session = getSession();


      CriteriaBuilder builder = session.getCriteriaBuilder();
      CriteriaQuery<PSPkgElement> criteria = builder.createQuery(PSPkgElement.class);
      Root<PSPkgElement> critRoot = criteria.from(PSPkgElement.class);
      criteria.select(critRoot);
      criteria.where(builder.equal(critRoot.get("guid"),id.longValue()));
      PSPkgElement pkgElement = entityManager.createQuery(criteria).getSingleResult();


      if (pkgElement == null)
            return;

         session.delete(pkgElement);

   }


   /* (non-Javadoc)
    * @see IPSPkgInfoService#findPkgElementGuids(IPSGuid)
    */
   @SuppressWarnings(value = { "unchecked" })
   public List<IPSGuid> findPkgElementGuids(IPSGuid parentPkgInfoId)
   {
      if (parentPkgInfoId == null)
         throw new IllegalArgumentException("parentPkgInfoId may not be null");
      
      
      List<Long> longList;
      List<IPSGuid> guidList = new ArrayList<>();
      Session session = getSession();

         Criteria criteria = session.createCriteria(PSPkgElement.class);
         criteria.setProjection( Projections.property("guid"));
         criteria.add(Restrictions.eq("packageGuid",
                 parentPkgInfoId.longValue()));
         longList =  criteria.list();


      for (Long l : longList)
      {
         guidList.add( new PSGuid(PSTypeEnum.PACKAGE_ELEMENT, l));
      }
      
      return guidList;
   }
   
 
   
   /* (non-Javadoc)
    * @see IPSPkgInfoService#findPkgElement(IPSGuid)
    */
   public PSPkgElement findPkgElement(IPSGuid id)
   {
      if (id == null)
         throw new IllegalArgumentException("id may not be null");
      
      
      PSPkgElement pkgElement = null;
      Session session = getSession();

         Criteria criteria = session.createCriteria(PSPkgElement.class);
         criteria.add(Restrictions.eq("guid", id.longValue()));
         pkgElement = (PSPkgElement) criteria.uniqueResult();

      return pkgElement;
   }

   /* (non-Javadoc)
    * @see IPSPkgInfoService#findPkgElementByObject(IPSGuid)
    */
   public PSPkgElement findPkgElementByObject(IPSGuid objId)
   {
      if (objId == null)
         throw new IllegalArgumentException("objId may not be null");
             
      Session session = getSession();

         /*
          * A query is required to handle the following special case:
          * Install a pkg w/ object foo
          * Uninstall that pkg, but foo doesn't get deleted due to content deps
          * Install a different pkg with an object named foo
          * We don't want to find the foo object associated with the uninstalled 
          * pkg
          */
         String query = "select p from PSPkgElement p, PSPkgInfo i where"
            + " p.objectGuid = :objId"
            + " and i.lastAction != :action and p.packageGuid = i.guid";
         Query q = session.createQuery(query);
         q.setString("objId", objId.toString());
         q.setString("action", PackageAction.UNINSTALL.name());
         q.setCacheable(true);
         return (PSPkgElement) q.uniqueResult();

   }   

   /* (non-Javadoc)
    * @see IPSPkgInfoService#findPkgElements(IPSGuid)
    */
   @SuppressWarnings(value = { "unchecked" })
   public List<PSPkgElement> findPkgElements(IPSGuid parentPkgId)
   {
      List<PSPkgElement>  pkgElementList = null;
      Session session = getSession();
<<<<<<< HEAD
=======

      CriteriaBuilder builder = session.getCriteriaBuilder();
      CriteriaQuery<PSPkgElement> criteria = builder.createQuery(PSPkgElement.class);
      Root<PSPkgElement> critRoot = criteria.from(PSPkgElement.class);
      criteria.where(builder.equal(critRoot.get("packageGuid"),parentPkgId.longValue()));
      return entityManager.createQuery(criteria).getResultList();
>>>>>>> 4feb8f09


   }


   /* (non-Javadoc)
    * @see IPSPkgInfoService#loadPkgElements(List<IPSGuid>)
    */
   @SuppressWarnings(value = { "unchecked" })
   public List<PSPkgElement> loadPkgElements(List<IPSGuid> ids) throws PSNotFoundException {
      List<Long> idList = new ArrayList<>();

      if (ids == null)
         throw new IllegalArgumentException("ids may not be null");

      if (ids.isEmpty())
         throw new IllegalArgumentException("ids may not be empty");

      for (IPSGuid id : ids)
      {
        if (id == null)
        {
           throw new IllegalArgumentException("ids may not be have null entry");
        }
        else
        {
           idList.add(id.longValue());
        }
      }

      List<PSPkgElement>  pkgElementList = null;
      Session session = getSession();



      CriteriaBuilder builder = session.getCriteriaBuilder();
      CriteriaQuery<PSPkgElement> criteria = builder.createQuery(PSPkgElement.class);
      Root<PSPkgElement> critRoot = criteria.from(PSPkgElement.class);
      criteria.select(critRoot);
      criteria.where(critRoot.get("guid").in(idList));
      pkgElementList = entityManager.createQuery(criteria).getResultList();


      // If one ids does not match and object, the object is missing.
         // Find id and throw exception 
         if (pkgElementList.size() != idList.size())
         {
            for (long id : idList)
            {
               PSGuid guid = new PSGuid(id);
               if (findPkgElement(guid) == null)
               {
                  throw new PSNotFoundException(guid);
               }
            }
         }


      return pkgElementList;
   }


   /* (non-Javadoc)
    * @see IPSPkgInfoService#loadPkgElement(IPSGuid)
    */
   public PSPkgElement loadPkgElement(IPSGuid id) throws PSNotFoundException {
      if (id == null)
         throw new IllegalArgumentException("id may not be null");
      
      // todo: Handle caching!

      return  loadPkgElementModifiable(id);

   }

   /* (non-Javadoc)
    * @see IPSPkgInfoService#loadPkgElementModifiable(IPSGuid)
    */
   public PSPkgElement loadPkgElementModifiable(IPSGuid id) throws PSNotFoundException {
      if (id == null)
         throw new IllegalArgumentException("id may not be null");
      
      PSPkgElement pkgElement = null;
      Session session = getSession();


      CriteriaBuilder builder = session.getCriteriaBuilder();
      CriteriaQuery<PSPkgElement> criteria = builder.createQuery(PSPkgElement.class);
      Root<PSPkgElement> critRoot = criteria.from(PSPkgElement.class);
      criteria.select(critRoot);
      criteria.where(builder.equal(critRoot.get("guid"),id.longValue()));
      pkgElement = (PSPkgElement) entityManager.createQuery(criteria).getSingleResult();


      if (pkgElement == null)
            throw new PSNotFoundException(id);

      return pkgElement;
   }

   /*
    * (non-Javadoc)
    * @see com.percussion.services.pkginfo.IPSPkgInfoService#createPkgDependency()
    */
   public PSPkgDependency createPkgDependency()
   {
      PSPkgDependency pkgDep = new PSPkgDependency();
      IPSGuidManager guidMgr = PSGuidManagerLocator.getGuidMgr();
      pkgDep.setId(guidMgr.createId("PKG_DEPENDENCY_ID"));
      return pkgDep;
   }

   /*
    * (non-Javadoc)
    * @see com.percussion.services.pkginfo.IPSPkgInfoService#findDependentPkgGuids(com.percussion.utils.guid.IPSGuid)
    */
   @SuppressWarnings("unchecked")
   public List<IPSGuid> findDependentPkgGuids(IPSGuid guid)
   {
      if (guid == null)
         throw new IllegalArgumentException("guid may not be null");
      List<IPSGuid> dPkgGuids = new ArrayList<>();
      List<PSPkgDependency> pkgDeps = new ArrayList<>();
      Session session = getSession();
<<<<<<< HEAD
=======



      CriteriaBuilder builder = session.getCriteriaBuilder();
      CriteriaQuery<PSPkgDependency> criteria = builder.createQuery(PSPkgDependency.class);
      Root<PSPkgDependency> critRoot = criteria.from(PSPkgDependency.class);
      criteria.where(builder.equal(critRoot.get("ownerPackageGuid"),guid.longValue()));
      pkgDeps = entityManager.createQuery(criteria).getResultList();
>>>>>>> 4feb8f09

         for (PSPkgDependency dep : pkgDeps)
         {
            dPkgGuids.add(dep.getDependentPackageGuid());
         }

      
      return dPkgGuids;
   }

   /*
    * (non-Javadoc)
    * @see com.percussion.services.pkginfo.IPSPkgInfoService#findOwnerPkgGuids(com.percussion.utils.guid.IPSGuid)
    */
   @SuppressWarnings("unchecked")
   public List<IPSGuid> findOwnerPkgGuids(IPSGuid guid)
   {
      if (guid == null)
         throw new IllegalArgumentException("guid may not be null");
      List<IPSGuid> oPkgGuids = new ArrayList<>();
      List<PSPkgDependency> pkgDeps = new ArrayList<>();
      Session session = getSession();
<<<<<<< HEAD
=======


      CriteriaBuilder builder = getSession().getCriteriaBuilder();
      CriteriaQuery<PSPkgDependency> criteria = builder.createQuery(PSPkgDependency.class);
      Root<PSPkgDependency> critRoot = criteria.from(PSPkgDependency.class);
      criteria.where(builder.equal(critRoot.get("dependentPackageGuid"),guid.longValue()));
      pkgDeps = entityManager.createQuery(criteria).getResultList();
>>>>>>> 4feb8f09

         for (PSPkgDependency dep : pkgDeps)
         {
            oPkgGuids.add(dep.getOwnerPackageGuid());
         }

      return oPkgGuids;
   }

   /*
    * (non-Javadoc)
    * @see com.percussion.services.pkginfo.IPSPkgInfoService#loadPkgDependencies(com.percussion.utils.guid.IPSGuid)
    */
   public List<PSPkgDependency> loadPkgDependencies(IPSGuid guid,
         boolean depType)
   {

      if (guid == null)
         throw new IllegalArgumentException("ownerGuid may not be null");

      return  loadPkgDependenciesModifiable(guid,
            depType);

   }

   /*
    * (non-Javadoc)
    * @see com.percussion.services.pkginfo.IPSPkgInfoService#loadPkgDependenciesModifiable(com.percussion.utils.guid.IPSGuid)
    */
   @SuppressWarnings("unchecked")
   public List<PSPkgDependency> loadPkgDependenciesModifiable(IPSGuid guid,
         boolean depType)
   {
      if (guid == null)
         throw new IllegalArgumentException("ownerGuid may not be null");
      List<PSPkgDependency> pkgDeps = new ArrayList<>();
      String temp = depType?"ownerPackageGuid":"dependentPackageGuid";
      Session session = getSession();

         Criteria criteria = session.createCriteria(PSPkgDependency.class);
         criteria.add(Restrictions.eq(temp, guid.longValue()));
         pkgDeps = criteria.list();


      return pkgDeps;
   }

   /*
    * (non-Javadoc)
    * @see com.percussion.services.pkginfo.IPSPkgInfoService#savePkgDependency(com.percussion.services.pkginfo.data.PSPkgDependency)
    */
   public void savePkgDependency(PSPkgDependency pkgDependency)
   {
      if (pkgDependency == null)
         throw new IllegalArgumentException("pkgDependency may not be null");

      getSession().saveOrUpdate(pkgDependency);
   }

   /*
    * (non-Javadoc)
    * @see com.percussion.services.pkginfo.IPSPkgInfoService#deletePkgDependency(long)
    */
   public void deletePkgDependency(long pkgDepId)
   {
      Session session = getSession();

         Criteria criteria = session.createCriteria(PSPkgDependency.class);
         criteria.add(Restrictions.eq("pkgDependencyId", pkgDepId));
         PSPkgDependency pkgDep = (PSPkgDependency) criteria.uniqueResult();

         if (pkgDep == null)
            return;

         session.delete(pkgDep);

   }

   public void deletePkgInfoChildren(IPSGuid pkgGuid)
   {
      List<IPSGuid> pkgElemGuids = findPkgElementGuids(pkgGuid);
      for(IPSGuid elemGuid:pkgElemGuids)
      {
         deletePkgElement(elemGuid);
      }
      List<PSPkgDependency> deps = loadPkgDependencies(pkgGuid, true);
      for (PSPkgDependency dep : deps)
      {
         deletePkgDependency(dep.getId());
      }
   }

   public void deletePkgInfoChildren(String name)
   {
      if (StringUtils.isBlank(name))
      {
         throw new IllegalArgumentException(
               "name may not be null or empty string");
      }
      
      PSPkgInfo info = findPkgInfo(name);
      if (null != info)
         deletePkgInfoChildren(info.getGuid());
   }
}<|MERGE_RESOLUTION|>--- conflicted
+++ resolved
@@ -27,10 +27,7 @@
 import com.percussion.services.pkginfo.data.PSPkgElement;
 import com.percussion.services.pkginfo.data.PSPkgInfo;
 import com.percussion.services.pkginfo.data.PSPkgInfo.PackageAction;
-<<<<<<< HEAD
-=======
 import com.percussion.services.ui.data.PSHierarchyNodeProperty;
->>>>>>> 4feb8f09
 import com.percussion.util.PSBaseBean;
 import com.percussion.utils.guid.IPSGuid;
 import org.apache.commons.lang.StringUtils;
@@ -45,12 +42,9 @@
 
 import javax.persistence.EntityManager;
 import javax.persistence.PersistenceContext;
-<<<<<<< HEAD
-=======
 import javax.persistence.criteria.CriteriaBuilder;
 import javax.persistence.criteria.CriteriaQuery;
 import javax.persistence.criteria.Root;
->>>>>>> 4feb8f09
 import java.util.ArrayList;
 import java.util.List;
 
@@ -159,14 +153,6 @@
          throw new IllegalArgumentException("id may not be null");
       
       Session session = getSession();
-<<<<<<< HEAD
-
-         Criteria criteria = session.createCriteria(PSPkgInfo.class);
-         criteria.add(Restrictions.eq("guid", id.longValue()));
-         PSPkgInfo pkgInfo = (PSPkgInfo) criteria.uniqueResult();
-         
-         if (pkgInfo == null)
-=======
       
       CriteriaBuilder builder = session.getCriteriaBuilder();
       CriteriaQuery<PSPkgInfo> criteria = builder.createQuery(PSPkgInfo.class);
@@ -175,7 +161,6 @@
       PSPkgInfo pkgInfo = entityManager.createQuery(criteria).getSingleResult();
 
       if (pkgInfo == null)
->>>>>>> 4feb8f09
             return;
 
          session.delete(pkgInfo);
@@ -403,15 +388,12 @@
    {
       List<PSPkgElement>  pkgElementList = null;
       Session session = getSession();
-<<<<<<< HEAD
-=======
 
       CriteriaBuilder builder = session.getCriteriaBuilder();
       CriteriaQuery<PSPkgElement> criteria = builder.createQuery(PSPkgElement.class);
       Root<PSPkgElement> critRoot = criteria.from(PSPkgElement.class);
       criteria.where(builder.equal(critRoot.get("packageGuid"),parentPkgId.longValue()));
       return entityManager.createQuery(criteria).getResultList();
->>>>>>> 4feb8f09
 
 
    }
@@ -536,8 +518,6 @@
       List<IPSGuid> dPkgGuids = new ArrayList<>();
       List<PSPkgDependency> pkgDeps = new ArrayList<>();
       Session session = getSession();
-<<<<<<< HEAD
-=======
 
 
 
@@ -546,7 +526,6 @@
       Root<PSPkgDependency> critRoot = criteria.from(PSPkgDependency.class);
       criteria.where(builder.equal(critRoot.get("ownerPackageGuid"),guid.longValue()));
       pkgDeps = entityManager.createQuery(criteria).getResultList();
->>>>>>> 4feb8f09
 
          for (PSPkgDependency dep : pkgDeps)
          {
@@ -569,8 +548,6 @@
       List<IPSGuid> oPkgGuids = new ArrayList<>();
       List<PSPkgDependency> pkgDeps = new ArrayList<>();
       Session session = getSession();
-<<<<<<< HEAD
-=======
 
 
       CriteriaBuilder builder = getSession().getCriteriaBuilder();
@@ -578,7 +555,6 @@
       Root<PSPkgDependency> critRoot = criteria.from(PSPkgDependency.class);
       criteria.where(builder.equal(critRoot.get("dependentPackageGuid"),guid.longValue()));
       pkgDeps = entityManager.createQuery(criteria).getResultList();
->>>>>>> 4feb8f09
 
          for (PSPkgDependency dep : pkgDeps)
          {
