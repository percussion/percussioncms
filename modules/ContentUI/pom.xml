<?xml version="1.0" encoding="UTF-8"?>
<project xmlns:xsi="http://www.w3.org/2001/XMLSchema-instance" xmlns="http://maven.apache.org/POM/4.0.0"
         xsi:schemaLocation="http://maven.apache.org/POM/4.0.0 http://maven.apache.org/xsd/maven-4.0.0.xsd">
    <modelVersion>4.0.0</modelVersion>
    <parent>
        <groupId>com.percussion</groupId>
        <artifactId>core</artifactId>
        <version>8.1.5</version>
        <relativePath>../../pom.xml</relativePath>
    </parent>
    <artifactId>perc-server-ui-content</artifactId>
    <packaging>jar</packaging>
    <build>
        <plugins>
            <plugin>
                <inherited>true</inherited>
                <groupId>org.apache.maven.plugins</groupId>
                <artifactId>maven-compiler-plugin</artifactId>
                <configuration>
                    <source>8</source>
                    <target>8</target>
                    <fork>true</fork>
                    <meminitial>1024m</meminitial>
                    <maxmem>2024m</maxmem>
                </configuration>
            </plugin>
            <plugin>
                <groupId>org.apache.maven.plugins</groupId>
                <artifactId>maven-resources-plugin</artifactId>
            </plugin>
            <plugin>
                <groupId>org.apache.maven.plugins</groupId>
                <artifactId>maven-surefire-plugin</artifactId>
                <configuration>
                    <!--suppress UnresolvedMavenProperty -->
                    <skipTests>${skipTests}</skipTests>
                </configuration>
            </plugin>
           <!-- <plugin>
                <groupId>org.apache.maven.plugins</groupId>
                <artifactId>maven-toolchains-plugin</artifactId>
                <version>3.0.0</version>
                <executions>
                    <execution>
                        <goals>
                            <goal>toolchain</goal>
                        </goals>
                    </execution>
                </executions>
                <configuration>
                    <toolchains>
                        <jdk>
<<<<<<< HEAD
                            <version>8.1.5-SNAPSHOT</version>
=======
                            <version>8.1.4</version>
>>>>>>> 12378543
                            <vendor>oracle</vendor>
                        </jdk>
                    </toolchains>
                </configuration>
            </plugin> -->
            <plugin>
                <groupId>org.apache.maven.plugins</groupId>
                <artifactId>maven-jar-plugin</artifactId>
                <version>3.1.0</version>
                <configuration>
                    <forceCreation>true</forceCreation>
                </configuration>
                <executions>
                    <execution>
                        <goals>
                            <goal>test-jar</goal>
                        </goals>
                    </execution>
                </executions>
            </plugin>
            <plugin>
                <groupId>org.codehaus.mojo</groupId>
                <artifactId>build-helper-maven-plugin</artifactId>
                <version>3.0.0</version>
                <executions>
                    <execution>
                        <id>add-test-source</id>
                        <phase>generate-test-sources</phase>
                        <goals>
                            <goal>add-test-source</goal>
                        </goals>
                        <configuration>
                            <sources>test/src</sources>
                        </configuration>
                    </execution>
                </executions>
            </plugin>
        </plugins>
    </build>
    <dependencies>
        <dependency>
            <groupId>com.percussion</groupId>
            <artifactId>perc-server-ui-cmp</artifactId>
            <version>${project.parent.version}</version>
        </dependency>
        <dependency>
            <groupId>com.percussion</groupId>
            <artifactId>extensions-main</artifactId>
            <version>${project.parent.version}</version>
        </dependency>
        <dependency>
            <groupId>com.percussion</groupId>
            <artifactId>perc-system</artifactId>
            <version>${project.parent.version}</version>
        </dependency>
        <dependency>
            <groupId>com.percussion</groupId>
            <artifactId>rxutils</artifactId>
            <version>${project.parent.version}</version>
        </dependency>
        <dependency>
            <groupId>com.percussion</groupId>
            <artifactId>perc-help</artifactId>
            <version>${project.parent.version}</version>
        </dependency>
        <!-- JFX Dependencies -->

        <dependency>
            <groupId>commons-lang</groupId>
            <artifactId>commons-lang</artifactId>
        </dependency>

        <dependency>
            <groupId>org.json</groupId>
            <artifactId>json</artifactId>
        </dependency>
        <dependency>
            <groupId>net.htmlparser.jericho</groupId>
            <artifactId>jericho-html</artifactId>
            <version>3.4</version>
        </dependency>
    </dependencies>

</project><|MERGE_RESOLUTION|>--- conflicted
+++ resolved
@@ -35,31 +35,7 @@
                     <!--suppress UnresolvedMavenProperty -->
                     <skipTests>${skipTests}</skipTests>
                 </configuration>
-            </plugin>
-           <!-- <plugin>
-                <groupId>org.apache.maven.plugins</groupId>
-                <artifactId>maven-toolchains-plugin</artifactId>
-                <version>3.0.0</version>
-                <executions>
-                    <execution>
-                        <goals>
-                            <goal>toolchain</goal>
-                        </goals>
-                    </execution>
-                </executions>
-                <configuration>
-                    <toolchains>
-                        <jdk>
-<<<<<<< HEAD
-                            <version>8.1.5-SNAPSHOT</version>
-=======
-                            <version>8.1.4</version>
->>>>>>> 12378543
-                            <vendor>oracle</vendor>
-                        </jdk>
-                    </toolchains>
-                </configuration>
-            </plugin> -->
+          </plugin>
             <plugin>
                 <groupId>org.apache.maven.plugins</groupId>
                 <artifactId>maven-jar-plugin</artifactId>
