<?xml version="1.0" encoding="UTF-8"?>
<!--
  ~     Percussion CMS
  ~     Copyright (C) 1999-2021 Percussion Software, Inc.
  ~
  ~     This program is free software: you can redistribute it and/or modify
  ~     it under the terms of the GNU Affero General Public License as published by the Free Software Foundation, either version 3 of the License, or (at your option) any later version.
  ~
  ~     This program is distributed in the hope that it will be useful,
  ~     but WITHOUT ANY WARRANTY; without even the implied warranty of
  ~     MERCHANTABILITY or FITNESS FOR A PARTICULAR PURPOSE.  See the
  ~     GNU Affero General Public License for more details.
  ~
  ~     Mailing Address:
  ~
  ~      Percussion Software, Inc.
  ~      PO Box 767
  ~      Burlington, MA 01803, USA
  ~      +01-781-438-9900
  ~      support@percussion.com
  ~      https://www.percussion.com
  ~
  ~     You should have received a copy of the GNU Affero General Public License along with this program.  If not, see <https://www.gnu.org/licenses/>
  -->

<project xmlns="http://maven.apache.org/POM/4.0.0" xmlns:xsi="http://www.w3.org/2001/XMLSchema-instance" xsi:schemaLocation="http://maven.apache.org/POM/4.0.0 http://maven.apache.org/xsd/maven-4.0.0.xsd">
    <parent>
        <artifactId>core</artifactId>
        <groupId>com.percussion</groupId>
<<<<<<< HEAD
        <version>8.0.2.10</version>
=======
        <version>8.0.3</version>
>>>>>>> 6cb8907b
        <relativePath>../../pom.xml</relativePath>
    </parent>
    <modelVersion>4.0.0</modelVersion>

    <artifactId>extensions-main</artifactId>

   <dependencies>
       <dependency>
           <groupId>com.percussion</groupId>
           <artifactId>perc-system</artifactId>
           <version>${project.parent.version}</version>
       </dependency>
       <dependency>
           <groupId>com.percussion</groupId>
           <artifactId>rxutils</artifactId>
           <version>${project.parent.version}</version>
       </dependency>

       <dependency>
           <groupId>javax.servlet</groupId>
           <artifactId>javax.servlet-api</artifactId>
           <scope>provided</scope>
       </dependency>

       <dependency>
           <groupId>com.percussion</groupId>
           <artifactId>rxutils</artifactId>
           <version>${project.parent.version}</version>
           <type>test-jar</type>
           <scope>test</scope>
       </dependency>
       <dependency>
           <groupId>com.percussion</groupId>
           <artifactId>perc-system</artifactId>
           <version>${project.parent.version}</version>
           <type>test-jar</type>
           <scope>test</scope>
       </dependency>
       <dependency>
           <groupId>org.jsoup</groupId>
           <artifactId>jsoup</artifactId>
       </dependency>
       <dependency>
           <groupId>net.htmlparser</groupId>
           <artifactId>jericho-html</artifactId>
       </dependency>
       <dependency>
           <groupId>net.sf.jtidy</groupId>
           <artifactId>jtidy</artifactId>
       </dependency>
       <dependency>
           <groupId>commons-beanutils</groupId>
           <artifactId>commons-beanutils</artifactId>
       </dependency>
       <dependency>
           <groupId>commons-collections</groupId>
           <artifactId>commons-collections</artifactId>
       </dependency>
       <dependency>
           <groupId>junit</groupId>
           <artifactId>junit</artifactId>
           <scope>test</scope>
       </dependency>
       <dependency>
           <groupId>commons-lang</groupId>
           <artifactId>commons-lang</artifactId>
       </dependency>
       <dependency>
           <groupId>commons-logging</groupId>
           <artifactId>commons-logging</artifactId>
           <scope>provided</scope>
       </dependency>
       <dependency>
           <groupId>org.apache.logging.log4j</groupId>
           <artifactId>log4j-1.2-api</artifactId>
           <scope>provided</scope>
       </dependency>
       <dependency>
           <groupId>saxon</groupId>
           <artifactId>saxon</artifactId>
           <scope>compile</scope>
       </dependency>
       <dependency>
           <groupId>org.owasp.encoder</groupId>
           <artifactId>encoder</artifactId>
           <scope>compile</scope>
       </dependency>
       <dependency>
           <groupId>com.percussion</groupId>
           <artifactId>tablefactory</artifactId>
           <version>${project.parent.version}</version>
           <scope>compile</scope>
       </dependency>
       <dependency>
           <groupId>javax.jcr</groupId>
           <artifactId>jcr</artifactId>
           <scope>compile</scope>
       </dependency>
       <dependency>
           <groupId>commons-codec</groupId>
           <artifactId>commons-codec</artifactId>
           <scope>compile</scope>
       </dependency>
       <dependency>
           <groupId>commons-httpclient</groupId>
           <artifactId>commons-httpclient</artifactId>
           <scope>compile</scope>
       </dependency>
       <dependency>
           <groupId>xml-resolver</groupId>
           <artifactId>xml-resolver</artifactId>
           <scope>provided</scope>
       </dependency>


   </dependencies>

</project><|MERGE_RESOLUTION|>--- conflicted
+++ resolved
@@ -1,7 +1,7 @@
 <?xml version="1.0" encoding="UTF-8"?>
 <!--
   ~     Percussion CMS
-  ~     Copyright (C) 1999-2021 Percussion Software, Inc.
+  ~     Copyright (C) 1999-2020 Percussion Software, Inc.
   ~
   ~     This program is free software: you can redistribute it and/or modify
   ~     it under the terms of the GNU Affero General Public License as published by the Free Software Foundation, either version 3 of the License, or (at your option) any later version.
@@ -27,11 +27,7 @@
     <parent>
         <artifactId>core</artifactId>
         <groupId>com.percussion</groupId>
-<<<<<<< HEAD
-        <version>8.0.2.10</version>
-=======
         <version>8.0.3</version>
->>>>>>> 6cb8907b
         <relativePath>../../pom.xml</relativePath>
     </parent>
     <modelVersion>4.0.0</modelVersion>
