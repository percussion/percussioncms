--- conflicted
+++ resolved
@@ -114,26 +114,16 @@
       {
          req.printTraceMessage(e.getMessage());
          log.error("PSNavException found: {}", e.getMessage());
-         log.error(getClass().getName(), e);
          log.debug(e.getMessage(),e);
          log.error(e.getMessage());
-<<<<<<< HEAD
-         e.printStackTrace();
-=======
->>>>>>> 7939146e
 
          throw new PSExtensionProcessingException(0, e.getMessage());
 
       }
       catch (Exception ex)
       {
-         log.error("unexcepted exception");
          log.error(getClass().getName(), ex);
          log.debug(ex.getMessage(),ex);
-<<<<<<< HEAD
-         ex.printStackTrace();
-=======
->>>>>>> 7939146e
          throw new PSExtensionProcessingException(getClass().getName(), ex);
       }
 
