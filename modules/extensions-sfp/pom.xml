<?xml version="1.0" encoding="UTF-8"?>
<!--
  ~     Percussion CMS
  ~     Copyright (C) 1999-2021 Percussion Software, Inc.
  ~
  ~     This program is free software: you can redistribute it and/or modify
  ~     it under the terms of the GNU Affero General Public License as published by the Free Software Foundation, either version 3 of the License, or (at your option) any later version.
  ~
  ~     This program is distributed in the hope that it will be useful,
  ~     but WITHOUT ANY WARRANTY; without even the implied warranty of
  ~     MERCHANTABILITY or FITNESS FOR A PARTICULAR PURPOSE.  See the
  ~     GNU Affero General Public License for more details.
  ~
  ~     Mailing Address:
  ~
  ~      Percussion Software, Inc.
  ~      PO Box 767
  ~      Burlington, MA 01803, USA
  ~      +01-781-438-9900
  ~      support@percussion.com
  ~      https://www.percussion.com
  ~
  ~     You should have received a copy of the GNU Affero General Public License along with this program.  If not, see <https://www.gnu.org/licenses/>
  -->

<project xmlns="http://maven.apache.org/POM/4.0.0" xmlns:xsi="http://www.w3.org/2001/XMLSchema-instance" xsi:schemaLocation="http://maven.apache.org/POM/4.0.0 http://maven.apache.org/xsd/maven-4.0.0.xsd">
    <parent>
        <artifactId>core</artifactId>
        <groupId>com.percussion</groupId>
<<<<<<< HEAD
        <version>8.0.2.10</version>
=======
        <version>8.0.3</version>
>>>>>>> e1bbde15
        <relativePath>../../pom.xml</relativePath>
    </parent>
    <modelVersion>4.0.0</modelVersion>

    <artifactId>extensions-sfp</artifactId>
   <dependencies>
       <dependency>
           <groupId>com.percussion</groupId>
           <artifactId>perc-system</artifactId>
           <version>${project.parent.version}</version>
       </dependency>
       <dependency>
           <groupId>com.percussion</groupId>
           <artifactId>rxutils</artifactId>
           <version>${project.parent.version}</version>
       </dependency>
       <dependency>
           <groupId>commons-logging</groupId>
           <artifactId>commons-logging</artifactId>
           <scope>provided</scope>
       </dependency>
       <dependency>
           <groupId>saxon</groupId>
           <artifactId>saxon</artifactId>
           <scope>compile</scope>
       </dependency>
       <dependency>
           <groupId>org.apache.logging.log4j</groupId>
           <artifactId>log4j-1.2-api</artifactId>
           <scope>provided</scope>
       </dependency>
       <dependency>
           <groupId>commons-collections</groupId>
           <artifactId>commons-collections</artifactId>
           <scope>compile</scope>
       </dependency>
       <dependency>
           <groupId>javax.jcr</groupId>
           <artifactId>jcr</artifactId>
           <scope>compile</scope>
       </dependency>
       <dependency>
           <groupId>commons-lang</groupId>
           <artifactId>commons-lang</artifactId>
           <scope>compile</scope>
       </dependency>
       <dependency>
           <groupId>org.jmock</groupId>
           <artifactId>jmock</artifactId>
           <scope>test</scope>
       </dependency>
   </dependencies>

</project><|MERGE_RESOLUTION|>--- conflicted
+++ resolved
@@ -27,11 +27,7 @@
     <parent>
         <artifactId>core</artifactId>
         <groupId>com.percussion</groupId>
-<<<<<<< HEAD
-        <version>8.0.2.10</version>
-=======
         <version>8.0.3</version>
->>>>>>> e1bbde15
         <relativePath>../../pom.xml</relativePath>
     </parent>
     <modelVersion>4.0.0</modelVersion>
