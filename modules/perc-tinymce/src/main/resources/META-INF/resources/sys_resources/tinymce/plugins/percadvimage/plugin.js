
/*global tinymce:true */

tinymce.PluginManager.add('percadvimage', function(editor, url) {
    var formData = {};

    function showDialog(buttonAPI) {
        var win, cm1LinkData = {}, dom = editor.dom, imgElm = editor.selection.getNode();
        var width, height, imageListCtrl;
        var mainEditor = editor.contentWindow.parent;
        var topFrJQ = mainEditor.jQuery.topFrameJQuery;
        var isUpgradeScenario = false;

        function buildImageList() {
            var linkImageItems = [{text: 'None', value: ''}];

            tinymce.each(editor.settings.image_list, function (link) {
                linkImageItems.push({
                    text: link.text || link.title,
                    value: link.value || link.url,
                    menu: link.menu
                });
            });

            return linkImageItems;
        }

        function setReadWriteMode() {
<<<<<<< HEAD
            var url = formData.src;
=======
            var url = formData.url;
>>>>>>> 4feb8f09
            var description = formData.alt;
            var title = formData.title;
            var datadescriptionoverride = formData.isDataDescriptionOverride;
            var datatitleoverride = formData.isDataTitleOverride;
            var datadecorativeoverride = formData.isDataDecorativeOverride;
            var sys_dependentid = cm1LinkData.sys_dependentid;
            var dataconstrain = formData.constrain;
            var height = formData.dimensions.height;
            var width = formData.dimensions.width;

            // check for upgrade scenario.  here we need to see if customers have previously
            // set overrides and enable the checkboxes for those if previously set.
            // isDataDescriptionOverride was not ever used prior to current patch 1/24/2018
            // so we can use these attributes to detect if they are upgrading
            if (imgElm && !cm1LinkData.title) {
                if (!imgElm.getAttribute('data-description-override') || !imgElm.getAttribute('data-title-override')) {
                    isUpgradeScenario = true;
                }
                getImageData('16777215-101-' + sys_dependentid, true);
            }

            //If it is an external url, we want to be able to write to it.
            if (url.startsWith('http')) {
                win.enable('alt');
                win.enable('title');
            }
        }

        function addImage() {

            var tempAltValue = formData.alt;
            if(formData.isDataDecorativeOverride) {
                formData.alt = '';
            }

            //Handle allign
            if(imgElm) {
                editor.dom.setStyles(imgElm,{'float':'', 'vertical-align':''});
                if(formData.align === 'left' || formData.align === 'right') {
                    editor.dom.setStyle(imgElm, 'float', formData.align);
                }
                else if(formData.align !== '') {
                    editor.dom.setStyle(imgElm, 'vertical-align', formData.align);
                }
            }
            else{
                if(formData.align === 'left' || formData.align === 'right') {
                    formData.style = 'float:' + formData.align + ';';
                }
                else if(formData.align && formData.align !== '') {
                    formData.style = 'vertical-align:' + formData.align + ';';
                }
            }
            var cm1ImgAttrs = {
                sys_dependentvariantid : cm1LinkData.sys_dependentvariantid,
                rxinlineslot : cm1LinkData.rxinlineslot,
                sys_dependentid : cm1LinkData.sys_dependentid,
                sys_relationshipid : '',
                inlinetype : cm1LinkData.inlinetype,
<<<<<<< HEAD
                'data-jcrpath' : cm1LinkData.jcrpath,
                'data-pathitem' : JSON.stringify(cm1LinkData.pathItem)
            };

=======
                'data-jcrpath' : cm1LinkData.jcrpath
            };

            var url = formData.url;
            if(typeof url === 'undefined'){
                url = formData.src.value;
            }

>>>>>>> 4feb8f09
            var formImgAttrs = {
                'data-description-override': formData.isDataDescriptionOverride,
                'data-previous-alt-override' : formData.dataPreviousAltOverride,
                'data-title-override' : formData.isDataTitleOverride,
                'data-previous-title-override' : formData.dataPreviousTitleOverride,
                'data-decorative-override': formData.isDataDecorativeOverride,
                'data-constrain' : formData.constrain,

<<<<<<< HEAD
                'src' :formData.src,
=======
                'src' :url,
>>>>>>> 4feb8f09
                'alt' :formData.alt,
                'title' : formData.title,
                'align' : formData.align,
                'data-imgtype' : formData.dataImgtype,
                'height' :  formData.dimensions.height,
                'width' : formData.dimensions.width,
            };

            jQuery.extend(formImgAttrs,cm1ImgAttrs);
            if (imgElm) {
                if (!imgElm.attributes.getNamedItem('style')) {
                } else {
                    var style = {
                        style: imgElm.attributes.getNamedItem('style').value
                    };
                    jQuery.extend(formImgAttrs, style);
                }
<<<<<<< HEAD

                dom.removeAllAttribs(imgElm);
                dom.setAttribs(imgElm, formImgAttrs);
                editor.nodeChanged();
            } else {
                editor.insertContent(dom.createHTML('img', formImgAttrs));
            }

        }


        function updateDecorativeImage() {
            var url = formData.src;
=======
				dom.setAttribs(imgElm, formImgAttrs);
                editor.nodeChanged();
            } else {
                editor.insertContent(dom.createHTML('IMG', formImgAttrs));
            }

        }

        function updateDecorativeImage() {
            var url = formData.url;
			if(typeof url === 'undefined'){
				url = formData.src.value;
			}
>>>>>>> 4feb8f09
            var datadecorativeoverride = formData.isDataDecorativeOverride;
            //If it is an external url, we want to be able to write to it.
            if(url.startsWith('http')) {
                win.enable('alt');
                win.enable('title');
            }
            else {
                if(datadecorativeoverride){
                    win.disable('alt');
                    win.disable('title');
                    formData.alt= '';
                    formData.title='';
                    formData.isDataTitleOverride =false;
                    win.disable('isDataTitleOverride');
                    formData.isDataDescriptionOverride = false;
                    win.disable('isDataDescriptionOverride');
                }else {
                    win.enable('isDataDescriptionOverride');
                    win.enable('isDataTitleOverride');
                    setReadWriteModeAlt();
                    setReadWriteModeTitle();
                }

                win.setData(formData);

            }
        }



        function setReadWriteModeAlt() {
<<<<<<< HEAD
            var url = formData.src;
=======
            var url = formData.url;
			if(typeof url === 'undefined'){
				url = formData.src.value;
			}
>>>>>>> 4feb8f09
            var description = formData.alt;
            var title = formData.title;
            var sys_dependentid = cm1LinkData.sys_dependentid;
            var datadescriptionoverride = formData.isDataDescriptionOverride;
            var datapreviousaltoverride = (formData.dataPreviousAltOverride == null || typeof formData.dataPreviousAltOverride === 'undefined' )? '': formData.dataPreviousAltOverride;
            var datadecorativeoverride = formData.isDataDecorativeOverride;

            //If it is an external url, we want to be able to write to it.
            if(url.startsWith('http')) {
                win.enable('alt');
                win.enable('title');
            }
            else {
                if(datadecorativeoverride){
                    win.disable('alt');
                    win.disable('isDataDescriptionOverride');
                }else{
                    if(datadescriptionoverride) {
                        win.enable('alt');
                        formData.alt= datapreviousaltoverride;

                    }
                    else {

                        win.disable('alt');
                        if(url !== '') {
                            getImageData('16777215-101-' + sys_dependentid, true);
                        }
                    }
                }
            }
        }

        function setReadWriteModeTitle() {
            var title = formData.title;
<<<<<<< HEAD
            var url = formData.src;
=======
            var url = formData.url;
			if(typeof url === 'undefined'){
				url = formData.src.value;
			}
>>>>>>> 4feb8f09
            var description = formData.alt;
            var sys_dependentid = cm1LinkData.sys_dependentid;
            var dataprevioustitleoverride = (formData.dataPreviousTitleOverride == null || typeof formData.dataPreviousTitleOverride === 'undefined' )? '': formData.dataPreviousTitleOverride;
            var datatitleoverride = formData.isDataTitleOverride;
            var datadecorativeoverride = formData.isDataDecorativeOverride;

            //If it is an external url, we want to be able to write to it.
            if(url.startsWith('http')) {
                win.enable('alt');
                win.enable('title');
            }
            else {
                if(datadecorativeoverride){
                    win.disable('title');
                    win.disable('isDataTitleOverride');
                }else{
                    if(datatitleoverride) {
                        win.enable('title');
                        formData.title=dataprevioustitleoverride;
                    }
                    else {
                        win.disable('title');
                        if(url !== '') {
                            getImageData('16777215-101-' + sys_dependentid, true);
                        }

                    }
                }
            }
        }

        function resetAriaBoxes() {

            var description = formData.alt;
            var title = formData.title;
            var datadecorativeoverride = formData.isDataDecorativeOverride;
            var width = formData.dimensions.width;
            var height = formData.dimensions.height;

            if (description && description.trim() !== '') {
                $('.mce-perc-description').css({'border-color': '#c5c5c5', 'transition': 'border 2s ease'});
                $('.mce-perc-description').attr('role', '');
                $('.mce-perc-description').attr('aria-invalid', 'false');
            }

            if (title && title.trim() !== '') {
                $('.mce-perc-title').css({'border-color': '#c5c5c5', 'transition': 'border 2s ease'});
                $('.mce-perc-title').attr('role', '');
                $('.mce-perc-title').attr('aria-invalid', 'false');
            }


            if (width && width !== '') {
                $('.mce-perc-width').css({'border-color': '#c5c5c5', 'transition': 'border 2s ease'});
                $('.width').attr('role', '');
                $('.mce-perc-width').attr('aria-invalid', 'false');
            }

            if (height && height !== '') {
                $('.mce-perc-height').css({'border-color': '#c5c5c5', 'transition': 'border 2s ease'});
                $('.mce-perc-height').attr('role', '');
                $('.mce-perc-height').attr('aria-invalid', 'false');
            }

        }

        function updateImage() {
            if(cm1LinkData.thumbUrl) {
                setSrcAndSize();
            }
            else if(cm1LinkData.sys_dependentid) {
                getImageData('-1-101-' + cm1LinkData.sys_dependentid, false);
            }
        }
        function setSrcAndSize() {

            //handle thumb url and switch from thumb to full
            if(formData.dataImgtype === '_thumb') {
<<<<<<< HEAD
                formData.src = cm1LinkData.thumbUrl;
                cm1LinkData.sys_dependentvariantid = cm1LinkData.thumbVarId;
            }
            else{
                formData.src = cm1LinkData.fullUrl;
=======
				formData.url = cm1LinkData.thumbUrl;
                formData.src = {value: formData.url};

                cm1LinkData.sys_dependentvariantid = cm1LinkData.thumbVarId;
            }
            else{

				formData.url = cm1LinkData.fullUrl;
				formData.src = {value: formData.url};
>>>>>>> 4feb8f09
                cm1LinkData.sys_dependentvariantid = cm1LinkData.fullVarId;
            }
            var inlineImage = new Image();
            inlineImage.onload = function() {
                formData.dimensions.width=this.width.toString();
                formData.dimensions.height=this.height.toString();
                win.setData(formData);

            };

<<<<<<< HEAD
            inlineImage.src = formData.src;
=======
			if(typeof formData.url === 'undefined'){
				inlineImage.src = formData.src.value;
			}else{
            inlineImage.src = formData.url;
        }
>>>>>>> 4feb8f09
        }
        function getImageData(itemId, updateTitle, callback) {

            topFrJQ.PercPathService.getPathItemById(itemId, function(idstatus, pathItem){

                if(!idstatus) {
                    topFrJQ.perc_utils.info(pathItem);
                    topFrJQ.perc_utils.alert_dialog({'title':'Error', 'content':'Sorry for the inconvenience, could not get selected item details to insert image.'});
                    return;
                }

                topFrJQ.PercPathService.getInlineRenderLink(itemId, function(status, data) {
                    if(!status) {
                        topFrJQ.perc_utils.info(data);
                        topFrJQ.perc_utils.alert_dialog({'title':'Error', 'content':'Sorry for the inconvenience, could not get selected item details to insert image.'});
                        return;
                    }

                    var renderLink = data.InlineRenderLink;
                    cm1LinkData.rxinlineslot = '104';
                    cm1LinkData.sys_dependentid = renderLink.sys_dependentid;
                    cm1LinkData.inlinetype = 'rximage';
                    cm1LinkData.alt = renderLink.altText;
                    cm1LinkData.title = renderLink.title;
<<<<<<< HEAD
                    cm1LinkData.jcrpath = pathItem.PathItem.folderPaths[0].replace('/Folders/$System$/','') + "/" + pathItem.PathItem.name;
                    cm1LinkData.pathItem = pathItem.PathItem;
=======
                    cm1LinkData.jcrpath = pathItem.PathItem.folderPaths.replace('/Folders/$System$/','') + "/" + pathItem.PathItem.name;
>>>>>>> 4feb8f09

                    var currentaltoverride = formData.alt;
                    var currenttitleoverride = formData.title;
                    var previousoverride = imgElm !== null? imgElm.getAttribute('data-previous-alt-override'):'';
                    var previoustitleoverride = imgElm !== null? imgElm.getAttribute('data-previous-title-override'):'';
                    var datadecorative = formData.isDataDecorativeOverride;

                    var titleOverride = formData.isDataTitleOverride;
                    var descriptionOverride = formData.isDataDescriptionOverride;


                    if(isUpgradeScenario) {
                        if((currentaltoverride !== renderLink.altText) && currentaltoverride !== '') {
                            // here if the override does not match the value of the asset
                            // we assume an override has been set and set the overrides
                            // checkboxes to true in addition to preserving the current override
                            imgElm.setAttribute('data-description-override', true);
                            if(previousoverride !== 'undefined' && previousoverride === '' && currentaltoverride !== 'undefined' && currentaltoverride === '') {
                                if(renderLink.altText !== 'undefined') {
                                    formData.alt=renderLink.altText;
                                }
                            }
                            formData.isDataDescriptionOverride = true;
                            formData.isDataDecorativeOverride = false;
                            win.disable('isDataDecorativeOverride');
                        }
                        else if(renderLink.altText) {
                            imgElm.setAttribute('data-description-override', false);
                        }

                        if((currenttitleoverride !== renderLink.title) && currenttitleoverride !== '') {
                            formData.isTitleOverride = true;
                            imgElm.setAttribute('data-title-override', true);
                            if(previoustitleoverride !== 'undefined' && previoustitleoverride === '' && currenttitleoverride !== 'undefined' && currenttitleoverride === '') {
                                if(renderLink.title !== 'undefined') {
                                    formData.title=renderLink.title;
                                }
                            }
                        }
                        else {
                            imgElm.setAttribute('data-title-override', false);
                        }
                        isUpgradeScenario = false;
                    }

                    if(updateTitle)
                    {
                        // if the title is not overridden, we use the value from the renderLink obj.
                        if(!formData.isDataTitleOverride && renderLink.title && !datadecorative) {
                            formData.title=renderLink.title;
                        }

                        // if the alt is not override AND there is alt text present and its not a decorative (empty) alt
                        // we use the renderLink value.
                        if(!descriptionOverride && renderLink.altText && !datadecorative) {
                            formData.alt=renderLink.altText;
                        }

                        // the asset has no title text
                        if(!renderLink.title && currenttitleoverride !== '') {
                            formData.dataPreviousTitleOverride=currenttitleoverride;
                        }
                        // the override title text is different than the asset title text and override has been deselected
                        else if(currenttitleoverride !== renderLink.title && !datadecorative && currenttitleoverride !== '') {
                            formData.dataPreviousTitleOverride=currenttitleoverride;
                        }
                        // if the current override is empty and decorative is de-selected
                        else if(currenttitleoverride === '' && !datadecorative) {
                            formData.dataPreviousTitleOverride=previoustitleoverride;
                        }
                    }

                    // the asset has no alt text
                    if(!renderLink.altText && currentaltoverride !== '') {
                        formData.dataPreviousAltOverride=currentaltoverride;
                    }
                    // the override alt text is different than the asset alt text and override has been deselected
                    else if(currentaltoverride !== renderLink.altText && !datadecorative && currentaltoverride !== '') {
                        formData.dataPreviousAltOverride=currentaltoverride;
                    }
                    // if the current override is empty and decorative is de-selected
                    else if(currentaltoverride === '' && !datadecorative) {
                        formData.dataPreviousAltOverride=previousoverride;
                    }

                    if(currenttitleoverride !== renderLink.title) {
                        formData.dataPreviousAltOverride=currenttitleoverride;
                    }

                    cm1LinkData.thumbUrl = renderLink.thumbUrl;
                    cm1LinkData.thumbVarId = renderLink.thumbsys_dependentvariantid;
                    cm1LinkData.fullUrl = renderLink.url;
                    cm1LinkData.fullVarId = renderLink.sys_dependentvariantid;

                    if(cm1LinkData.thumbUrl === '') {
                        win.disable('dataImgtype');
                    }

                    setSrcAndSize();
                    win.setData(formData);
                    if(typeof callback === "function") {
                        callback(renderLink.url, renderLink.thumbUrl, renderLink.title);
                    }
                });
            });
        }
        var isImage = imgElm.nodeName === 'IMG';
        width =  isImage ? dom.getAttrib(imgElm, 'width'):'';
        height =  isImage ? dom.getAttrib(imgElm, 'height'):'';
        formData.dimensions = {width:width,height:height};
        proportion = width / height;
        formData.dataImgtype = isImage ? dom.getAttrib(imgElm, 'data-imgtype') : '_full';
        formData.constrain = isImage ? (dom.getAttrib(imgElm, 'data-constrain') === 'true') : false;
<<<<<<< HEAD
        formData.src = isImage ? dom.getAttrib(imgElm, 'src') : '';
=======
        formData.url = isImage ? dom.getAttrib(imgElm, 'src') : '';
		formData.src = {value: formData.url};
>>>>>>> 4feb8f09
        formData.alt = isImage ? dom.getAttrib(imgElm, 'alt') : '';
        formData.isDataDescriptionOverride = isImage ? (dom.getAttrib(imgElm, 'data-description-override') === 'true') : false;
        formData.dataPreviousAltOverride = isImage ? dom.getAttrib(imgElm, 'data-previous-alt-override') : '';
        formData.dataPreviousTitleOverride = isImage ? dom.getAttrib(imgElm, 'data-previous-title-override') : '';
        formData.isDataDecorativeOverride = isImage ? (dom.getAttrib(imgElm, 'data-decorative-override') === 'true') : false;
        formData.isDataTitleOverride = isImage ? (dom.getAttrib(imgElm, 'data-title-override') === 'true') : false;
        formData.title = isImage ? dom.getAttrib(imgElm, 'title') : '';
        formData.align = isImage ? dom.getStyle(imgElm, 'float') !== '' ? dom.getStyle(imgElm, 'float') : dom.getStyle(imgElm, 'vertical-align') : '';
        cm1LinkData.sys_dependentvariantid = isImage ? dom.getAttrib(imgElm, 'sys_dependentvariantid') : '';
        cm1LinkData.rxinlineslot = isImage ? dom.getAttrib(imgElm, 'rxinlineslot') : '';
        cm1LinkData.sys_dependentid = isImage ? dom.getAttrib(imgElm, 'sys_dependentid') : '';
        cm1LinkData.inlinetype = isImage ? dom.getAttrib(imgElm, 'inlinetype') : '';
        cm1LinkData.jcrpath = isImage ? dom.getAttrib(imgElm, 'data-jcrpath') : '';

        if (imgElm.nodeName === 'IMG' && !imgElm.getAttribute('data-mce-object')) {
        } else {
            imgElm = null;
        }

        win = editor.windowManager.open({
            title: 'Edit image',
            data: formData,
            body: {
                type: 'panel', // root body panel
                items: [
<<<<<<< HEAD
                    {name: 'srcPath', type: 'urlinput', filetype: 'image', label: 'Source'},
                    {name: 'src', type: 'input', label: 'Source'},
=======
                    {name: 'src', type: 'urlinput', filetype: 'image', label: 'Source'},
>>>>>>> 4feb8f09
                    {name: 'isDataDecorativeOverride',type: 'checkbox', label: 'Decorative- Image (WAI)', text: 'Decorative Image'},
                    {type: 'bar',label: 'Image description*',name: 'imageDesc',layout: 'flex',direction: 'row', align: 'center',spacing: 5,
                        items: [
                            {name: 'alt', type: 'input', label: 'Image description', size: 26, classes: 'perc-description'},
                            {name: 'isDataDescriptionOverride', type: 'checkbox', label: 'override'},
                        ]
                    },
                    {type: 'bar',label: 'Image title*',name: 'imageTitle',layout: 'flex',direction: 'row', align: 'center', spacing: 5,
                        items: [
                            {name: 'title', type: 'input', label: 'Image title', size: 26, classes: 'perc-title'},
                            {type: 'checkbox', name: 'isDataTitleOverride',  label: 'override'},
                        ]
                    },
                    {
                        type: 'sizeinput',
                        label: 'Dimensions',
                        name: 'dimensions',
                        constrain: true

                    },
                    {
                        name: 'dataImgtype',
                        type: 'listbox',
                        label: 'Image type',
                        minWidth: 90,
                        maxWidth:135,
                        items: [{text: 'Full', value: '_full'},{text: 'Thumbnail', value: '_thumb'}],
                    },
                    {
                        label: 'Alignment',
                        minWidth: 90,
                        name: 'align',
                        type: 'listbox',
                        text: 'None',
                        maxWidth: null,
                        items: [
                            {text: 'None', value: ''},
                            {text: 'Baseline', value: 'baseline'},
                            {text: 'Top', value: 'top'},
                            {text: 'Middle', value: 'middle'},
                            {text: 'Bottom', value: 'bottom'},
                            {text: 'Text top', value: 'text-top'},
                            {text: 'Text bottom', value: 'text-bottom'},
                            {text: 'Left', value: 'left'},
                            {text: 'Right', value: 'right'}
                        ]
                    }
                ]

            },

            buttons: [
                {
                    type: 'cancel',
                    text: 'Cancel',
                    onAction: function() {
                        win.close();
                    }
                },
                {
                    type: 'submit',
                    text: 'Ok',
                    primary: true,
                    onAction :function() {
                        win.find('form')[0].submit();
                    }
                }],

            initialData: formData,
            onChange: function(api, changeData){
                formData = win.getData();
                if(changeData.name === 'isDataDecorativeOverride') {
                    updateDecorativeImage();
                }
                if(changeData.name === 'isDataDescriptionOverride') {
                    setReadWriteModeAlt();
                }
                if(changeData.name === 'title') {
                    resetAriaBoxes();
                }

                if(changeData.name === 'isDataTitleOverride') {
                    setReadWriteModeTitle();

                }

                if(changeData.name === 'dataImgtype'){
                    updateImage();
                }
                if(changeData.name === 'align'){

<<<<<<< HEAD
                    formData.align = newData.align;
=======
                    formData.align = api.getData().align;
>>>>>>> 4feb8f09
                }
            },

            onSubmit: function(e) {

                resetAriaBoxes();
                formData.dataPreviousAltOverride = formData.isDataDescriptionOverride ? formData.alt : formData.dataPreviousAltOverride;
                formData.dataPreviousTitleOverride = formData.isDataTitleOverride ? formData.title : formData.dataPreviousTitleOverride;
                if(!formData.isDataDecorativeOverride) {
                    if (formData.isDataDescriptionOverride && (!formData.alt || formData.alt.trim() === '') ){
                        $('.mce-perc-description').css('border-color', 'red');
                        $('.mce-perc-description').attr('aria-invalid', 'true');
                        $('.mce-perc-description').attr('role', 'alert');
                        return;
                    }
                    if (formData.isDataTitleOverride && (!formData.title || formData.title.trim() === '')) {
                        $('.mce-perc-title').css('border-color', 'red');
                        $('.mce-perc-title').attr('aria-invalid', 'true');
                        $('.mce-perc-title').attr('role', 'alert');
                        return;
                    }

                }
                if(isNaN(formData.dimensions.width) ){
                    $('.mce-perc-width').css('border-color', 'red');
                    $('.mce-perc-width').attr('aria-invalid', 'true');
                    $('.mce-perc-width').attr('role', 'alert');
                    return;
                }
                if (isNaN(formData.dimensions.height)){
                    $('.mce-perc-height').css('border-color', 'red');
                    $('.mce-perc-height').attr('aria-invalid', 'true');
                    $('.mce-perc-height').attr('role', 'alert');
                    return;
                }

<<<<<<< HEAD
                var dataSrc = formData.src;
=======
                var dataSrc = formData.url;
				if(typeof dataSrc === 'undefined'){
					dataSrc = formData.src.value;
				}
>>>>>>> 4feb8f09
                var imgPath = dataSrc.trim(),imgPathLower = imgPath.toLowerCase();
                //Resolve manually entered internal links
                if(imgPathLower.match('^//sites/') || imgPathLower.match('^//assets/') || imgPathLower.match('^/sites/') || imgPathLower.match('^/assets/') || imgPathLower.match('^sites/') || imgPathLower.match('^assets/')) {
                    if(imgPathLower.match('^sites/') || imgPathLower.match('^assets/')) {
                        imgPath = '/' + imgPath;
                    }
                    else if(imgPathLower.match('^//sites/') || imgPathLower.match('^//assets/')) {
                        imgPath = imgPath.substring(1);
                    }
                    topFrJQ.PercPathService.getPathItemForPath(imgPath, function(status, result) {
                        if(status === topFrJQ.PercServiceUtils.STATUS_ERROR || result.PathItem.type !== 'percImageAsset') {
                            topFrJQ.perc_utils.alert_dialog({'title':'Error', 'content':'We were unable to create the image because this is an invalid URL. Please validate the URL and re-enter the image.'});
                        }
                        else{
                            updateLinkData(result.PathItem, function(fullUrl, thumUrl, title) {
<<<<<<< HEAD
                                formData.src = formData.dataimgtype === '_thumb' ? thumUrl : fullUrl;
=======
                                formData.url = formData.dataimgtype === '_thumb' ? thumUrl : fullUrl;
								formData.src = {value: formData.url};
>>>>>>> 4feb8f09
                                formData.dimensions.width = width;
                                formData.dimensiond.height = height;

                                addImage();
                            });
                        }
                    });
                }
                else{
                    addImage();
                }

                win.close();

            }// end onSubmit()

        }); // end of win object initialization

        function updateLinkData(pathItem, callback) {
            //Save the path to cookie
            topFrJQ.cookie('perc-inlineimage-path', pathItem.path);
            getImageData(pathItem.id, true, callback);
        }

        editor.addCommand('updateFileSelection', function (ui, selectedItem) {
            console.log("Hello");
            updateLinkData(selectedItem,null);
        });

        //initialize accessibility since tinymce currently doesn't allow it directly
        $('.mce-perc-description').attr('aria-invalid','false');
        $('.mce-perc-description').attr('aria-required','true');
        $('.mce-perc-title').attr('aria-required','true');
        $('.mce-perc-title').attr('aria-invalid','false');
        $('.mce-perc-width').attr('aria-required','true');
        $('.mce-perc-width').attr('aria-invalid','false');
        $('.mce-perc-height').attr('aria-required','true');
        $('.mce-perc-height').attr('aria-invalid','false');
        setReadWriteMode();
        setReadWriteModeAlt();
        setReadWriteModeTitle();

        return win;
    }

<<<<<<< HEAD
=======
    /**
     * This method checks if TinyMCE is part of ContentEditor or CMS UI
     * In Case it is CMS UI, it enables buttons and menu items applicable to CMS and
     * disables buttons and menuitems applicable to Rhythmyx Objects and vice a versa.
     * @returns {boolean}
     */
	function isRXEditor(){
		 var isRxEdr = false;
		if(typeof contentEditor !== 'undefined' && "yes" === contentEditor){
			isRxEdr = true;
		}
		return isRxEdr;
	}

>>>>>>> 4feb8f09
    editor.ui.registry.addButton('image', {
        icon: 'image',
        tooltip: 'Insert/edit image',
        onAction:showDialog,
        stateSelector: 'img:not([data-mce-object])',
<<<<<<< HEAD
=======
		onSetup: function (buttonApi) {
            var editorEventCallback = function (eventApi) {
              buttonApi.setDisabled(isRXEditor() === true );
            };
            editor.on('NodeChange', editorEventCallback);

            /* onSetup should always return the unbind handlers */
            return function (buttonApi) {
              editor.off('NodeChange', editorEventCallback);
            };
      }
>>>>>>> 4feb8f09

    });

    editor.ui.registry.addMenuItem('image', {
        icon: 'image',
        text: 'Insert image',
        onAction: showDialog,
        context: 'insert',
        prependToContext: true,
        onSetup: function (buttonApi) {
            if (isRXEditor() === false) {
                buttonApi.setDisabled(false);
            } else {
                buttonApi.setDisabled(true);
            }
        }
    });
});<|MERGE_RESOLUTION|>--- conflicted
+++ resolved
@@ -26,11 +26,7 @@
         }
 
         function setReadWriteMode() {
-<<<<<<< HEAD
-            var url = formData.src;
-=======
             var url = formData.url;
->>>>>>> 4feb8f09
             var description = formData.alt;
             var title = formData.title;
             var datadescriptionoverride = formData.isDataDescriptionOverride;
@@ -90,12 +86,6 @@
                 sys_dependentid : cm1LinkData.sys_dependentid,
                 sys_relationshipid : '',
                 inlinetype : cm1LinkData.inlinetype,
-<<<<<<< HEAD
-                'data-jcrpath' : cm1LinkData.jcrpath,
-                'data-pathitem' : JSON.stringify(cm1LinkData.pathItem)
-            };
-
-=======
                 'data-jcrpath' : cm1LinkData.jcrpath
             };
 
@@ -104,7 +94,6 @@
                 url = formData.src.value;
             }
 
->>>>>>> 4feb8f09
             var formImgAttrs = {
                 'data-description-override': formData.isDataDescriptionOverride,
                 'data-previous-alt-override' : formData.dataPreviousAltOverride,
@@ -113,11 +102,7 @@
                 'data-decorative-override': formData.isDataDecorativeOverride,
                 'data-constrain' : formData.constrain,
 
-<<<<<<< HEAD
-                'src' :formData.src,
-=======
                 'src' :url,
->>>>>>> 4feb8f09
                 'alt' :formData.alt,
                 'title' : formData.title,
                 'align' : formData.align,
@@ -135,21 +120,6 @@
                     };
                     jQuery.extend(formImgAttrs, style);
                 }
-<<<<<<< HEAD
-
-                dom.removeAllAttribs(imgElm);
-                dom.setAttribs(imgElm, formImgAttrs);
-                editor.nodeChanged();
-            } else {
-                editor.insertContent(dom.createHTML('img', formImgAttrs));
-            }
-
-        }
-
-
-        function updateDecorativeImage() {
-            var url = formData.src;
-=======
 				dom.setAttribs(imgElm, formImgAttrs);
                 editor.nodeChanged();
             } else {
@@ -163,7 +133,6 @@
 			if(typeof url === 'undefined'){
 				url = formData.src.value;
 			}
->>>>>>> 4feb8f09
             var datadecorativeoverride = formData.isDataDecorativeOverride;
             //If it is an external url, we want to be able to write to it.
             if(url.startsWith('http')) {
@@ -195,14 +164,10 @@
 
 
         function setReadWriteModeAlt() {
-<<<<<<< HEAD
-            var url = formData.src;
-=======
             var url = formData.url;
 			if(typeof url === 'undefined'){
 				url = formData.src.value;
 			}
->>>>>>> 4feb8f09
             var description = formData.alt;
             var title = formData.title;
             var sys_dependentid = cm1LinkData.sys_dependentid;
@@ -238,14 +203,10 @@
 
         function setReadWriteModeTitle() {
             var title = formData.title;
-<<<<<<< HEAD
-            var url = formData.src;
-=======
             var url = formData.url;
 			if(typeof url === 'undefined'){
 				url = formData.src.value;
 			}
->>>>>>> 4feb8f09
             var description = formData.alt;
             var sys_dependentid = cm1LinkData.sys_dependentid;
             var dataprevioustitleoverride = (formData.dataPreviousTitleOverride == null || typeof formData.dataPreviousTitleOverride === 'undefined' )? '': formData.dataPreviousTitleOverride;
@@ -324,13 +285,6 @@
 
             //handle thumb url and switch from thumb to full
             if(formData.dataImgtype === '_thumb') {
-<<<<<<< HEAD
-                formData.src = cm1LinkData.thumbUrl;
-                cm1LinkData.sys_dependentvariantid = cm1LinkData.thumbVarId;
-            }
-            else{
-                formData.src = cm1LinkData.fullUrl;
-=======
 				formData.url = cm1LinkData.thumbUrl;
                 formData.src = {value: formData.url};
 
@@ -340,7 +294,6 @@
 
 				formData.url = cm1LinkData.fullUrl;
 				formData.src = {value: formData.url};
->>>>>>> 4feb8f09
                 cm1LinkData.sys_dependentvariantid = cm1LinkData.fullVarId;
             }
             var inlineImage = new Image();
@@ -351,15 +304,11 @@
 
             };
 
-<<<<<<< HEAD
-            inlineImage.src = formData.src;
-=======
 			if(typeof formData.url === 'undefined'){
 				inlineImage.src = formData.src.value;
 			}else{
             inlineImage.src = formData.url;
         }
->>>>>>> 4feb8f09
         }
         function getImageData(itemId, updateTitle, callback) {
 
@@ -384,12 +333,7 @@
                     cm1LinkData.inlinetype = 'rximage';
                     cm1LinkData.alt = renderLink.altText;
                     cm1LinkData.title = renderLink.title;
-<<<<<<< HEAD
-                    cm1LinkData.jcrpath = pathItem.PathItem.folderPaths[0].replace('/Folders/$System$/','') + "/" + pathItem.PathItem.name;
-                    cm1LinkData.pathItem = pathItem.PathItem;
-=======
                     cm1LinkData.jcrpath = pathItem.PathItem.folderPaths.replace('/Folders/$System$/','') + "/" + pathItem.PathItem.name;
->>>>>>> 4feb8f09
 
                     var currentaltoverride = formData.alt;
                     var currenttitleoverride = formData.title;
@@ -503,12 +447,8 @@
         proportion = width / height;
         formData.dataImgtype = isImage ? dom.getAttrib(imgElm, 'data-imgtype') : '_full';
         formData.constrain = isImage ? (dom.getAttrib(imgElm, 'data-constrain') === 'true') : false;
-<<<<<<< HEAD
-        formData.src = isImage ? dom.getAttrib(imgElm, 'src') : '';
-=======
         formData.url = isImage ? dom.getAttrib(imgElm, 'src') : '';
 		formData.src = {value: formData.url};
->>>>>>> 4feb8f09
         formData.alt = isImage ? dom.getAttrib(imgElm, 'alt') : '';
         formData.isDataDescriptionOverride = isImage ? (dom.getAttrib(imgElm, 'data-description-override') === 'true') : false;
         formData.dataPreviousAltOverride = isImage ? dom.getAttrib(imgElm, 'data-previous-alt-override') : '';
@@ -534,12 +474,7 @@
             body: {
                 type: 'panel', // root body panel
                 items: [
-<<<<<<< HEAD
-                    {name: 'srcPath', type: 'urlinput', filetype: 'image', label: 'Source'},
-                    {name: 'src', type: 'input', label: 'Source'},
-=======
                     {name: 'src', type: 'urlinput', filetype: 'image', label: 'Source'},
->>>>>>> 4feb8f09
                     {name: 'isDataDecorativeOverride',type: 'checkbox', label: 'Decorative- Image (WAI)', text: 'Decorative Image'},
                     {type: 'bar',label: 'Image description*',name: 'imageDesc',layout: 'flex',direction: 'row', align: 'center',spacing: 5,
                         items: [
@@ -631,11 +566,7 @@
                 }
                 if(changeData.name === 'align'){
 
-<<<<<<< HEAD
-                    formData.align = newData.align;
-=======
                     formData.align = api.getData().align;
->>>>>>> 4feb8f09
                 }
             },
 
@@ -672,14 +603,10 @@
                     return;
                 }
 
-<<<<<<< HEAD
-                var dataSrc = formData.src;
-=======
                 var dataSrc = formData.url;
 				if(typeof dataSrc === 'undefined'){
 					dataSrc = formData.src.value;
 				}
->>>>>>> 4feb8f09
                 var imgPath = dataSrc.trim(),imgPathLower = imgPath.toLowerCase();
                 //Resolve manually entered internal links
                 if(imgPathLower.match('^//sites/') || imgPathLower.match('^//assets/') || imgPathLower.match('^/sites/') || imgPathLower.match('^/assets/') || imgPathLower.match('^sites/') || imgPathLower.match('^assets/')) {
@@ -695,12 +622,8 @@
                         }
                         else{
                             updateLinkData(result.PathItem, function(fullUrl, thumUrl, title) {
-<<<<<<< HEAD
-                                formData.src = formData.dataimgtype === '_thumb' ? thumUrl : fullUrl;
-=======
                                 formData.url = formData.dataimgtype === '_thumb' ? thumUrl : fullUrl;
 								formData.src = {value: formData.url};
->>>>>>> 4feb8f09
                                 formData.dimensions.width = width;
                                 formData.dimensiond.height = height;
 
@@ -746,8 +669,6 @@
         return win;
     }
 
-<<<<<<< HEAD
-=======
     /**
      * This method checks if TinyMCE is part of ContentEditor or CMS UI
      * In Case it is CMS UI, it enables buttons and menu items applicable to CMS and
@@ -762,14 +683,11 @@
 		return isRxEdr;
 	}
 
->>>>>>> 4feb8f09
     editor.ui.registry.addButton('image', {
         icon: 'image',
         tooltip: 'Insert/edit image',
         onAction:showDialog,
         stateSelector: 'img:not([data-mce-object])',
-<<<<<<< HEAD
-=======
 		onSetup: function (buttonApi) {
             var editorEventCallback = function (eventApi) {
               buttonApi.setDisabled(isRXEditor() === true );
@@ -781,7 +699,6 @@
               editor.off('NodeChange', editorEventCallback);
             };
       }
->>>>>>> 4feb8f09
 
     });
 
