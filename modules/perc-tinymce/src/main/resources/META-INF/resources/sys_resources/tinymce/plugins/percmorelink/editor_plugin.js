--- conflicted
+++ resolved
@@ -17,11 +17,7 @@
             // Register button
 			ed.addButton('morelink',
 				{   title : "More link",
-<<<<<<< HEAD
-					image: url + "/img/MoreLinkIcon.gif",
-=======
 					icon: "MoreLinkIcon",
->>>>>>> 33425473
 					onAction: function () {
 						editor.execCommand('mceInsertMoreLink');
 					}
