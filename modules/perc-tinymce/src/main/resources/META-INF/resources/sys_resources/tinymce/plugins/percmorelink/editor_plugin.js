--- conflicted
+++ resolved
@@ -17,11 +17,7 @@
             // Register button
 			ed.addButton('morelink',
 				{   title : "More link",
-<<<<<<< HEAD
-					image: url + "/img/MoreLinkIcon.gif",
-=======
 					icon: "MoreLinkIcon",
->>>>>>> 4feb8f09
 					onAction: function () {
 						editor.execCommand('mceInsertMoreLink');
 					}
