package com.percussion.pso.relationshipbuilder.exit;

import java.util.ArrayList;
import java.util.Collection;
import java.util.HashMap;
import java.util.HashSet;
import java.util.Iterator;
import java.util.Map;
import java.util.Set;

import org.apache.commons.lang.StringUtils;
import org.apache.logging.log4j.LogManager;
import org.apache.logging.log4j.Logger;
import org.w3c.dom.Document;
import org.w3c.dom.Element;
import org.w3c.dom.NodeList;

import com.percussion.cms.handlers.PSContentEditorHandler;
import com.percussion.cms.handlers.PSEditCommandHandler;
import com.percussion.cms.handlers.PSModifyCommandHandler;
import com.percussion.cms.handlers.PSQueryCommandHandler;
import com.percussion.data.PSConversionException;
import com.percussion.error.PSException;
import com.percussion.extension.PSExtensionProcessingException;
import com.percussion.extension.PSParameterMismatchException;
import com.percussion.pso.relationshipbuilder.IPSRelationshipBuilder;
import com.percussion.pso.utils.PSOExtensionParamsHelper;
import com.percussion.server.IPSRequestContext;
import com.percussion.services.assembly.PSAssemblyException;
import com.percussion.util.IPSHtmlParameters;
import com.percussion.xml.PSXmlDocumentBuilder;

/**
 * This class is shared code between the several exits that are provided for
 * relationship building.
 * 
 * @author Adam Gent
 * @since 6.0
 */
public class PSExtensionHelper
{

   public static final String IDS_FIELD_NAME = "fieldName";

   private static final String DEFAULT_OUTPUT = "";

   private final transient IPSRelationshipBuilder m_builder;

   private final transient Map<String, String> m_parameters;

   private final transient IPSRequestContext m_request;
   
   public static final String ARRAY_DELIMETER = ";";

   public PSExtensionHelper(IPSRelationshipBuilder builder,
         Map<String, String> parameters, IPSRequestContext m_request)
   {
      super();
      this.m_parameters = parameters;
      this.m_builder = builder;
      this.m_request = m_request;
   }
   /**
    * We need to do this because the content editor will only set selected
    * what already exists in the database (PSCoreItem field) 
    * but since we are not using the database to determine whats selected
    * but rather our sys_Lookup query resource we need to set all the display choices
    * that it returns selected to "yes".
    * 
    * @param resultDoc
    * @param selectAll
    * @throws PSExtensionProcessingException
    */
   public void updateDisplayChoices(Document resultDoc, boolean selectAll) 
       throws PSExtensionProcessingException {
       log.debug("Starting Updating display choices with builder: " +
               m_builder.getClass().getCanonicalName());
       String errorMesg = "Error updating display choices";
       if (resultDoc == null) {
           throw new IllegalArgumentException(errorMesg + " Result Doc cannot be null");
       }
       PSOExtensionParamsHelper extParamHelper = new PSOExtensionParamsHelper(
               m_parameters, m_request, log);
       String fieldName = extParamHelper.getRequiredParameter(IDS_FIELD_NAME);
       
       Collection<Integer> ids = null;
       if ( ! selectAll ) {
           int contentId = extParamHelper.
               getRequiredParameterAsNumber(IPSHtmlParameters.SYS_CONTENTID).intValue();
           try {
                ids = m_builder.retrieve(contentId);
<<<<<<< HEAD
                log.debug("Selecting ids: {]", ids);
=======
                log.debug("Selecting ids: " + ids);
>>>>>>> 5356a18f
           } catch (PSAssemblyException e) {
               log.error(errorMesg, e);
               throw new PSExtensionProcessingException(errorMesg,e);
           } catch (PSException e) {
               log.error(errorMesg, e);
               throw new PSExtensionProcessingException(errorMesg,e);
           }
       }
       
       NodeList controlNodes = resultDoc.getElementsByTagName("Control");
       Element controlElement = null;
       for(int i = 0; controlNodes != null && i < controlNodes.getLength(); i++) {
           Element node = (Element) controlNodes.item(i);
           if (node.hasAttribute("paramName") 
                   && fieldName.equals(node.getAttribute("paramName"))) {
               controlElement = node;
               break;
           }
       }
       if (controlElement == null) {
<<<<<<< HEAD
           log.warn("Field: {} could not be found in the content editor xml",fieldName);
=======
           log.warn("Field: " + fieldName + " could not be found in the content editor xml");
>>>>>>> 5356a18f
       }
       else {
           NodeList displayChoicesNodes = controlElement.getElementsByTagName("DisplayChoices");
           Element displayChoicesElement = displayChoicesNodes != null 
               && displayChoicesNodes.getLength() == 1 
               ? (Element) displayChoicesNodes.item(0) : null;
           if (displayChoicesElement == null) {
               log.debug("No DisplayChoice Elements. Checking for Value e.g. multi value no child table, ; separated");
               NodeList valueNodes = controlElement.getElementsByTagName("Value");
               if (valueNodes.getLength() > 0) {
            	  String itemList = valueNodes.item(0).getTextContent();
<<<<<<< HEAD
            	  log.debug("Found selections {}", itemList);
=======
            	  log.debug("Found selections " + itemList);
>>>>>>> 5356a18f
            	  String replacementString = "";
            	  for (int id : ids) {
            		  if (replacementString.length() >0 ) replacementString+=";";
            		  replacementString += id;
            	  }
<<<<<<< HEAD
            	  log.debug("Replacing with ids {}", replacementString);
=======
            	  log.debug("Replacing with ids " + replacementString);
>>>>>>> 5356a18f
            	  valueNodes.item(0).setTextContent(replacementString);
               }
               
               
           }
           else {
               if (log.isTraceEnabled()) {
                   String xml = PSXmlDocumentBuilder.toString(displayChoicesElement);
                   log.trace("Nabeel changes...");
<<<<<<< HEAD
                   log.trace("Display Choices XML: {}", xml);
=======
                   log.trace("Display Choices XML: " + xml);
>>>>>>> 5356a18f
               }
               log.debug("Displayed choice... ");
               NodeList displayEntryNodes = 
                   displayChoicesElement.getElementsByTagName("DisplayEntry");
<<<<<<< HEAD
               log.debug("Got display entry elements, there are: {}", displayEntryNodes.getLength());
               for(int i = 0; displayEntryNodes != null 
                   && i < displayEntryNodes.getLength(); i++) {
                   Element displayEntryElement = (Element) displayEntryNodes.item(i);
                   log.debug("displayEntryElement: {}", displayEntryElement);
                   log.debug("selectALL: {}", selectAll);
=======
               log.debug("Got display entry elements, there are:  " + displayEntryNodes.getLength());
               for(int i = 0; displayEntryNodes != null 
                   && i < displayEntryNodes.getLength(); i++) {
                   Element displayEntryElement = (Element) displayEntryNodes.item(i);
                   log.debug("displayEntryElement: " + displayEntryElement);
                   log.debug("selectALL: " + selectAll);
>>>>>>> 5356a18f
                   if (selectAll) {
                       displayEntryElement.setAttribute("selected", "yes");
                   }
                   else {
                       String idString = displayEntryElement
                           .getElementsByTagName("Value").item(0).getTextContent();
<<<<<<< HEAD
                       log.debug("idString: {}", idString);
=======
                       log.debug("idString: " + idString);
>>>>>>> 5356a18f
                       int id = 0;
                       
                      //When the Aging Agent tries to move an item from Public, it tends to fail when the DisplayEntry element
                      //is null which it tends to be
                      try
                      {
                    	   id = Integer.parseInt(idString);
                      }
                      catch (NumberFormatException nfe)
                      {
                    	   log.warn("The value for the control is not appropriately formatted or is not a number. Using 0.");
                    	   id = 0;
                      }
                      
                       if (ids.contains(id)) {
                           displayEntryElement.setAttribute("selected", "yes");   
                       }
                   }
               }
           }
       }
       log.debug("Finished updating display choices builder: "
               + m_builder.getClass().getCanonicalName());
   }
   
   /**
    * Returns a list of the owner content ids from the relationships in the slot
    * identified by the "slotname" parameter that have the request's content
    * item as their dependent.
    * 
    * @return a list of owner content ids as ";" delimited string from the
    *         slot's matching relationships, or <code>null</code> if there are
    *         no matching relationships, e.g. <code>692;651;339</code>.
    * @throws PSConversionException if request does not include a sys_contentid
    *            parameter, if "slotname" parameter is missing or empty, if slot
    *            cannot be found, or if relationship API throws exception.
    */
   public Object retrieveIds() throws PSConversionException
   {
      IPSRequestContext request = m_request;
       log.debug("Started retrieving target ids using exit: " + m_builder.getClass().getName());
      // get the current content item from the request
      final String contentId = request
            .getParameter(IPSHtmlParameters.SYS_CONTENTID);
<<<<<<< HEAD
      log.debug("\tProcessing for content id: {}", contentId);
=======
      log.debug("\tProcessing for content id: " + contentId);
>>>>>>> 5356a18f
      String idsString = DEFAULT_OUTPUT;
      
      if (StringUtils.isNumeric(contentId))
      {
         final int cid = Integer.parseInt(contentId);
         try
         {
            final Collection<Integer> ids = m_builder.retrieve(cid);
            idsString = convertToFieldValue(ids);
         }
         catch (PSAssemblyException e)
         {
            throw new PSConversionException(0, e);
         }
         catch (PSException e)
         {
            log.error("\tFailure in relationship API", e);
            throw new PSConversionException(0, e);
         }
      }
      else
      {
         /*
          * not every request will have a content id (such as creating a new
          * item), so don't throw exception if it is missing.
          */
         log.debug("\tskipping extract; no content id in request");
      }
<<<<<<< HEAD
      log.debug("\tReturned string for udf: {}", idsString);
=======
      log.debug("\tReturned string for udf: " + idsString);
>>>>>>> 5356a18f
      log.debug("Finished extracting ids from slot exit: " + m_builder.getClass().getName());
      return idsString;
   }

   /**
    * Maintains active-assembly-style relationships between the request's
    * content item and a list of content items -- missing relationships will be
    * created, existing relationships with items not in the list will be
    * deleted. The request's content item is the dependent, and the list of
    * content items become its parents. The details of the relationship are
    * provided as parameters (relationship type, slot id, and variant id).
    * 
    * @throws PSParameterMismatchException if any required parameter is blank.
    * @throws PSExtensionProcessingException if the assembly or relationship
    *            APIs report an error.
    */
   public void buildRelationships()
         throws PSParameterMismatchException, PSExtensionProcessingException
   {
      /*
       * This exit should only act when editing an item, not when editing the
       * child, or performing other content editor operations like inline link
       * updates.
       */

      if (isRequestToBeProcessedForBuilding(m_request))
      {
         log.debug("Starting building relationships exit with builder " +
                 m_builder.getClass().getName());
         Map<String, String> paramMap = m_parameters;
         PSOExtensionParamsHelper extParamHelper = new PSOExtensionParamsHelper(paramMap, m_request, log);
         String contentId = extParamHelper.getParameter(IPSHtmlParameters.SYS_CONTENTID);
<<<<<<< HEAD
         log.debug("\tProcessing for content id: {}", contentId);
=======
         log.debug("\tProcessing for content id: " + contentId);
>>>>>>> 5356a18f
         if (StringUtils.isNumeric(contentId))
         {
            int cid = Integer.parseInt(contentId);
            String fieldName = extParamHelper.getRequiredParameter(IDS_FIELD_NAME);
            try
            {
                Object[] fieldValues = m_request.getParameterList(fieldName);
                buildFromFieldValues(m_builder, cid, fieldName, fieldValues );
            }
            catch (PSAssemblyException e)
            {
<<<<<<< HEAD
               log.error("Failure in assembly API", e.getMessage());
               log.debug(e.getMessage(), e);
=======
               log.error("Failure in assembly API", e);
>>>>>>> 5356a18f
               throw new PSExtensionProcessingException(0, e);
            }
            catch (PSException e)
            {
<<<<<<< HEAD
               log.error("Failure in relationship API", e.getMessage());
               log.debug(e.getMessage(), e);
=======
               log.error("Failure in relationship API", e);
>>>>>>> 5356a18f
               throw new PSExtensionProcessingException(0, e);
            }
            catch (Exception e) {
                String mesg = "An unexpected exception happened in the relationshipbuilder.";
                log.error(mesg,e);
                throw new RuntimeException(mesg,e);
            }
            finally {
<<<<<<< HEAD
               log.debug("Finished processing exit with builder {}", m_builder.getClass().getName());
=======
               log.debug("Finished processing exit with builder " + m_builder.getClass().getName());
>>>>>>> 5356a18f
            }
         }
      }
   }


   public void buildFromFieldValues(
           IPSRelationshipBuilder m_builder, 
           int cid, String fieldName, Object[] fieldValues ) throws PSAssemblyException, PSException {
       /*
        * Remove Duplicate entries so that we don't get multiple
        * relationships to the same item. This is usually caused by
        * child fields.
        */
       Set <Integer> fieldValuesSet = new HashSet<Integer>();
       Collection <Object> invalid = convert (fieldValues, fieldValuesSet);
<<<<<<< HEAD
       log.debug("\tField values for filename ' {} is : {}'", fieldName,
=======
       log.debug("\tField values for fieldname '" + fieldName +"' is : " +
>>>>>>> 5356a18f
             fieldValuesSet);
       if (invalid.size() == 1 && invalid.contains("")) {
           log.debug("\tEmpty String only.  No items checked.  Removing relationships");
           m_builder.synchronize(cid, fieldValuesSet);
       }
       else if (invalid.size() != 0) {
          log.debug("\tInvalid id(s) were passed. Not building any relationships");
<<<<<<< HEAD
          log.debug("\tInvalid: {]", invalid);
=======
          log.debug("\tInvalid: " + invalid);
>>>>>>> 5356a18f
       }
       else {
          m_builder.synchronize(cid, fieldValuesSet);
       }
   }
   
   public static void logRequestCommand(IPSRequestContext request) {
       String command = request.getParameter(IPSHtmlParameters.SYS_COMMAND);  
       String page = request
             .getParameter(PSContentEditorHandler.PAGE_ID_PARAM_NAME);
       String processInlineLink = request
             .getParameter(IPSHtmlParameters.SYS_INLINELINK_DATA_UPDATE);
<<<<<<< HEAD
       log.trace("Command is: {}, page is: {}, processInlineLink is: {}", command,page, processInlineLink );
=======
       log.trace("Command is: " + command
               + " page is: " + page 
               + " processInlineLink is: " + processInlineLink );
>>>>>>> 5356a18f
   }
   
   public static boolean isRequestToBeProcessedForBuilding(IPSRequestContext request) {
       Map<String, String> noParams = new HashMap<String, String>();
       PSOExtensionParamsHelper helper = new PSOExtensionParamsHelper(noParams,request,null);
       Number contentId = helper.getOptionalParameterAsNumber(IPSHtmlParameters.SYS_CONTENTID, 
               "0");
       String command = request.getParameter(IPSHtmlParameters.SYS_COMMAND);
       String page = request
             .getParameter(PSContentEditorHandler.PAGE_ID_PARAM_NAME);
       String processInlineLink = request
             .getParameter(IPSHtmlParameters.SYS_INLINELINK_DATA_UPDATE);

       return (page != null
             && contentId.intValue() != 0
             && command.equals(PSModifyCommandHandler.COMMAND_NAME)
             && page.equals(String
                   .valueOf(PSQueryCommandHandler.ROOT_PARENT_PAGE_ID))
             && (processInlineLink == null || !processInlineLink.equals("yes")));
   }
   
   public static boolean isRequestToBeProcessedForSelecting(IPSRequestContext request) {
       Map<String, String> noParams = new HashMap<String, String>();
       PSOExtensionParamsHelper helper = new PSOExtensionParamsHelper(noParams,request,null);
       Number contentId = helper.getOptionalParameterAsNumber(IPSHtmlParameters.SYS_CONTENTID, 
               "0");
       String command = request.getParameter(IPSHtmlParameters.SYS_COMMAND);
       String page = request
             .getParameter(PSContentEditorHandler.PAGE_ID_PARAM_NAME);
       String processInlineLink = request
             .getParameter(IPSHtmlParameters.SYS_INLINELINK_DATA_UPDATE);
       return (page != null
             && contentId.intValue() != 0
             && command.equals(PSEditCommandHandler.COMMAND_NAME)
             && page.equals(String
                   .valueOf(PSQueryCommandHandler.ROOT_PARENT_PAGE_ID))
             && (processInlineLink == null || !processInlineLink.equals("yes")));
   }
   
   public static String convertToFieldValue(Collection<Integer> ids) {
       StringBuffer idsStringBuffer = new StringBuffer();
       if (ids != null && ids.size() > 0)
       {
          idsStringBuffer.append("");
          Iterator<Integer> iter = ids.iterator();
          while (iter.hasNext())
          {
             int id = iter.next();
             idsStringBuffer.append("" + id);
             if (iter.hasNext())
             {
                idsStringBuffer.append(ARRAY_DELIMETER);
             }
          }
       }
       else
       {
        idsStringBuffer.append(DEFAULT_OUTPUT);
       }

       return idsStringBuffer.toString();
   }
   
   /**
    * Converts an array of objects to a list of integers. Non-parsable elements
    * indicies in the inputIds array are returned.
    * 
    * @param inputIds
    * @param output list of converted ids
    * @return the collection of objects that failed to convert.
    */
   public static Collection<Object> convert(Object[] inputIds,
         final Set<Integer> output)
   {
      Collection<Object> invalid = new ArrayList<Object>();

      if (output == null)
      {
         throw new IllegalArgumentException("Output Set cannot be null.");
      }
      if (inputIds != null)
      {
    	 if (inputIds.length == 1 ) {
    		 //split up ; separated value
    		 inputIds = inputIds[0].toString().split(";");
    		 
    	 }
         for (int i = 0; i < inputIds.length; i++)
         {
            Object contentId = inputIds[i];
            if (contentId instanceof Integer)
            {
               output.add((Integer) contentId);
            }
            else if (contentId != null 
                  && StringUtils.isNotBlank(contentId.toString())
                  && StringUtils.isNumeric(contentId.toString()))
            {
               output.add(Integer.valueOf(contentId.toString()));
            }
            else
            {
               // log and return any non-parsables
               log
                     .warn("\ttaking note of non-parsable element in array <"
                           + contentId + ">");
               invalid.add(contentId);               
            }
         }
      }
      return invalid;
   }

   /**
    * The log instance to use for this class, never <code>null</code>.
    */
<<<<<<< HEAD

=======
>>>>>>> 5356a18f
   private static final Logger log = LogManager.getLogger(PSExtensionHelper.class);

}<|MERGE_RESOLUTION|>--- conflicted
+++ resolved
@@ -89,11 +89,9 @@
                getRequiredParameterAsNumber(IPSHtmlParameters.SYS_CONTENTID).intValue();
            try {
                 ids = m_builder.retrieve(contentId);
-<<<<<<< HEAD
+
                 log.debug("Selecting ids: {]", ids);
-=======
-                log.debug("Selecting ids: " + ids);
->>>>>>> 5356a18f
+
            } catch (PSAssemblyException e) {
                log.error(errorMesg, e);
                throw new PSExtensionProcessingException(errorMesg,e);
@@ -114,11 +112,10 @@
            }
        }
        if (controlElement == null) {
-<<<<<<< HEAD
-           log.warn("Field: {} could not be found in the content editor xml",fieldName);
-=======
+
+
            log.warn("Field: " + fieldName + " could not be found in the content editor xml");
->>>>>>> 5356a18f
+
        }
        else {
            NodeList displayChoicesNodes = controlElement.getElementsByTagName("DisplayChoices");
@@ -130,21 +127,18 @@
                NodeList valueNodes = controlElement.getElementsByTagName("Value");
                if (valueNodes.getLength() > 0) {
             	  String itemList = valueNodes.item(0).getTextContent();
-<<<<<<< HEAD
-            	  log.debug("Found selections {}", itemList);
-=======
+
+
             	  log.debug("Found selections " + itemList);
->>>>>>> 5356a18f
+
             	  String replacementString = "";
             	  for (int id : ids) {
             		  if (replacementString.length() >0 ) replacementString+=";";
             		  replacementString += id;
             	  }
-<<<<<<< HEAD
+
             	  log.debug("Replacing with ids {}", replacementString);
-=======
-            	  log.debug("Replacing with ids " + replacementString);
->>>>>>> 5356a18f
+
             	  valueNodes.item(0).setTextContent(replacementString);
                }
                
@@ -154,41 +148,31 @@
                if (log.isTraceEnabled()) {
                    String xml = PSXmlDocumentBuilder.toString(displayChoicesElement);
                    log.trace("Nabeel changes...");
-<<<<<<< HEAD
+
                    log.trace("Display Choices XML: {}", xml);
-=======
-                   log.trace("Display Choices XML: " + xml);
->>>>>>> 5356a18f
+
                }
                log.debug("Displayed choice... ");
                NodeList displayEntryNodes = 
                    displayChoicesElement.getElementsByTagName("DisplayEntry");
-<<<<<<< HEAD
-               log.debug("Got display entry elements, there are: {}", displayEntryNodes.getLength());
-               for(int i = 0; displayEntryNodes != null 
-                   && i < displayEntryNodes.getLength(); i++) {
-                   Element displayEntryElement = (Element) displayEntryNodes.item(i);
-                   log.debug("displayEntryElement: {}", displayEntryElement);
-                   log.debug("selectALL: {}", selectAll);
-=======
+
+
                log.debug("Got display entry elements, there are:  " + displayEntryNodes.getLength());
                for(int i = 0; displayEntryNodes != null 
                    && i < displayEntryNodes.getLength(); i++) {
                    Element displayEntryElement = (Element) displayEntryNodes.item(i);
                    log.debug("displayEntryElement: " + displayEntryElement);
                    log.debug("selectALL: " + selectAll);
->>>>>>> 5356a18f
+
                    if (selectAll) {
                        displayEntryElement.setAttribute("selected", "yes");
                    }
                    else {
                        String idString = displayEntryElement
                            .getElementsByTagName("Value").item(0).getTextContent();
-<<<<<<< HEAD
+
                        log.debug("idString: {}", idString);
-=======
-                       log.debug("idString: " + idString);
->>>>>>> 5356a18f
+
                        int id = 0;
                        
                       //When the Aging Agent tries to move an item from Public, it tends to fail when the DisplayEntry element
@@ -233,11 +217,9 @@
       // get the current content item from the request
       final String contentId = request
             .getParameter(IPSHtmlParameters.SYS_CONTENTID);
-<<<<<<< HEAD
+
       log.debug("\tProcessing for content id: {}", contentId);
-=======
-      log.debug("\tProcessing for content id: " + contentId);
->>>>>>> 5356a18f
+
       String idsString = DEFAULT_OUTPUT;
       
       if (StringUtils.isNumeric(contentId))
@@ -266,11 +248,9 @@
           */
          log.debug("\tskipping extract; no content id in request");
       }
-<<<<<<< HEAD
+
       log.debug("\tReturned string for udf: {}", idsString);
-=======
-      log.debug("\tReturned string for udf: " + idsString);
->>>>>>> 5356a18f
+
       log.debug("Finished extracting ids from slot exit: " + m_builder.getClass().getName());
       return idsString;
    }
@@ -303,11 +283,9 @@
          Map<String, String> paramMap = m_parameters;
          PSOExtensionParamsHelper extParamHelper = new PSOExtensionParamsHelper(paramMap, m_request, log);
          String contentId = extParamHelper.getParameter(IPSHtmlParameters.SYS_CONTENTID);
-<<<<<<< HEAD
+
          log.debug("\tProcessing for content id: {}", contentId);
-=======
-         log.debug("\tProcessing for content id: " + contentId);
->>>>>>> 5356a18f
+
          if (StringUtils.isNumeric(contentId))
          {
             int cid = Integer.parseInt(contentId);
@@ -319,22 +297,18 @@
             }
             catch (PSAssemblyException e)
             {
-<<<<<<< HEAD
+
                log.error("Failure in assembly API", e.getMessage());
                log.debug(e.getMessage(), e);
-=======
-               log.error("Failure in assembly API", e);
->>>>>>> 5356a18f
+
                throw new PSExtensionProcessingException(0, e);
             }
             catch (PSException e)
             {
-<<<<<<< HEAD
+
                log.error("Failure in relationship API", e.getMessage());
                log.debug(e.getMessage(), e);
-=======
-               log.error("Failure in relationship API", e);
->>>>>>> 5356a18f
+
                throw new PSExtensionProcessingException(0, e);
             }
             catch (Exception e) {
@@ -343,11 +317,9 @@
                 throw new RuntimeException(mesg,e);
             }
             finally {
-<<<<<<< HEAD
-               log.debug("Finished processing exit with builder {}", m_builder.getClass().getName());
-=======
+
                log.debug("Finished processing exit with builder " + m_builder.getClass().getName());
->>>>>>> 5356a18f
+
             }
          }
       }
@@ -364,11 +336,9 @@
         */
        Set <Integer> fieldValuesSet = new HashSet<Integer>();
        Collection <Object> invalid = convert (fieldValues, fieldValuesSet);
-<<<<<<< HEAD
-       log.debug("\tField values for filename ' {} is : {}'", fieldName,
-=======
+
        log.debug("\tField values for fieldname '" + fieldName +"' is : " +
->>>>>>> 5356a18f
+
              fieldValuesSet);
        if (invalid.size() == 1 && invalid.contains("")) {
            log.debug("\tEmpty String only.  No items checked.  Removing relationships");
@@ -376,11 +346,9 @@
        }
        else if (invalid.size() != 0) {
           log.debug("\tInvalid id(s) were passed. Not building any relationships");
-<<<<<<< HEAD
-          log.debug("\tInvalid: {]", invalid);
-=======
-          log.debug("\tInvalid: " + invalid);
->>>>>>> 5356a18f
+
+          log.debug("\tInvalid: {}", invalid);
+
        }
        else {
           m_builder.synchronize(cid, fieldValuesSet);
@@ -393,13 +361,9 @@
              .getParameter(PSContentEditorHandler.PAGE_ID_PARAM_NAME);
        String processInlineLink = request
              .getParameter(IPSHtmlParameters.SYS_INLINELINK_DATA_UPDATE);
-<<<<<<< HEAD
+
        log.trace("Command is: {}, page is: {}, processInlineLink is: {}", command,page, processInlineLink );
-=======
-       log.trace("Command is: " + command
-               + " page is: " + page 
-               + " processInlineLink is: " + processInlineLink );
->>>>>>> 5356a18f
+
    }
    
    public static boolean isRequestToBeProcessedForBuilding(IPSRequestContext request) {
@@ -516,10 +480,7 @@
    /**
     * The log instance to use for this class, never <code>null</code>.
     */
-<<<<<<< HEAD
-
-=======
->>>>>>> 5356a18f
+
    private static final Logger log = LogManager.getLogger(PSExtensionHelper.class);
 
 }