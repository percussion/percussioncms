--- conflicted
+++ resolved
@@ -8,10 +8,10 @@
  * THE SOFTWARE IS PROVIDED "AS IS", WITHOUT WARRANTY OF ANY KIND, EXPRESS OR IMPLIED, INCLUDING BUT NOT LIMITED TO THE WARRANTIES OF MERCHANTABILITY, FITNESS FOR A PARTICULAR PURPOSE AND NONINFRINGEMENT.  IN NO EVENT SHALL PERCUSSION SOFTWARE BE LIABLE FOR ANY CLAIM, DAMAGES OR OTHER LIABILITY, WHETHER IN AN ACTION OF CONTRACT, TORT OR OTHERWISE, ARISING FROM, OUT OF OR IN CONNECTION WITH THE SOFTWARE OR THE USE OR OTHER DEALINGS IN THE SOFTWARE.
  ******************************************************************************/
 package com.percussion.pso.transform;
-<<<<<<< HEAD
+
 import org.apache.logging.log4j.LogManager;
 import org.apache.logging.log4j.Logger;
-=======
+
 
 import java.io.File;
 import java.sql.Timestamp;
@@ -20,7 +20,7 @@
 
 import org.apache.commons.lang.StringUtils;
 
->>>>>>> 971ba797
+
 import com.percussion.data.PSConversionException;
 import com.percussion.extension.IPSExtensionDef;
 import com.percussion.extension.IPSFieldInputTransformer;
@@ -29,17 +29,8 @@
 import com.percussion.pso.utils.PSOExtensionParamsHelper;
 import com.percussion.server.IPSRequestContext;
 import com.percussion.util.PSDataTypeConverter;
-<<<<<<< HEAD
-import org.apache.commons.lang.StringUtils;
 
-import java.io.File;
-import java.sql.Timestamp;
-import java.util.Calendar;
-import java.util.Date;
-=======
-import org.apache.logging.log4j.LogManager;
-import org.apache.logging.log4j.Logger;
->>>>>>> 971ba797
+
 
 /**
  * A field input transform for setting one date field based on another.
