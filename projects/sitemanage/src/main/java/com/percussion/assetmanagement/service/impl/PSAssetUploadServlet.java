--- conflicted
+++ resolved
@@ -23,21 +23,12 @@
  */
 package com.percussion.assetmanagement.service.impl;
 
-<<<<<<< HEAD
-import java.io.File;
-import java.io.IOException;
-import java.io.InputStream;
-import java.io.PrintWriter;
-import java.nio.file.Files;
-import java.util.List;
-=======
 import com.percussion.assetmanagement.data.PSAsset;
 import com.percussion.share.service.exception.PSExtractHTMLException;
 import com.percussion.sitemanage.importer.theme.PSAssetCreator;
 import org.apache.commons.lang.StringUtils;
 import org.apache.log4j.Logger;
 import org.codehaus.jettison.json.JSONObject;
->>>>>>> 76fe5882
 
 import javax.servlet.ServletException;
 import javax.servlet.annotation.MultipartConfig;
@@ -107,9 +98,7 @@
 
                 fileName = getFileName(part);
                 if(fileName != "") {
-                    try(InputStream is = part.getInputStream()) {
-                        newAsset = assetCreator.createAsset(folderpath, PSAssetCreator.getAssetType(assetType), is, fileName, selector, includeOuterHtml, approveOnUpload);
-                    }
+                    newAsset = assetCreator.createAsset(folderpath, PSAssetCreator.getAssetType(assetType), part.getInputStream(), fileName, selector, includeOuterHtml, approveOnUpload);
                 }
             }
 
