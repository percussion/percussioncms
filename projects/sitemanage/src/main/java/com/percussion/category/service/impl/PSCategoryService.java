--- conflicted
+++ resolved
@@ -33,7 +33,6 @@
 import com.percussion.category.marshaller.PSCategoryMarshaller;
 import com.percussion.category.marshaller.PSCategoryUnMarshaller;
 import com.percussion.category.service.IPSCategoryService;
-import com.percussion.delivery.client.IPSDeliveryClient;
 import com.percussion.delivery.service.IPSDeliveryInfoService;
 import com.percussion.services.guidmgr.IPSGuidManager;
 import com.percussion.services.guidmgr.data.PSLegacyGuid;
@@ -46,7 +45,6 @@
 import com.percussion.sitemanage.service.IPSSiteDataService;
 import com.percussion.user.service.IPSUserService;
 import com.percussion.utils.guid.IPSGuid;
-import org.apache.commons.lang.NotImplementedException;
 import org.apache.commons.lang.StringUtils;
 import org.apache.logging.log4j.LogManager;
 import org.apache.logging.log4j.Logger;
@@ -80,10 +78,7 @@
 public class PSCategoryService implements IPSCategoryService {
 
     private static final Logger log = LogManager.getLogger(PSCategoryService.class);
-<<<<<<< HEAD
-=======
-
->>>>>>> 6cb8907b
+
     private IPSUserService userService;
     private IPSDeliveryInfoService deliveryService;
     private IPSSiteDataService siteDataService;
@@ -394,18 +389,6 @@
         try {
             String category = PSCategoryServiceUtil.prepareCategoryJson(getCategoryList(sitename));
 
-<<<<<<< HEAD
-        try {
-            if (deliveryserver.equalsIgnoreCase("Both")) {
-                PSCategoryServiceUtil.publishToDTS(category, sitename, "Production", deliveryService);
-                PSCategoryServiceUtil.publishToDTS(category, sitename, "Staging", deliveryService);
-            } else {
-                PSCategoryServiceUtil.publishToDTS(category, sitename, deliveryserver, deliveryService);
-            }
-        } catch (IPSDeliveryClient.PSDeliveryClientException e) {
-           log.error(e.getMessage());
-           log.debug(e.getMessage(),e);
-=======
             if (deliveryserver.equalsIgnoreCase("Both")) {
                 PSCategoryServiceUtil.publishToDTS(category, sitename, "Production", deliveryService);
                 PSCategoryServiceUtil.publishToDTS(category, sitename, "Staging", deliveryService);
@@ -413,7 +396,6 @@
                 PSCategoryServiceUtil.publishToDTS(category, sitename, deliveryserver, deliveryService);
         } catch (PSDataServiceException e) {
             throw new WebApplicationException(e.getMessage());
->>>>>>> 6cb8907b
         }
     }
 
