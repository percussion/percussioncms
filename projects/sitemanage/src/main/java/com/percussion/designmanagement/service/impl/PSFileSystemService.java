--- conflicted
+++ resolved
@@ -78,7 +78,7 @@
      * Max length allowed for folder names.
      */
     public static final Integer FOLDER_NAME_MAX_LENGTH = 255;
-
+    
     /**
      * The maximum allowed size for a file. It is configurable via spring.
      */
@@ -229,18 +229,11 @@
         
         // build the new file
         File newFolder = new File(folderPath.getAbsolutePath(), newName);
-<<<<<<< HEAD
-        
+
         Files.createDirectory(newFolder.toPath());
         File parent = folderPath.getParentFile();
         setParentFolderPermissionsToChild(parent,newFolder);
-=======
-
-        Files.createDirectory(newFolder.toPath());
-        File parent = folderPath.getParentFile();
-        setParentFolderPermissionsToChild(parent,newFolder);
-        
->>>>>>> 6cb8907b
+        
         return newFolder;
     }
     
@@ -386,11 +379,7 @@
     public void deleteFile(String filePath) throws PSFileOperationException
     {
         Validate.notNull(filePath, "path cannot be null");
-<<<<<<< HEAD
-        
-=======
-
->>>>>>> 6cb8907b
+
         File fileToDelete = getFile(filePath);
         if (fileToDelete.exists())
         {
@@ -523,9 +512,12 @@
     @Override
     public void fileUpload(String path, InputStream pageContent) throws PSFileOperationException {
         try (BufferedInputStream in = new BufferedInputStream(pageContent)) {
-<<<<<<< HEAD
-
-            validateFileUpload(path);
+            try {
+                validateFileUpload(path);
+            }catch(PSFileAlreadyExistsException fae){
+                //We are already checking for this validation and getting confirmation from client.
+                //so, it can eb ignored
+            }
             File file = getFile(path);
             File parent = file.getParentFile();
 
@@ -535,6 +527,7 @@
 
                 int bytesCopied = IOUtils.copy(in, out);
                 out.flush();
+
                 // validate the file length
                 if (fileSizeExceeded(bytesCopied)) {
                     FileUtils.deleteQuietly(file);
@@ -542,31 +535,6 @@
                 }
                 setParentFolderPermissionsToChild(parent,file);
             }
-=======
-            try {
-                validateFileUpload(path);
-            }catch(PSFileAlreadyExistsException fae){
-                //We are already checking for this validation and getting confirmation from client.
-                //so, it can eb ignored
-            }
-            File file = getFile(path);
-            File parent = file.getParentFile();
-
-            // create the file if it does not exists
-
-            try (OutputStream out = new BufferedOutputStream(new FileOutputStream(file))) {
-
-                int bytesCopied = IOUtils.copy(in, out);
-                out.flush();
-
-                // validate the file length
-                if (fileSizeExceeded(bytesCopied)) {
-                    FileUtils.deleteQuietly(file);
-                    throw new PSFileSizeExceededException("The maximum allowed size for a file is " + maxFileSize + " MB.");
-                }
-                setParentFolderPermissionsToChild(parent,file);
-            }
->>>>>>> 6cb8907b
 
         } catch (IOException e) {
             throw new PSFileOperationException("An error ocurred when uploading the file.", e);
@@ -577,12 +545,9 @@
         //set parent owner/permissions to newly created file as parents'.
         PosixFileAttributeView posixViewParent = Files.getFileAttributeView(parent.toPath(),
                 PosixFileAttributeView.class);
-<<<<<<< HEAD
-=======
         if(posixViewParent == null){
             return;
         }
->>>>>>> 6cb8907b
         PosixFileAttributes parentAttribs = posixViewParent.readAttributes();
         GroupPrincipal group = parentAttribs.group();
         UserPrincipal owner = parentAttribs.owner();
@@ -593,23 +558,14 @@
         posixViewFile.setGroup(group);
         posixViewFile.setOwner(owner);
     }
-<<<<<<< HEAD
-
-        /*
-=======
     /*
->>>>>>> 6cb8907b
      * (non-Javadoc)
      * @see com.percussion.designmanagement.service.IPSFileSystemService#fileSizeExceeded(java.io.InputStream)
      */
     private boolean fileSizeExceeded(int fileSize)
     {
         long maxSizeInBytes = Float.valueOf(maxFileSize * 1024).longValue() * 1024;
-<<<<<<< HEAD
-        
-=======
-
->>>>>>> 6cb8907b
+
         // fileSize < 0 is necessary as that means the copied bytes are more
         // than Integer.MAX_VALUE
         return fileSize > maxSizeInBytes || fileSize < 0;
