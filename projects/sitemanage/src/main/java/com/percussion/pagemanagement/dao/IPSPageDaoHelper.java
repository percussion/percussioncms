/*
 *     Percussion CMS
 *     Copyright (C) 1999-2020 Percussion Software, Inc.
 *
 *     This program is free software: you can redistribute it and/or modify
 *     it under the terms of the GNU Affero General Public License as published by the Free Software Foundation, either version 3 of the License, or (at your option) any later version.
 *
 *     This program is distributed in the hope that it will be useful,
 *     but WITHOUT ANY WARRANTY; without even the implied warranty of
 *     MERCHANTABILITY or FITNESS FOR A PARTICULAR PURPOSE.  See the
 *     GNU Affero General Public License for more details.
 *
 *     Mailing Address:
 *
 *      Percussion Software, Inc.
 *      PO Box 767
 *      Burlington, MA 01803, USA
 *      +01-781-438-9900
 *      support@percussion.com
 *      https://www.percussion.com
 *
 *     You should have received a copy of the GNU Affero General Public License along with this program.  If not, see <https://www.gnu.org/licenses/>
 */
package com.percussion.pagemanagement.dao;

import com.percussion.pagemanagement.data.PSPage;
import com.percussion.searchmanagement.data.PSSearchCriteria;
<<<<<<< HEAD
=======
import com.percussion.share.service.exception.PSValidationException;
>>>>>>> e1bbde15

import java.util.Collection;
import java.util.List;
import java.util.Map;

/**
 * @author miltonpividori
 *
 */
public interface IPSPageDaoHelper
{
    /**
     * Takes a {@link PSPage} object and sets its workflowId property according
     * to the parent folder workflow association.
     * @param page
     */
    void setWorkflowAccordingToParentFolder(PSPage page) throws PSValidationException;
    
    /**
     * Get the workflow Id to use when creating pages in the specified folder path.
     * 
     * @param folderPath The path, cannot be <code>null<code/> or empty
     * 
     * @return The workflow Id
     */
    int getWorkflowIdForPath(String folderPath) throws PSValidationException;
    
    /**
     * Finds all page IDs which utilize the specified template.
     * 
     * @param templateId never blank.
     * 
     * @return list of page IDs, never <code>null</code>, may be empty.
     */
    Collection<Integer> findPageIdsByTemplate(String templateId);

    /**
     * After the removal of a template that was being used by an older revision
     * of a page, we need to update that revision to use the template that the
     * page is using in the current revision.
     * 
     * @param deletedTemplate {@link String} with the template id that is deleted. Must not
     *            be blank.
     */
    void replaceTemplateForPageInOlderRevisions(String deletedTemplate);

    /**
     * Gets the ids of those pages that are using the given template in an older
     * revision, that is not the current revision neither the tip revision. If a
     * page also uses that template in the mentioned revisions, it is not
     * returned.
     * 
     * @param deletedTemplate {@link String} with the template id that is deleted. Must not
     *            be blank.
     * @return {@link Collection}<{@link Integer}> with the ids of the pages.
     *         Never <code>null</code> but may be empty.
     */
    Collection<Integer> findPageIdsByTemplateInRecentRevision(String deletedTemplate);
    
    /**
     * Makes a query to find the template that is being use by the page in the
     * Current Revision.
     * 
     * @param pages {@link List}<{@link Integer}> with the pages ids we
     *            are going to update. Assumed not <code>null</code>.
     * @return {@link Map}<{@link String}, {@link String}> where the key is the
     *         id of the page, and the value is te template. Never
     *         <code>null</code> but may be empty.
     */
    Map<String, String> findTemplateUsedByCurrentRevisionOfPages(List<Integer> pages);
    
    /**
     * Finds all imported page IDs which utilize the specified template.
     * 
     * @param templateId {@link String} with the template id to find. Must not
     *            be blank.
     * @param pages {@link List}<{@link Integer}> with the pages ids to find.
     *            Assumed not <code>null</code>.
     * 
     * @return list of page IDs, never <code>null</code>, may be empty.
     */
    Collection<Integer> findImportedPageIdsByTemplate(String templateId, List<Integer> pages);

<<<<<<< HEAD
    public Collection<Integer> findContentIdsByTemplateAndImportedPageIds(PSSearchCriteria criteria, List<Integer> contentIDs);
=======
    public Collection<Integer> getContentIdsForFetchingByStatus(PSSearchCriteria criteria, List<Integer> contentIDs);
>>>>>>> e1bbde15
    
    /**
     * Makes a query to find the link text that is being used by the page in the
     * Current Revision.
     * 
     * @param pages {@link List}<{@link Integer}> with the pages ids we
     *            are going to update. Assumed not <code>null</code>.
     * @return {@link Map}<{@link String}, {@link String}> where the key is the content
     *         id of the page, and the value is the link text. Never
     *         <code>null</code> but may be empty.
     */
    Map<String, String> findLinkTextForCurrentRevisionOfPages(List<Integer> pages);    
 
}<|MERGE_RESOLUTION|>--- conflicted
+++ resolved
@@ -25,10 +25,7 @@
 
 import com.percussion.pagemanagement.data.PSPage;
 import com.percussion.searchmanagement.data.PSSearchCriteria;
-<<<<<<< HEAD
-=======
 import com.percussion.share.service.exception.PSValidationException;
->>>>>>> e1bbde15
 
 import java.util.Collection;
 import java.util.List;
@@ -112,11 +109,7 @@
      */
     Collection<Integer> findImportedPageIdsByTemplate(String templateId, List<Integer> pages);
 
-<<<<<<< HEAD
-    public Collection<Integer> findContentIdsByTemplateAndImportedPageIds(PSSearchCriteria criteria, List<Integer> contentIDs);
-=======
     public Collection<Integer> getContentIdsForFetchingByStatus(PSSearchCriteria criteria, List<Integer> contentIDs);
->>>>>>> e1bbde15
     
     /**
      * Makes a query to find the link text that is being used by the page in the
