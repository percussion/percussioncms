/*
 *     Percussion CMS
 *     Copyright (C) 1999-2020 Percussion Software, Inc.
 *
 *     This program is free software: you can redistribute it and/or modify
 *     it under the terms of the GNU Affero General Public License as published by the Free Software Foundation, either version 3 of the License, or (at your option) any later version.
 *
 *     This program is distributed in the hope that it will be useful,
 *     but WITHOUT ANY WARRANTY; without even the implied warranty of
 *     MERCHANTABILITY or FITNESS FOR A PARTICULAR PURPOSE.  See the
 *     GNU Affero General Public License for more details.
 *
 *     Mailing Address:
 *
 *      Percussion Software, Inc.
 *      PO Box 767
 *      Burlington, MA 01803, USA
 *      +01-781-438-9900
 *      support@percussion.com
 *      https://www.percusssion.com
 *
 *     You should have received a copy of the GNU Affero General Public License along with this program.  If not, see <https://www.gnu.org/licenses/>
 */

package com.percussion.patch;

import com.fasterxml.jackson.annotation.JsonCreator;
import com.fasterxml.jackson.annotation.JsonProperty;
import com.fasterxml.jackson.core.JsonGenerationException;
import com.fasterxml.jackson.databind.JsonMappingException;
import com.fasterxml.jackson.databind.ObjectMapper;
import com.percussion.assetmanagement.data.PSAsset;
import com.percussion.assetmanagement.service.IPSAssetService;
import com.percussion.assetmanagement.service.impl.PSAssetService;
import com.percussion.category.marshaller.PSCategoryMarshaller;
import com.percussion.category.marshaller.PSCategoryUnMarshaller;
import com.percussion.cms.objectstore.PSInvalidContentTypeException;
import com.percussion.cms.objectstore.PSItemDefinition;
import com.percussion.cms.objectstore.server.PSItemDefManager;
import com.percussion.design.objectstore.PSExtensionCall;
import com.percussion.design.objectstore.PSExtensionCallSet;
import com.percussion.design.objectstore.PSField;
import com.percussion.design.objectstore.PSFieldTranslation;
import com.percussion.design.objectstore.PSLocator;
import com.percussion.itemmanagement.service.IPSItemWorkflowService;
import com.percussion.itemmanagement.service.impl.PSItemWorkflowService;
import com.percussion.linkmanagement.service.IPSManagedLinkService;
import com.percussion.linkmanagement.service.impl.PSManagedLinkService;
import com.percussion.maintenance.service.IPSMaintenanceManager;
import com.percussion.maintenance.service.IPSMaintenanceProcess;
import com.percussion.maintenance.service.impl.PSMaintenanceManager;
import com.percussion.pagemanagement.service.IPSPageService;
import com.percussion.pagemanagement.service.impl.PSPageService;
import com.percussion.search.PSSearchIndexEventQueue;
import com.percussion.security.PSSecurityProvider;
import com.percussion.server.PSRequest;
import com.percussion.server.PSServer;
import com.percussion.services.notification.IPSNotificationListener;
import com.percussion.services.notification.IPSNotificationService;
import com.percussion.services.notification.PSNotificationEvent;
import com.percussion.services.notification.PSNotificationEvent.EventType;
import com.percussion.share.dao.impl.PSIdMapper;
import com.percussion.share.service.IPSIdMapper;
import com.percussion.tablefactory.PSJdbcDbmsDef;
import com.percussion.tablefactory.install.RxLogTables;
import com.percussion.util.PSSqlHelper;
import com.percussion.utils.PSJsoupPreserver;
import com.percussion.utils.io.PathUtils;
import com.percussion.utils.request.PSRequestInfo;
import com.percussion.utils.timing.PSTimer;
import com.percussion.utils.types.PSPair;
import com.percussion.webservices.PSWebserviceUtils;
import com.percussion.webservices.system.IPSSystemWs;
import com.percussion.webservices.system.PSSystemWsLocator;
import org.apache.commons.lang.StringUtils;
import org.jsoup.Jsoup;
import org.jsoup.nodes.Document;
import org.jsoup.nodes.Element;
import org.jsoup.select.Elements;
import org.apache.logging.log4j.LogManager;
import org.apache.logging.log4j.Logger;

import java.io.File;
import java.io.IOException;
import java.sql.Connection;
import java.sql.ResultSet;
import java.sql.SQLException;
import java.sql.Statement;
import java.util.ArrayList;
import java.util.HashSet;
import java.util.Iterator;
import java.util.List;
import java.util.Map;
import java.util.Properties;
import java.util.Set;

<<<<<<< HEAD
=======
import org.apache.commons.lang.StringUtils;
import org.apache.logging.log4j.LogManager;
import org.apache.logging.log4j.Logger;
import org.jsoup.Jsoup;
import org.jsoup.nodes.Document;
import org.jsoup.nodes.Element;
import org.jsoup.select.Elements;

>>>>>>> 1ad5799e
/**
 * Maintenance task to save all the assets related to managed links
 * @author robertjohansen
 *
 */
public class PSSaveAssetsMaintenanceProcess implements Runnable,
        IPSMaintenanceProcess, IPSNotificationListener {

<<<<<<< HEAD

    private static final Logger log = LogManager.getLogger(PSSaveAssetsMaintenanceProcess.class);
=======
    public static final Logger log = LogManager.getLogger(PSSaveAssetsMaintenanceProcess.class);
>>>>>>> 1ad5799e
    static final String MAINT_PROC_NAME = PSSaveAssetsMaintenanceProcess.class.getName();
    private IPSMaintenanceManager maintenanceManager;
    private IPSItemWorkflowService itemWorkflowService;
    private IPSAssetService assetService;
    private IPSManagedLinkService managedLinkService;
    private IPSNotificationService notificationService;
    private IPSPageService pageService;
    private IPSIdMapper idMapper;
    private Connection conn = null;
    private Set<ItemWrapper> assetListSet;
    private Set<ItemWrapper> qualifiedPages;
    private PSJdbcDbmsDef dbmsDef;
    private String processLinksBase = "upgrade" + File.separator + "processedlinks" + File.separator;
    private String savedLinksBase = processLinksBase + "savedlinks"  + File.separator;
    
    private String assetsLogFilePath = processLinksBase + "Assets.json";
    private String pagesLogFilePath = processLinksBase + "Pages.json";
    private String assetsReadFilePath = savedLinksBase + "Assets.json";
    private String pagesReadFilePath = savedLinksBase + "Pages.json";

    private boolean coreStarted = false;
    private boolean indexStarted = false;
    private boolean packageStarted = false;
    private volatile boolean hasRun = false;


    public PSSaveAssetsMaintenanceProcess(PSMaintenanceManager maintenanceManager, 
            PSAssetService assetService, PSItemWorkflowService itemWorkflowService, 
            PSManagedLinkService managedLinkService, PSIdMapper idMapper,
            PSPageService pageService)
    {
        this.maintenanceManager = maintenanceManager;
        this.assetService = assetService;
        this.itemWorkflowService = itemWorkflowService;
        this.managedLinkService = managedLinkService;
        this.idMapper = idMapper;
        this.pageService = pageService;
        assetListSet = new HashSet<>();
    }

    /**
     * constructor for unit testing purposes
     * @param maintenanceManager
     */
    public PSSaveAssetsMaintenanceProcess(IPSMaintenanceManager maintenanceManager)
    {
        this.maintenanceManager = maintenanceManager;
        assetListSet = new HashSet<>();
    }
    
    /**
     * Notify the Maintenance process chain that this fix is completed.
     */
    private void notifyComplete()
    {
        if (notificationService != null) {
            notificationService.notifyEvent(new PSNotificationEvent(EventType.SAVE_ASSETS_PROCESS_COMPLETE, null));
        }
    }
    
    /**
     * notify the manager that work has completed
     */
    private void completeMaintWork()
    {
        if (maintenanceManager != null)
        {
            maintenanceManager.workCompleted(this);
        }
    }

    /**
     * notify the manager that work has failed
     */
    private void failMaintWork()
    {
        if (maintenanceManager != null)
        {
            maintenanceManager.workFailed(this);
        }
    }

    /**
     * Notify the manager that work has begun
     */
    private void startMaintWork()
    {
        if (maintenanceManager != null)
        {
            maintenanceManager.startingWork(this);
        }
    }
  
    /**
     * Create a connection to the database
     * @return Connection Object may be null
     * @throws Exception
     */
    public Connection getConnection()
    {
        Connection connection = null;
        try
        {
            Properties repprops = PSJdbcDbmsDef.loadRxRepositoryProperties(PSServer.getRxDir().getAbsolutePath());
            dbmsDef = new PSJdbcDbmsDef(repprops);
            connection = RxLogTables.createConnection(repprops);
            log.debug("Connection Made: {}" , connection.toString());
        }
        catch(Exception e)
        {
            log.warn(e.getMessage(),e);
        }
        return connection;
    }
    
    /**
     * Close the connection to the database
     * @return boolean true if connection is closed, false if close fails
     */
    public boolean closeConnection()
    {
        if(conn !=null)
        {
            try
            {
                conn.close();
            }
            catch(SQLException e)
            {
                log.error(e.getMessage());
                log.debug(e.getMessage(), e);
                log.warn(e.getMessage());
                return false;
            }
            conn = null; 
        }
        else {
            log.warn("Connection already closed");
        }
        return true;
    }

    /**
     * Execute a sql statement against the connection and return the resultset
     * @param sqlStat Statement to be executed
     * @return ResultSet the results from the sql statement execution, may be null if no connection available
     */
    public ResultSet executeSqlStatement(Statement stat, String sqlStat)
    {
        ResultSet result = null;
        if(conn == null)
        {
            log.warn("Connection Object not available to execute against");
            return result;
        }
       
        try {
            result = stat.executeQuery(sqlStat);
        } catch (Exception e) {
<<<<<<< HEAD
            log.error("executeSqlStatement : {}" , e.getMessage());
            log.debug(e.getMessage(),e);
=======
            log.error(e.getMessage());
            log.debug(e.getMessage(), e);
            log.error("executeSqlStatement : {}", e.getMessage());
>>>>>>> 1ad5799e
        } 
        return result;
    }
    
    /**
     * if logs/Assets.json exists do nothing.
     * Load Assets from database if logs/Assets.json does not exist
     * @return List<AssetWrapper> asset list, never null, may be empty
     */
    public Set<ItemWrapper> loadAssets()
    {
        File logFile = new File(PathUtils.getRxDir(null),assetsLogFilePath);
        File readFile = new File(PathUtils.getRxDir(null),assetsReadFilePath);
        if(readFile.exists())
            loadFailedAssetsFromFile(readFile);
        else if(!logFile.exists()) {
            loadAssetsFromDB();
        }
        else
        {
            log.info("Found previous assets file not processing assets.");
            assetListSet = new HashSet<>();
        }   
        return assetListSet;
    }
    
    /**
     * load content Ids from database for Types that have managed link fields
     * into the asset list.
     * 
     */
    public void loadAssetsFromDB()
    {
        PSItemDefManager defMgr = PSItemDefManager.getInstance();
        String[] allContentTypes = defMgr.getContentTypeNames(-1);
        for (String contentType : allContentTypes)
        {
            //Here we are dealing with assets, skip the page content type here
            if("percPage".equalsIgnoreCase(contentType))
            {
                continue;
            }
            if (getManagedLinkFields(contentType).size()>0)
            {
                try
                {
                    long typeId = defMgr.contentTypeNameToId(contentType);
                    addTypeAssets(typeId,contentType);
                }
                catch (PSInvalidContentTypeException e)
                {
                    log.error("Cannot load content type with name " +contentType);
                }
              
            }
        }
    }
    
    private void addTypeAssets(long contentTypeId, String typeName)
    {
        conn = getConnection();
        Statement rawSelectStat = null;
        ResultSet idresult = null;
        try
        {
            String CONTENTSTATUS = PSSqlHelper.qualifyTableName("CONTENTSTATUS");
            String typeIdSelect = "SELECT CONTENTID FROM " + CONTENTSTATUS +" WHERE CONTENTTYPEID = "+ contentTypeId;
           
            rawSelectStat = conn.createStatement();
            idresult = executeSqlStatement(rawSelectStat,typeIdSelect);
            if (idresult != null) {
                addAssets(getAssetFromResult(idresult, "CONTENTID"));
            }
        }
        catch(Exception e)
        {
            log.error("Exception loading assets for type {}", typeName);
        }
        finally
        {
            try{idresult.close();} catch(Exception e){}
            try{rawSelectStat.close();} catch(Exception e){}
            try{conn.close();} catch(Exception e){}
        }
        log.info("Finished Loading Assets for type {}", typeName);
        
    }
    
    /**
     * Read the assets from the asset log and remove the success assets
     * so that we are left with only unprocessed and failed assets to try them again
     * @param File f may not be null
     */
    @SuppressWarnings("unchecked")
    public void loadFailedAssetsFromFile(File f)
    {   
        assetListSet = new HashSet<>();
        ObjectMapper objectMapper = new ObjectMapper();
        try {
            addAssets((Set<ItemWrapper>) objectMapper.readValue(f, 
                    objectMapper.getTypeFactory().constructCollectionType(Set.class, ItemWrapper.class)));
            
            Iterator<ItemWrapper> it = assetListSet.iterator();
            while(it.hasNext())
            {
                ItemWrapper asset = it.next();
                if(asset.getStatus() == ItemWrapper.STATUS.SUCCESS ||
                        asset.getStatus() == ItemWrapper.STATUS.NOTQUALIFIED) {
                    it.remove();
                }
            }
        } catch (Exception e) {
            log.error("Error Reading Log File : {}" , e.getMessage());
            log.debug(e.getMessage(), e);
        }
    }
    
    /**
     * Gets the pages from CT_PAGE table grouped by contentid and gets the max revision for each page 
     * whose summary is not null. From the result set builds the item wrappers for the qualified pages.
     * @throws SQLException
     */
    private void loadPagesFromDB() throws SQLException
    {
        conn = getConnection();
        Statement stat = null;
        ResultSet resultSet = null;
        try
        {
            String TABLE = PSSqlHelper.qualifyTableName("CT_PAGE", getDBDef().getDataBase(), 
                    getDBDef().getSchema(), getDBDef().getDriver());
            String stmt = "SELECT C.CONTENTID, C.PAGE_SUMMARY FROM "
                    + "(SELECT MAX(A.REVISIONID) AS REVISIONID, A.CONTENTID FROM " + TABLE
                    + " A GROUP BY A.CONTENTID) AS B INNER JOIN " + TABLE + " C ON "
                    + "B.CONTENTID = C.CONTENTID AND B.REVISIONID = C.REVISIONID AND "
                    + "C.PAGE_SUMMARY IS NOT NULL";
            stat = conn.createStatement();
            resultSet = executeSqlStatement(stat, stmt);
            qualifiedPages = getQualifiedPages(resultSet);
        }
        finally
        {
            try
            {
                if(resultSet!=null) {
                    resultSet.close();
                }
            } catch(Exception e){}
            try
            {
                if(stat!=null) {
                    stat.close();
                }
            } catch(Exception e){}
            closeConnection();
        }
    }
    

    /**
     * Returns qualified pages, means searches the page summary for anchors or images that are non managed internal links
     * @param result set assumed not <code>null</code>.
     * @return Set of item wrappers never <code>null</code> may be empty.
     */
    private Set<ItemWrapper> getQualifiedPages(ResultSet result)
    {
        Set<ItemWrapper> list = new HashSet<>();
        try
        {
            while(result.next())
            {
                int id = result.getInt("CONTENTID");
                String sum = result.getString("PAGE_SUMMARY");
                Document doc = Jsoup.parseBodyFragment(PSJsoupPreserver.formatPreserveTagsForJSoupParse(sum));
                //get all anchor links with an href attr but that does not have a perc-linkid attr
                Elements anchors = doc.select(IPSManagedLinkService.A_HREF + ":not(a["+IPSManagedLinkService.PERC_LINKID_ATTR+"])").select(":not([sys_dependentid])");
                //get all img links with an src attr but that does not have a perc-linkid attr
                Elements imgs = doc.select(IPSManagedLinkService.IMG_SRC + ":not(img["+IPSManagedLinkService.PERC_LINKID_ATTR+"])").select(":not([sys_dependentid])");
                if((anchors.size() > 0 || imgs.size() > 0) && qualifyLinkPaths(anchors,imgs))
                {
                    ItemWrapper page = new ItemWrapper(id,ItemWrapper.STATUS.UNPROCESSED);
                    list.add(page);
                }
            } 
        }
        catch(Exception e)
        {
            log.error(e.getMessage());
            log.debug(e.getMessage(), e);
        }
        return list;
    }
    
    /**
     * generic load Assets from table.colname into asset list
     * @param tableName
     * @param colName
     * @return List<Integer> asset list never null but may be empty
     * @throws SQLException 
     */
    public Set<ItemWrapper> loadAssets(String tableName,String colName) throws SQLException
    {
        String TABLE = PSSqlHelper.qualifyTableName(tableName, getDBDef().getDataBase(), 
                getDBDef().getSchema(), getDBDef().getDriver());
        String statement = "SELECT " + TABLE + "." + colName + " FROM " + TABLE;
        Statement stat = conn.createStatement();
        ResultSet result = executeSqlStatement(stat, statement);
        addAssets(getAssetFromResult(result,colName));
        return assetListSet;
    }
    
    /**
     * Pull the asset's content that could contain a link and pass it through jsoup
     * @return boolean True if asset needs to be managed, false otherwise
     */
    public boolean qualifyAsset(PSAsset asset)
    {   
        boolean qualified = false;
        PSPair<Boolean, String> prResult;
        
        List<String> managedFields = getManagedLinkFields(asset.getType());
        
        for (String field : managedFields)
        {
            if(asset.getFields().get(field)!=null)
            {
                prResult = processLinks(asset.getFields().get(field).toString());
                if (prResult.getFirst()) {
                    asset.getFields().put(field, prResult.getSecond());
                }
                qualified |= prResult.getFirst();
            }
        }
        return qualified;
    }

    /**
     * For a type name get a list of field names that use managed links.
     * @param typeName
     * @return List of field names
     */
    public List<String>  getManagedLinkFields(String type)
    {
        List<String> managedFields = new ArrayList<>();
        PSItemDefManager defMgr = PSItemDefManager.getInstance();
        try
        {
            PSItemDefinition itemDef = defMgr.getItemDef(type, -1);
           
            for (PSField field : itemDef.getFieldSet().getAllFields())
            {
                if (isManagedLinkField(field))
                {
                    managedFields.add(field.getSubmitName());
                }
            }
        }
        catch (PSInvalidContentTypeException e)
        {
           throw new IllegalArgumentException("Cannot get type definition "+type,e);
        }
        return managedFields;
    }
    
    /**
     * Does the field handle managed links.  This is found by checking for the sys_manageLinksConverter 
     * or sys_manageLinksOnUpdate input translation extensions on the field
     * 
     * @param field object
     * @return true if the field handles managed links.
     */
    private boolean isManagedLinkField(PSField field)
    {
        boolean managedLinkField = false;
        PSFieldTranslation inputTranslation = field.getInputTranslation();
        if (inputTranslation != null)
        {
            PSExtensionCallSet translations = inputTranslation.getTranslations();
            if (translations.size()>0)
            {
                for(int i=0; i<translations.size();i++)
                {
                    PSExtensionCall extCall = (PSExtensionCall)translations.get(i);
                    if (extCall!=null && (extCall.getName().equals("sys_manageLinksConverter")
                            || extCall.getName().equals("sys_manageLinksOnUpdate")))
                    {
                        managedLinkField = true;
                        break;
                    }
                }
            }
        }
        return managedLinkField;
    }
    
    /**
     * Checks the source from the asset to see if it has any links that are not already managed
     * denoted by perc-linkid
     * Uses Jsoup to parse through the content source
     * @param source
     * @return PSPair the first object is a boolean tells whether the source has any unmanaged internal links or not and the
     * second object is the updated source 
     */
    private PSPair<Boolean, String> processLinks(String source)
    {
        boolean hasUnmanagedLinks = true;
        source = PSJsoupPreserver.formatPreserveTagsForJSoupParse(source);
        Document doc = Jsoup.parseBodyFragment(source);
        //get all anchor links with an href attr but that does not have a perc-linkid attr
        Elements anchors = doc.select(IPSManagedLinkService.A_HREF + ":not(a["+IPSManagedLinkService.PERC_LINKID_ATTR+"])");
        //get all img links with an src attr but that does not have a perc-linkid attr
        Elements imgs = doc.select(IPSManagedLinkService.IMG_SRC + ":not(img["+IPSManagedLinkService.PERC_LINKID_ATTR+"])");
        if(anchors.isEmpty() && imgs.isEmpty()) {
            hasUnmanagedLinks = false;
        }
        else
        {
            hasUnmanagedLinks = qualifyLinkPaths(anchors, imgs);
        }
        
        PSPair<Boolean, String> result = new PSPair<>(hasUnmanagedLinks, doc.html());
        return result;
    }
    
    /**
     * qualify the paths in the links start with //Assets,
     * /Assets, //Sites, /Sites
     * @param anchors
     * @param imgs
     * @return boolean, true if path refers to CM1 path, otherwise false
     */
    private boolean qualifyLinkPaths(Elements anchors, Elements imgs)
    {   
        boolean result = false;
        for(Element anchor : anchors)
        {
            String sysDependant = anchor.attr("sys_dependentid");
            if(StringUtils.isEmpty(sysDependant))
            {
                String path = anchor.attr("href");
                if((path.startsWith("/Sites/") || path.startsWith("/Assets/") 
                        || path.startsWith("//Sites/") || path.startsWith("//Assets/")))
                {
                    result = true;
                }
            }
        }
        
        for(Element img : imgs)
        {
            String sysDependant = img.attr("sys_dependentid");
            if(StringUtils.isEmpty(sysDependant))
            {
                String path = img.attr("src");
                if((path.startsWith("/Sites/") || path.startsWith("/Assets/") 
                        || path.startsWith("//Sites/") || path.startsWith("//Assets/")))
                {
                    result = true;
                }
            }
        }
        
        //no qualified paths found there fore nothing to do
        return result;
    }
    
    /**
     * Checkout and load the asset throws exception must be caught when calling this method
     * @param id
     * @return PSAsset from given id can be null
     * @throws Exception 
     */
    public PSAsset checkOutAndLoadAsset(int id) throws Exception
    {
        PSAsset asset = null;
        //load the asset
        PSLocator locator = new PSLocator(id,-1);
        String guid = idMapper.getString(locator);
        asset = assetService.load(guid);
        //Check whether the asset has content with links that needs fixes.
        if(qualifyAsset(asset))
        {
            //checkout if asset is worth checking out
            //if checked out by someone force checkout...
            if(itemWorkflowService.isCheckedOutToSomeoneElse(guid)) {
                itemWorkflowService.forceCheckOut(guid);
            }
            else {
                itemWorkflowService.checkOut(guid);
            }
            PSAsset assetnew = assetService.load(guid);
            assetnew.setFields(asset.getFields());
            asset = assetnew;
        }
        else {
            asset = null;
        }
        return asset;
    }
    
    /**
     * Save and check-in the Asset
     * always check in the asset so that we do not leave content in a bad state
     * @param PSAsset asset
     * @throws Exception - Must be caught when calling this method
     */
    public void saveAsset(PSAsset asset) throws Exception
    {
        try
        {
            assetService.save(asset);
        }
        finally {
            itemWorkflowService.checkIn(asset.getId());   
        }
    }
    
    /**
     * get a Set of AssetWrappers from result
     * Assumes result contains content ids
     * @param result
     * @param colName
     * @return List<Integer> list of ids
     */
    public Set<ItemWrapper> getAssetFromResult(ResultSet result, String colName)
    {
        Set<ItemWrapper> list = new HashSet<>();
        try
        {
            while(result.next())
            {
                int id = result.getInt(colName);
                ItemWrapper asset = new ItemWrapper(id,ItemWrapper.STATUS.UNPROCESSED);
                list.add(asset);
            } 
        }
        catch(Exception e)
        {
            log.error(e.getMessage());
            log.debug(e.getMessage(), e);
        }
        return list;
    }
    
    /**
     * Get the database definition
     * @return PSJdbcDbmsDef dbmsDef may be null if connection is null
     */
    public PSJdbcDbmsDef getDBDef()
    {
        return dbmsDef;
    }
    
    /**
     * Add Asset set to the global asset Set
     * @param ids
     */
    private void addAssets(Set<ItemWrapper> assets)
    {
        for(ItemWrapper asset : assets) {
            assetListSet.add(asset);
        }
    }
    
    /**
     * get the current asset set
     * @return asset set
     */
    public Set<ItemWrapper> getAssetListSet() {
        return assetListSet;
    }
    
    /**
     * write all assets to a log file in json format
     * [{"id":011, "status":"SUCCESS"},{"id":012, "status":"FAIL"},
     * {"id":013, "status":"NOTQUALIFIED"},{"id":014, "status":"UNPROCESSED"}]
     * @throws IOException 
     * @throws JsonMappingException 
     * @throws JsonGenerationException 
     */
    public void logAssets() throws JsonGenerationException, JsonMappingException, IOException
    {
        File file = new File(PathUtils.getRxDir(null),processLinksBase);
        if(!file.exists())
        {
            file.mkdirs();
        }
        log.info("Logging Assets to {}" , assetsLogFilePath);
        ObjectMapper objectMapper = new ObjectMapper();
        objectMapper.writeValue(new File(PathUtils.getRxDir(null),assetsLogFilePath), assetListSet);
    }
    
    private void logPages() throws JsonGenerationException, JsonMappingException, IOException
    {
        File file = new File(PathUtils.getRxDir(null),processLinksBase);
        if(!file.exists())
        {
            file.mkdirs();
        }
        log.info("Logging Pages to {}" , pagesLogFilePath);
        ObjectMapper objectMapper = new ObjectMapper();
        objectMapper.writeValue(new File(PathUtils.getRxDir(null),pagesLogFilePath), qualifiedPages);
    }
    
    /**
     * This is the workhorse that opens and saves all the assets
     */
    public void processAssets()
    {   
        try
        {
            log.info("Started asset processing.");
            //load the assets into the asset list
            loadAssets();
            if(!assetListSet.isEmpty()) {
                logAssets();
            }
            int assetCount =0;
            for(ItemWrapper assetW : assetListSet)
            { 
                try
                {
                    PSAsset asset = checkOutAndLoadAsset(assetW.getId());
                    if(asset == null) {
                        assetW.setProcess(ItemWrapper.STATUS.NOTQUALIFIED);
                    }
                    else
                    {
                        saveAsset(asset);
                        assetW.setProcess(ItemWrapper.STATUS.SUCCESS);
                    }
                }
                catch(Exception e)
                {
                    log.error("Failed to process asset with id: {}  due to : {}" , assetW.getId(), e.getMessage());
                    log.debug(e.getMessage(),e);
                    assetW.setProcess(ItemWrapper.STATUS.FAIL);
                }
                assetCount += 1;
                if(assetCount%250 == 0)
                {
                    log.info("Processed {}  assets out of {}", assetCount ,  assetListSet.size());
                    try{logAssets();} catch (Exception e) {log.warn("Trouble logging assets." , e);}
                }
            }
        }
        catch(Exception e)
        {
            log.error("Could not run asset fix: {}" , e.getMessage());
            log.debug(e.getMessage(),e);
        }
        
        //log state after having run through all ids if anything in the assetList 
        if(!assetListSet.isEmpty())
        {
            try
            {
                logAssets();
            }
            catch(Exception e)
            {
                log.error("Failed to complete logging of ids.", e);
            }
        }
        
        //set the manage all property back to what it was in the server.properties
        log.info("Completed Asset Fix.");
    }    
    
    /**
     * Gives the maintenance manager an id to assign to this process
     */
    @Override
    public String getProcessId() {
        return MAINT_PROC_NAME;
    }

    @Override
    public void run() {
        try
        { 
            PSTimer timer = new PSTimer(log);
            PSRequest req = PSRequest.getContextForRequest();
            PSRequestInfo.initRequestInfo((Map<String,Object>) null);
            PSRequestInfo.setRequestInfo(PSRequestInfo.KEY_PSREQUEST, req);
            PSWebserviceUtils.setUserName(PSSecurityProvider.INTERNAL_USER_NAME);
            
            IPSSystemWs sysSvc = PSSystemWsLocator.getSystemWebservice();
            sysSvc.switchCommunity("Default");
            log.info("Started processing pages and assets - this may take a while depending on your content. We suggest a relaxing cup of tea while you wait.");
            processAssets();
            processPages();
            
            // Move Me should go into separate job somewhere or we abstract out this class so we run all the sitemanage
            // work together.
            // Adding logic to check the category xml is existing or not, if not create one here.
            // The null passed in the method calls here is for the sitename.
            // When categories implementation is modified for 'per site', there can be site name passed here.
            if(PSCategoryUnMarshaller.createCategoryFileIfNotExisting() == null) {
                PSCategoryMarshaller marshaller = new PSCategoryMarshaller();
                
                marshaller.setCategory(PSCategoryUnMarshaller.getEmptyCategory());
                marshaller.marshal();
            }
            
            notifyComplete();
            completeMaintWork();
            log.info("Completed processing of pages and assets. Hope you enjoyed your cup of tea.");
            
            timer.logElapsed("Asset Fix Time elapsed: ");
        }
        catch (Exception e)
        {
            log.error("Failed to complete Save Assets Process. To try again either delete RXRoot/logs/Assets.json to start"
                    + " over or, Copy RXRoot/logs/Assets.json to RXRoot/logs/saveassets/Assets.json to try from point of failure.", e);
            failMaintWork();
        }
    }

    /**
     * Processes pages, loads the qualified pages first and then if the qualified pages are not empty then
     * force saves the pages and then logs the update pages.
     */
    private void processPages() 
    {
        log.info("Started pages processing.");
        try 
        {
            loadPages();
            if(!qualifiedPages.isEmpty())
            {
                forceSavePages();
                logPages();
            }
        } 
        catch (SQLException e) 
        {
            log.error("Failed to load pages, processing of pages for fixing the summary links will not be completed",e);
        } 
        catch (Exception e) 
        {
            log.error("Failed to load pages, processing of pages for fixing the summary links will not be completed",e);
        } 
        log.info("Completed pages processing.");
    }
    
    /**
     * Checks whether Pages.json file exists with the path defined by {@link #pagesReadFilePath} if exists
     * loads the file and processes the previously failed or unprocessed entries from this file.
     * Otherwise tries to check whether Pages.json file exists with the path defined {@link #pagesLogFilePath}
     * if exists, assumes that the page processing is already done and doesn't load the pages and makes an empty
     * set for {@link #qualifiedPages}.
     * If the log file doesn't exist then loads the pages from database, which sets the {@link #qualifiedPages} to
     * the qualified pages. 
     *  
     * @throws SQLException
     * @throws JsonGenerationException
     * @throws JsonMappingException
     * @throws IOException
     */
    private void loadPages() throws SQLException, JsonGenerationException, JsonMappingException, IOException
    {
        File logFile = new File(pagesLogFilePath);
        File readFile = new File(pagesReadFilePath);
        if(readFile.exists())
        {
            loadPagesFromFile(readFile);
        }
        else if(logFile.exists())
        {
            qualifiedPages = new HashSet<>();
            log.info("Found previously processed pages log file, skipping them in this run.");
        }
        else
        {
            loadPagesFromDB();
            logPages();
        }   
    }
    
    /**
     * Loads the qualified pages from the file
     * @param readFile assumed not <code>null</code>
     */
    private void loadPagesFromFile(File readFile) 
    {
        qualifiedPages = new HashSet<>();
        ObjectMapper objectMapper = new ObjectMapper();
        try 
        {
            qualifiedPages.addAll((Set<ItemWrapper>) objectMapper.readValue(
                    readFile, objectMapper.getTypeFactory().constructCollectionType(
                            Set.class, ItemWrapper.class)));
            Iterator<ItemWrapper> it = qualifiedPages.iterator();
            while (it.hasNext()) 
            {
                ItemWrapper page = it.next();
                if (page.getStatus().equals(ItemWrapper.STATUS.SUCCESS)
                        || page.getStatus().equals(ItemWrapper.STATUS.NOTQUALIFIED)) {
                    it.remove();
                }
            }
        } 
        catch (Exception e) 
        {
            log.error("Error Reading Pages Log File : {}" , e.getMessage());
            log.debug(e.getMessage(),e);
        }
    }

    /**
     * Force checks out the pages and then loads the pages and saves them and then checks pages in.
     * Catches the errors and logs them and continues with the rest of the pages.
     */
    private void forceSavePages()
    {
        for (ItemWrapper qpage : qualifiedPages) 
        {
            PSLocator locator = new PSLocator(qpage.getId(),-1);
            String guid = idMapper.getString(locator);
            boolean failed = false;
            try
            {
                itemWorkflowService.forceCheckOut(guid);
                pageService.save(pageService.load(guid));
            }
            catch(Exception e)
            {
                failed = true;
                qpage.setProcess(ItemWrapper.STATUS.FAIL);
                log.error("Failed to load and save the page with ID {}" , guid);
                log.debug(e.getMessage(),e);
            }
            
            //Lets try to check in the page here.
            try
            {
                itemWorkflowService.checkIn(guid);
                if(!failed) {
                    qpage.setProcess(ItemWrapper.STATUS.SUCCESS);
                }
            }
            catch(Exception e)
            {
                log.error("Failed to check in the page after processing with ID:{}" , guid);
                log.debug(e.getMessage(),e);
            }
        }
    }
    
    /**
     * Wrapper of asset so that we can track status and id and serialize as json objects
     * @author robertjohansen
     *
     */
    public static class ItemWrapper{
        private Integer id;
        private STATUS status = STATUS.UNPROCESSED;
        private enum STATUS{
            UNPROCESSED,
            FAIL,
            SUCCESS,
            NOTQUALIFIED
        }
        
        @JsonCreator
        public ItemWrapper(@JsonProperty("id") Integer id, @JsonProperty("status") STATUS status)
        {
            this.id = id;
            this.status = status;
        }
        
        public Integer getId() {
            return id;
        }
        public void setId(Integer id) {
            this.id = id;
        }
        public STATUS getStatus() {
            return status;
        }
        public void setProcess(STATUS status) {
            this.status = status;
        }
    }
    
    /**
     * Adds the listeners for the Maintenance process chain that
     * unfortunately only relies on a chain of notifications to order
     * and start the maintenance processes. Here we wait for the core server
     * to finish initializing and for the search index queue to give its first change
     * notification.
     * @param notificationService
     */
    public void setNotificationService(IPSNotificationService notificationService)
    {
        notificationService.addListener(EventType.CORE_SERVER_POST_INIT, this);
        notificationService.addListener(EventType.SEARCH_INDEX_STATUS_CHANGE, this);
        notificationService.addListener(EventType.STARTUP_PKG_INSTALL_COMPLETE, this);
        this.notificationService = notificationService;
    }

    /**
     * Notifies the maintenance manager and register this instance as
     * a maintenance process so that we do not leave maintenance mode until
     * this process is done. This method also kicks off thread.
     */
    @Override
    public void notifyEvent(PSNotificationEvent notification) {
        if(hasRun) {
            return;
        }
        
        if (EventType.CORE_SERVER_POST_INIT == notification.getType())
        {
            startMaintWork();
           
            coreStarted = true;
        }
        if(EventType.STARTUP_PKG_INSTALL_COMPLETE == notification.getType())
        {
            packageStarted = true;
        }
        if(EventType.SEARCH_INDEX_STATUS_CHANGE == notification.getType())
        {
            PSSearchIndexEventQueue indexQueue = PSSearchIndexEventQueue.getInstance();
            if(indexQueue.getStatus().equals("Running")) {
                indexStarted = true;
            }
        }
            
        if(coreStarted && indexStarted && packageStarted)
        {
            hasRun = true;
            Thread thread = new Thread(this);
            thread.setDaemon(true);
            thread.start();
        }
            
    }

}<|MERGE_RESOLUTION|>--- conflicted
+++ resolved
@@ -94,17 +94,7 @@
 import java.util.Properties;
 import java.util.Set;
 
-<<<<<<< HEAD
-=======
-import org.apache.commons.lang.StringUtils;
-import org.apache.logging.log4j.LogManager;
-import org.apache.logging.log4j.Logger;
-import org.jsoup.Jsoup;
-import org.jsoup.nodes.Document;
-import org.jsoup.nodes.Element;
-import org.jsoup.select.Elements;
-
->>>>>>> 1ad5799e
+
 /**
  * Maintenance task to save all the assets related to managed links
  * @author robertjohansen
@@ -113,12 +103,7 @@
 public class PSSaveAssetsMaintenanceProcess implements Runnable,
         IPSMaintenanceProcess, IPSNotificationListener {
 
-<<<<<<< HEAD
-
     private static final Logger log = LogManager.getLogger(PSSaveAssetsMaintenanceProcess.class);
-=======
-    public static final Logger log = LogManager.getLogger(PSSaveAssetsMaintenanceProcess.class);
->>>>>>> 1ad5799e
     static final String MAINT_PROC_NAME = PSSaveAssetsMaintenanceProcess.class.getName();
     private IPSMaintenanceManager maintenanceManager;
     private IPSItemWorkflowService itemWorkflowService;
@@ -278,14 +263,9 @@
         try {
             result = stat.executeQuery(sqlStat);
         } catch (Exception e) {
-<<<<<<< HEAD
+
             log.error("executeSqlStatement : {}" , e.getMessage());
             log.debug(e.getMessage(),e);
-=======
-            log.error(e.getMessage());
-            log.debug(e.getMessage(), e);
-            log.error("executeSqlStatement : {}", e.getMessage());
->>>>>>> 1ad5799e
         } 
         return result;
     }
