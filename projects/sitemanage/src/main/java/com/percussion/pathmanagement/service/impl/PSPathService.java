/*
 *     Percussion CMS
 *     Copyright (C) 1999-2020 Percussion Software, Inc.
 *
 *     This program is free software: you can redistribute it and/or modify
 *     it under the terms of the GNU Affero General Public License as published by the Free Software Foundation, either version 3 of the License, or (at your option) any later version.
 *
 *     This program is distributed in the hope that it will be useful,
 *     but WITHOUT ANY WARRANTY; without even the implied warranty of
 *     MERCHANTABILITY or FITNESS FOR A PARTICULAR PURPOSE.  See the
 *     GNU Affero General Public License for more details.
 *
 *     Mailing Address:
 *
 *      Percussion Software, Inc.
 *      PO Box 767
 *      Burlington, MA 01803, USA
 *      +01-781-438-9900
 *      support@percussion.com
 *      https://www.percussion.com
 *
 *     You should have received a copy of the GNU Affero General Public License along with this program.  If not, see <https://www.gnu.org/licenses/>
 */
package com.percussion.pathmanagement.service.impl;

import com.percussion.auditlog.PSActionOutcome;
import com.percussion.auditlog.PSAuditLogService;
import com.percussion.auditlog.PSContentEvent;
import com.percussion.error.PSExceptionUtils;
import com.percussion.i18n.ui.PSI18NTranslationKeyValues;
import com.percussion.itemmanagement.service.IPSItemWorkflowService;
import com.percussion.pathmanagement.data.PSDeleteFolderCriteria;
import com.percussion.pathmanagement.data.PSFolderProperties;
import com.percussion.pathmanagement.data.PSItemByWfStateRequest;
import com.percussion.pathmanagement.data.PSMoveFolderItem;
import com.percussion.pathmanagement.data.PSPathItem;
import com.percussion.pathmanagement.data.PSPathItemList;
import com.percussion.pathmanagement.data.PSRenameFolderItem;
import com.percussion.pathmanagement.service.IPSPathService;
import com.percussion.recycle.service.IPSRecycleService;
import com.percussion.security.PSOperationContext;
import com.percussion.security.SecureStringUtils;
import com.percussion.server.PSServer;
import com.percussion.services.error.PSNotFoundException;
import com.percussion.services.sitemgr.IPSSite;
import com.percussion.servlets.PSSecurityFilter;
import com.percussion.share.dao.IPSFolderHelper;
import com.percussion.share.data.IPSItemSummary;
import com.percussion.share.data.PSItemProperties;
import com.percussion.share.data.PSItemPropertiesList;
import com.percussion.share.data.PSNoContent;
import com.percussion.share.data.PSPagedItemList;
import com.percussion.share.service.IPSDataService;
import com.percussion.share.service.IPSIdMapper;
import com.percussion.share.service.PSSiteCopyUtils;
import com.percussion.share.service.exception.PSBeanValidationException;
import com.percussion.share.service.exception.PSDataServiceException;
import com.percussion.share.service.exception.PSParametersValidationException;
import com.percussion.share.service.exception.PSValidationException;
import com.percussion.ui.service.IPSUiService;
import com.percussion.ui.service.impl.PSCm1ListViewHelper;
import com.percussion.user.service.IPSUserService;
import com.percussion.utils.request.PSRequestInfo;
import com.percussion.webservices.publishing.IPSPublishingWs;
import org.apache.commons.lang.StringUtils;
import org.apache.logging.log4j.LogManager;
import org.apache.logging.log4j.Logger;
import org.springframework.beans.factory.InitializingBean;
import org.springframework.beans.factory.annotation.Autowired;
import org.springframework.beans.factory.annotation.Qualifier;
import org.springframework.context.ApplicationContext;
import org.springframework.context.ApplicationContextAware;

import javax.ws.rs.Consumes;
import javax.ws.rs.GET;
import javax.ws.rs.POST;
import javax.ws.rs.PUT;
import javax.ws.rs.Path;
import javax.ws.rs.PathParam;
import javax.ws.rs.Produces;
import javax.ws.rs.QueryParam;
import javax.ws.rs.WebApplicationException;
import javax.ws.rs.core.MediaType;
import java.util.List;


/**
 * 
 * The unified path service loader will delegate to other path services.
 * 
 * @author adamgent
 * @see PSDispatchingPathService
 */
@Path("/path")
//@Component(value="pathService")
//@Lazy
public class PSPathService extends PSDispatchingPathService implements IPSPathService, ApplicationContextAware, InitializingBean  {
    private final PSAuditLogService psAuditLogService=PSAuditLogService.getInstance();
    private PSContentEvent psContentEvent;

    private final IPSFolderHelper folderHelper;
    
    private final IPSPublishingWs publishingWs;
    
    private final IPSIdMapper idMapper;

    private final IPSRecycleService recycleService;

    private PSPathOptions pathOptions;
    private ApplicationContext applicationContext;

    @Autowired
    public PSPathService(IPSFolderHelper folderHelper,
                         IPSPublishingWs publishingWs, IPSIdMapper idMapper, IPSUiService uiService,
                         IPSUserService userService, @Qualifier("cm1ListViewHelper") PSCm1ListViewHelper listViewHelper,
                         IPSRecycleService recycleService)
    {
        super(uiService, userService, listViewHelper, recycleService, folderHelper);
        this.folderHelper = folderHelper;
        this.publishingWs = publishingWs;
        this.idMapper     = idMapper;
        this.recycleService = recycleService;

        // hold instance for static access
        pathOptions = new PSPathOptions();
    }


    @Override
    @GET
    @Path("/item/{path:.*}")
    @Produces({MediaType.APPLICATION_JSON, MediaType.APPLICATION_XML})
    public PSPathItem find(@PathParam("path") String path) throws PSPathServiceException {
        try {
            if(!SecureStringUtils.isValidCMSPathString(path, PSOperationContext.SEARCH))
                throw new PSPathServiceException("Invalid path.");

            log.debug("Attempting to find item for path: {}", path);
            PSPathItem item = super.find(path);
            return folderHelper.setFolderAccessLevel(item);
        } catch (PSPathServiceException | PSDataServiceException | PSNotFoundException e) {
            log.error(PSExceptionUtils.getMessageForLog(e));
            log.debug(PSExceptionUtils.getDebugMessageForLog(e));
            throw new PSPathServiceException(e);
        }
    }

    @GET
    @Path("/item/id/{id}")
    @Produces({MediaType.APPLICATION_JSON, MediaType.APPLICATION_XML})
    public PSPathItem findById(@PathParam("id") String id) throws PSPathServiceException, PSParametersValidationException {
        try {
            if(!SecureStringUtils.isValidGuidId(id))
                throw new PSPathServiceException("Invalid id.");

            return folderHelper.findItemById(id);
        }catch (PSParametersValidationException pve){
            log.debug(pve.getMessage(), pve);
            throw pve;
        }
        catch (IPSDataService.DataServiceLoadException | PSValidationException | PSNotFoundException e) {
            log.error("Error: {} Id: {}",e.getMessage(), id);
            log.debug(PSExceptionUtils.getDebugMessageForLog(e));
            throw new PSPathServiceException(e);
        }
    }

    @Override
    @GET
    @Path("/itemProperties/{path:.*}")
    @Produces({MediaType.APPLICATION_JSON, MediaType.APPLICATION_XML})
    public PSItemProperties findItemProperties(@PathParam("path") String path) throws PSPathServiceException {
        try {
            if(!SecureStringUtils.isValidCMSPathString(path, PSOperationContext.SEARCH))
                throw new PSPathServiceException("Invalid path.");

            log.debug("Attempting to find item properties for path: {}", path);
            return super.findItemProperties(path);
        } catch (PSPathServiceException pse) {
            log.debug(pse.getMessage(),pse);
            throw pse;
        }catch (PSDataServiceException e){
            log.error("Error: {} Path: {}",e.getMessage(),path);
            log.debug(PSExceptionUtils.getDebugMessageForLog(e));
            throw new PSPathServiceException(e);
        }
    }

    @GET
    @Path("/folderProperties/{id}")
    @Produces({MediaType.APPLICATION_JSON, MediaType.APPLICATION_XML})
    public PSFolderProperties findFolderProperties(@PathParam("id") String id) throws PSPathServiceException {
        try {
            if(!SecureStringUtils.isValidGuidId(id)){
                throw new PSPathServiceException("Invalid id.");
            }
            return folderHelper.findFolderProperties(id);
        } catch (PSValidationException e) {
            log.error("Error: {} Id: {}", PSExceptionUtils.getMessageForLog(e),id);
            log.debug(PSExceptionUtils.getDebugMessageForLog(e));
            throw new PSPathServiceException(e);
        }
    }

    @POST
    @Path("/saveFolderProperties")
    @Produces({MediaType.APPLICATION_JSON, MediaType.APPLICATION_XML})
    @Consumes({MediaType.APPLICATION_JSON, MediaType.APPLICATION_XML})
    public PSNoContent saveFolderProperties(PSFolderProperties props) throws PSValidationException
    {

        List<IPSSite> sites = publishingWs.getItemSites(idMapper.getGuid(props.getId()));
        if ((sites != null) && (!sites.isEmpty())) {
            PSSiteCopyUtils.throwCopySiteMessageIfNotAllowed(sites.get(0).getName(), "saveFolderProperties",
                    PSI18NTranslationKeyValues.getInstance().
                            getTranslationValue(PSSiteCopyUtils.class.getName() + PSSiteCopyUtils.CAN_NOT_UPDATE_FOLDER_PROPERTIES));
        }
        folderHelper.saveFolderProperties(props);
        return new PSNoContent("saveFolderProperties");

    }

    /**
     * It returns a list of children for the specified path. It allows to paginate results also.
     * 'startIndex' and 'maxResults' are used to ask for a particular page of data. 'child'
     * and 'maxResults' are used to return the page of data where 'child' is contained.
     * <p>
     * According to the given parameters, different functions are called, in this order:
     * <ul>
     *  <li>If 'child' and 'maxResults' are not null, then those two parameters are used
     *  to look for a page containing the 'child' entry.</li>
     *  <li>If 'startIndex' is not null, then it's used to look for the page starting with
     *  that entry. If 'maxResults' was specified, then the page will have, at maximum,
     *  'maxResults' entries. If it wasn't, all entries starting from 'startIndex' are
     *  returned.</li>
     *  <li>In this case, no paging is done. All children for the specified path are
     *  returned.</li>
     * </ul>
     *
     * @param path The path to look for its children.
     * @param startIndex The starting index. It can be <code>null</code>, in that case
     * it won't be used.
     * @param maxResults The maximum amount of results. It can be <code>null</code>, in
     * that case it won't be used.
     * @param sortColumn The column name to sort the path items by. For example: sys_title, sys_contentcreatedby.
     * See {@link PSCm1ListViewHelper} for all supported column names. May be empty <code>null</code> or
     * empty, in that case no sorting is done (both sortColumn and sortOrder are necessary to
     * carry out any sorting).
     * @param sortOrder The order to sort the path items by. It accepts two possible values:
     * 'asc' (ascendant) and 'desc' (descendant); case is ignored. May be empty <code>null</code> or
     * empty, in that case no sorting is done (both sortColumn and sortOrder are necessary to
     * carry out any sorting).
     * @param child The child name to look for, for example: page1. It can be <code>null</code>,
     * in that case it won't be used.
     * @param displayFormatId The display format id to use to format the results, may be <code>null</code>.
     * @param category Optional category to filter the resulting items by, the string value of one or more of the {@link IPSItemSummary.Category} values,
     * may be <code>null</code>, comma-separated list if multiple are
     * supplied.  Only used if startIndex is supplied.
     * @param type Optional type to filter the resulting items by, one or more of the possible values returned
     * by {@link IPSItemSummary#getType()}, may be <code>null</code>, comma-separated list if multiple are
     * supplied.  Only used if startIndex is supplied.
     * @param mustExist  Optional.  Set to true to require the path to be valid and existing.
     * @return An @{link PSPagedItemList} with information about a {@link PSPathItem} (specified, like
     * a list of children for a specified page of data and the total count of items that it has.
     * The child item will be present, if found, in the children list. If not found, the first
     * page is returned. Never <code>null</code>.  Child items will not have valid settings for
     * {@link PSPathItem#hasFolderChildren()}, {@link PSPathItem#hasItemChildren()}, and
     * {@link PSPathItem#hasSectionChildren()} - they will all return <code>false</code> irrespective of actual data.
     *
     * @throws PSPathNotFoundServiceException
     * @throws PSPathServiceException
     */
    @GET
    @Path("/paginatedFolder/{path:.*}")
    @Produces({MediaType.APPLICATION_JSON, MediaType.APPLICATION_XML})
    public PSPagedItemList findChildren(@PathParam("path") String path,
                                        @QueryParam("startIndex") Integer startIndex,
                                        @QueryParam("maxResults") Integer maxResults,
                                        @QueryParam("sortColumn") String sortColumn,
                                        @QueryParam("sortOrder") String sortOrder,
                                        @QueryParam("child") String child,
                                        @QueryParam("displayFormatId") Integer displayFormatId,
                                        @QueryParam("category") String category,
                                        @QueryParam("type") String type, @QueryParam("mustExist") boolean mustExist) throws PSPathNotFoundServiceException,
            PSPathServiceException {

        try {
            if(!SecureStringUtils.isValidCMSPathString(path, PSOperationContext.SEARCH)){
                log.warn("Invalid path provided: {}",path);
                throw new PSPathServiceException("Invalid path provided");
            }

            log.debug("Attempting to find children for path: {}", path);
            log.debug(
                    "Parameters set for find children: startIndex={}; maxResults={}; child={}",
                    startIndex, maxResults, child);

            PSPathItem psPathItem;

            //CMS-5620 - Handle file not there.
            if (mustExist) {
                try {
                    psPathItem = find(path);
                } catch (Exception e) {
                    throw new WebApplicationException(e, 404);
                }
                if (psPathItem == null) {
                    throw new WebApplicationException("Folder not found.", 404);
                }
            }

            /*
             * Depending on the parameters sent by the client, call different methods in
             * the super class.
             */
            PSPagedItemList extendedPathItem = null;
            if (child != null && maxResults != null)
                extendedPathItem = super.findChildren(path, maxResults, child, displayFormatId);
            else if (startIndex != null)
                extendedPathItem = super.findChildren(path, startIndex, maxResults, displayFormatId, sortColumn, sortOrder, category, type);
            else {
                List<PSPathItem> allItems = super.findChildren(path, displayFormatId, sortColumn, sortOrder);
                extendedPathItem = new PSPagedItemList(allItems, allItems.size(), 1);
            }

            extendedPathItem.setChildrenInPage(folderHelper.setFolderAccessLevel(extendedPathItem.getChildrenInPage()));

            return extendedPathItem;
        } catch (PSDataServiceException e) {
            log.error(PSExceptionUtils.getMessageForLog(e));
            log.debug(PSExceptionUtils.getDebugMessageForLog(e));
            throw new PSPathServiceException(e);
        }
    }

    @GET
    @Path("/folder/{path:.*}")
    @Produces({MediaType.APPLICATION_JSON, MediaType.APPLICATION_XML})
    public List<PSPathItem> findChildren(@PathParam("path") String path) throws PSPathServiceException {
        try
        {
            if(!SecureStringUtils.isValidCMSPathString(path, PSOperationContext.SEARCH))
                throw new PSPathServiceException("Invalid path.");

            // check child types
            PSPathOptions.setShouldCheckChildTypes(true);
            return new PSPathItemList(findChildren(path, null, null, null, null, null, null, null, null, false).getChildrenInPage());
        } catch (PSPathServiceException e) {
            log.error(PSExceptionUtils.getMessageForLog(e));
            log.debug(PSExceptionUtils.getDebugMessageForLog(e));
            throw (e);
        } finally
        {
            PSPathOptions.setShouldCheckChildTypes(false);
        }

    }

    @GET
    @Path("/childFolders/{path:.*}")
    @Produces({MediaType.APPLICATION_JSON, MediaType.APPLICATION_XML})
    public List<PSPathItem> findChildFolders(@PathParam("path") String path) throws PSPathServiceException {
        try
        {
            if(!SecureStringUtils.isValidCMSPathString(path, PSOperationContext.SEARCH))
                throw new PSPathServiceException("Invalid path.");

            // get folders only
            PSPathOptions.setFolderChildrenOnly(true);
            return findChildren(path);
        }
        finally
        {
            PSPathOptions.setFolderChildrenOnly(false);
        }

    }

    @Override
    @GET
    @Path("/addFolder/{path:.*}")
    @Produces({MediaType.APPLICATION_JSON, MediaType.APPLICATION_XML})
    public PSPathItem addFolder(@PathParam("path") String path) throws PSValidationException, WebApplicationException, PSPathServiceException {
       try {
           if(!SecureStringUtils.isValidCMSPathString(path,PSOperationContext.EDIT))
               throw new PSPathServiceException("Invalid path.");

           log.debug("Attempting to add folder: {}", path);
           PSPathItem folder = super.addFolder(path);
           return folderHelper.setFolderAccessLevel(folder);
       } catch (PSPathServiceException  | IPSDataService.DataServiceNotFoundException | IPSDataService.DataServiceLoadException | PSNotFoundException e) {
           log.error("Path: {} Error: {}",path,e.getMessage());
           log.debug(PSExceptionUtils.getDebugMessageForLog(e));
          throw new PSPathServiceException(e);
       }
    }

    @Override
    @GET
    @Path("/addNewFolder/{path:.*}")
    @Produces({MediaType.APPLICATION_JSON, MediaType.APPLICATION_XML})
    public PSPathItem addNewFolder(@PathParam("path") String path) throws PSPathServiceException {
        try {
            if(!SecureStringUtils.isValidCMSPathString(path, PSOperationContext.CREATE)){
                throw new PSPathServiceException("Invalid path");
            }

            log.debug("Attempting to add new folder to: {}", path);
            PSPathItem folder = super.addNewFolder(path);
            return folderHelper.setFolderAccessLevel(folder);
        } catch (PSPathServiceException | PSDataServiceException | PSNotFoundException e) {
            log.error("Path: {} Error: {}",path,e.getMessage());
            log.debug(PSExceptionUtils.getDebugMessageForLog(e));
            throw new PSPathServiceException(e);
        }
    }


    @Override
    @POST
    @Path("/renameFolder")
    @Produces({MediaType.APPLICATION_JSON, MediaType.APPLICATION_XML})
    @Consumes({MediaType.APPLICATION_JSON, MediaType.APPLICATION_XML})
    public PSPathItem renameFolder(PSRenameFolderItem item) throws PSPathNotFoundServiceException,
            PSPathServiceException, PSBeanValidationException {

        try {
            log.debug("Attempting to rename folder: {} to: {}",
                    item.getPath(),
                    item.getName());
            PSSiteCopyUtils.throwCopySiteMessageIfNotAllowed(getSiteNameFromFolderPath(item.getPath()), "renameFolder",
                    PSSiteCopyUtils.CAN_NOT_EDIT_FOLDER_NAME);
            PSPathItem folder = super.renameFolder(item);
            return folderHelper.setFolderAccessLevel(folder);
        }catch (PSBeanValidationException bve){
            throw bve;
        }catch (PSDataServiceException | PSNotFoundException e) {
            log.error(PSExceptionUtils.getMessageForLog(e));
            log.debug(PSExceptionUtils.getDebugMessageForLog(e));
            throw new WebApplicationException(e.getMessage());
        }
    }

    @Override
    @POST
    @Path("/moveItem")
    @Produces({MediaType.APPLICATION_JSON, MediaType.APPLICATION_XML})
    @Consumes({MediaType.APPLICATION_JSON, MediaType.APPLICATION_XML})
    public PSNoContent moveItem(PSMoveFolderItem request)
    {
        try {
            PSSiteCopyUtils.throwCopySiteMessageIfNotAllowed(getSiteNameFromFolderPath(request.getItemPath()), "moveItem",
                    PSSiteCopyUtils.CAN_NOT_MOVE_FOLDER);
            stripLeadingSlashForPaths(request);
            return super.moveItem(request);
        } catch (PSPathServiceException | PSDataServiceException | IPSItemWorkflowService.PSItemWorkflowServiceException e) {
            log.error(PSExceptionUtils.getMessageForLog(e));
            log.debug(PSExceptionUtils.getDebugMessageForLog(e));
            throw new WebApplicationException(e.getMessage());
        }
    }

    @GET
    @Path("/lastExisting/{path:.*}")
    @Produces({MediaType.APPLICATION_JSON, MediaType.APPLICATION_XML,MediaType.TEXT_PLAIN})
    public String findLastExistingPath(@PathParam("path") String path) throws PSPathServiceException {

        if(!SecureStringUtils.isValidCMSPathString(path, PSOperationContext.SEARCH))
            throw new PSPathServiceException("Invalid path.");

        log.debug("Attempting to find last existing path: {}", path);
        return super.findLastExistingPath(path);
    }

    @GET
    @Path("/validate/{path:.*}")
    @Produces({MediaType.APPLICATION_JSON, MediaType.APPLICATION_XML,MediaType.TEXT_PLAIN})
    public String validateEnteredPath(@PathParam("path") String path) throws PSPathServiceException {

        if(!SecureStringUtils.isValidCMSPathString(path, PSOperationContext.SEARCH))
            throw new PSPathServiceException("Invalid path.");

        log.debug("Attempting to find existing path: {}",  path);
        try{
            return super.validateEnteredPath(path);
        }catch (PSPathServiceException pse){
            log.debug(pse.getMessage(),pse);
            throw pse;
        }
    }

    @GET
    @Path("/getAssetPaginationConfig")
    @Produces({MediaType.APPLICATION_JSON, MediaType.APPLICATION_XML,MediaType.TEXT_PLAIN})
    public String getAssetPaginationConfig() {
        return PSServer.getProperty("enablePagination", "false");
    }

    /**
     * Deletes a folder accordingly as specified by a given {@link PSDeleteFolderCriteria}.
     *
     * @param criteria never <code>null</code>.
     *
     * @return the number of items cannot be deleted in String format.
     *
     * @throws PSPathServiceException If the folder could not be deleted or other system failure.
     */
    @POST
    @Path("/deleteFolder")
    @Produces({MediaType.APPLICATION_JSON, MediaType.APPLICATION_XML,MediaType.TEXT_PLAIN})
    @Consumes({MediaType.APPLICATION_JSON, MediaType.APPLICATION_XML})
    public String deleteFolderService(PSDeleteFolderCriteria criteria) throws PSValidationException, PSPathServiceException, PSDataServiceException, PSNotFoundException {
        if(log.isDebugEnabled()) log.debug("Attempting to delete folder: " + criteria.getPath());

        String currentUser = (String)PSRequestInfo.getRequestInfo(PSRequestInfo.KEY_USER);
        log.info(criteria.getPath() + " has been deleted by: " + currentUser);

        //CMS-7920 : finding item to get its type for next check.
        PSPathItem item = super.find(criteria.getPath());

        //CMS-7920 : The system folder delete was failing as they are file system files.
        //Applied this check to not to send system folders to recycle bin.
        if(item!=null && item.getType()!=null && !item.getType().equalsIgnoreCase(IPSPathService.FOLDER_TYPE_FILESYSTEM)){
            int iGuid = 0;
            if(!criteria.getGuid().isEmpty()) {
                iGuid = idMapper.getContentId(criteria.getGuid());
            }
<<<<<<< HEAD
=======

>>>>>>> 6cb8907b
            PSSiteCopyUtils.throwCopySiteMessageIfNotAllowed(getSiteNameFromFolderPath(criteria.getPath()),
                    "deleteFolderService" , PSSiteCopyUtils.CAN_NOT_DELETE_FOLDER);
            psContentEvent=new PSContentEvent(criteria.getGuid(),String.valueOf(iGuid),criteria.getPath(), PSContentEvent.ContentEventActions.delete, PSSecurityFilter.getCurrentRequest().getServletRequest(), PSActionOutcome.SUCCESS);
            psAuditLogService.logContentEvent(psContentEvent);
<<<<<<< HEAD
        }

        return String.valueOf( super.deleteFolder(criteria) );
=======

        }

        return String.valueOf(super.deleteFolder(criteria));

>>>>>>> 6cb8907b
    }

    @PUT
    @Path("/restoreFolder/{id}")
    @Override
    @Produces({MediaType.APPLICATION_JSON, MediaType.APPLICATION_XML})
    public PSNoContent restoreFolder(@PathParam("id") String id) throws PSPathServiceException {

        if(!SecureStringUtils.isValidGuidId(id))
            throw new PSPathServiceException("Invalid id.");

        return super.restoreFolder(id);
    }


    @Override
    @GET
    @Path("/validateFolderDelete/{path:.*}")
    @Produces({MediaType.APPLICATION_JSON, MediaType.APPLICATION_XML,MediaType.TEXT_PLAIN})
    public String validateFolderDelete(@PathParam("path") String path) throws PSValidationException, PSPathNotFoundServiceException,
            PSPathServiceException {
       try {
           if(!SecureStringUtils.isValidCMSPathString(path, PSOperationContext.DELETE))
               throw new PSPathServiceException("Invalid path.");

           log.debug("Attempting to validate folder: {} for delete", path);
           return super.validateFolderDelete(path);
       } catch (IPSDataService.DataServiceNotFoundException | IPSItemWorkflowService.PSItemWorkflowServiceException | IPSDataService.DataServiceLoadException | PSNotFoundException e) {
           throw new PSPathServiceException(e);
       }
    }

    @Override
    @POST
    @Path("/item/wfState")
    @Produces({MediaType.APPLICATION_JSON, MediaType.APPLICATION_XML})
    @Consumes({MediaType.APPLICATION_JSON, MediaType.APPLICATION_XML})
    public List<PSItemProperties> findItemProperties(PSItemByWfStateRequest request)
            throws  PSValidationException,WebApplicationException , PSPathServiceException
    {
        try {
            log.debug("Attempting to find item properties for: " + request.getPath() + ", " + request.getWorkflow()
                    + ", " + request.getState());

            return new PSItemPropertiesList(super.findItemProperties(request));
        } catch ( IPSDataService.DataServiceNotFoundException e) {
            throw new WebApplicationException(e);
        }
    }

    /**
     * The "path"s of the request are assumed from the "path" property of the
     * {@link com.percussion.pathmanagement.data.PSPathItem} object.
     * The path looks like:
     *      "/site/<site-name>/..." for a site item/folder
     *      "/Assets/<folder-name>/... for an item/folder under assets
     * However, the path-service is expecting path without leading "/"
     *      "site/<site-name>/..." for a site item/folder
     *      "Assets/<folder-name>/... for an item/folder under assets
     *
     * @param request
     */
    private void stripLeadingSlashForPaths(PSMoveFolderItem request)
    {
        String path = request.getTargetFolderPath();
        if (path.length() > 0 && path.charAt(0) == '/')
            request.setTargetFolderPath(path.substring(1));

        path = request.getItemPath();
        if (path.length() > 0 && path.charAt(0) == '/')
            request.setItemPath(path.substring(1));
    }

    /**
     *
     * @param path path of the folder or section
     * @return returns the site name from the path
     */
    private String getSiteNameFromFolderPath(String path)
    {
        String[] items = StringUtils.split(path, "/");
        return items[1];
    }


    /**
     * The log instance to use for this class, never <code>null</code>.
     */
    private static final Logger log = LogManager.getLogger(PSPathService.class);

    @Override
    public void setApplicationContext(ApplicationContext applicationContext)
    {
        this.applicationContext=applicationContext;

    }


    @Override
    // Break loop
    public void afterPropertiesSet() throws Exception
    {
        /*
        HashMap<String, IPSPathService> map = new HashMap<String, IPSPathService>();
        PSSitePathItemService site = applicationContext.getBean(PSSitePathItemService.class);
        PSAssetPathItemService assets = applicationContext.getBean(PSAssetPathItemService.class);
        PSDesignPathItemService design = applicationContext.getBean(PSDesignPathItemService.class);
        PSSearchPathItemService search = applicationContext.getBean(PSSearchPathItemService.class);
        map.put(site.getRootName(), site);
        map.put(assets.getRootName(), assets);
        map.put(design.getRootName(),design);
        map.put(search.getRootName(),search);
        setRegistry(map);
        */
    }


}<|MERGE_RESOLUTION|>--- conflicted
+++ resolved
@@ -525,25 +525,16 @@
             if(!criteria.getGuid().isEmpty()) {
                 iGuid = idMapper.getContentId(criteria.getGuid());
             }
-<<<<<<< HEAD
-=======
-
->>>>>>> 6cb8907b
+
             PSSiteCopyUtils.throwCopySiteMessageIfNotAllowed(getSiteNameFromFolderPath(criteria.getPath()),
                     "deleteFolderService" , PSSiteCopyUtils.CAN_NOT_DELETE_FOLDER);
             psContentEvent=new PSContentEvent(criteria.getGuid(),String.valueOf(iGuid),criteria.getPath(), PSContentEvent.ContentEventActions.delete, PSSecurityFilter.getCurrentRequest().getServletRequest(), PSActionOutcome.SUCCESS);
             psAuditLogService.logContentEvent(psContentEvent);
-<<<<<<< HEAD
-        }
-
-        return String.valueOf( super.deleteFolder(criteria) );
-=======
 
         }
 
         return String.valueOf(super.deleteFolder(criteria));
 
->>>>>>> 6cb8907b
     }
 
     @PUT
