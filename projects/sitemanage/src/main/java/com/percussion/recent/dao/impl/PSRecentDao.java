/*
 * Copyright 1999-2023 Percussion Software, Inc.
 *
 * Licensed under the Apache License, Version 2.0 (the "License");
 * you may not use this file except in compliance with the License.
 * You may obtain a copy of the License at
 *
 *     http://www.apache.org/licenses/LICENSE-2.0
 *
 * Unless required by applicable law or agreed to in writing, software
 * distributed under the License is distributed on an "AS IS" BASIS,
 * WITHOUT WARRANTIES OR CONDITIONS OF ANY KIND, either express or implied.
 *
 * See the License for the specific language governing permissions and
 * limitations under the License.
 */

package com.percussion.recent.dao.impl;

import com.percussion.recent.dao.IPSRecentDao;
import com.percussion.recent.data.PSRecent;
import com.percussion.recent.data.PSRecent.RecentType;
import com.percussion.share.dao.IPSGenericDao.SaveException;
<<<<<<< HEAD
import org.hibernate.Criteria;
import org.hibernate.Session;
import org.hibernate.criterion.Order;
import org.hibernate.criterion.Restrictions;
=======
import org.hibernate.Session;
>>>>>>> 4feb8f09
import org.springframework.stereotype.Repository;
import org.springframework.transaction.annotation.Transactional;

import javax.persistence.EntityManager;
import javax.persistence.PersistenceContext;
import javax.persistence.criteria.CriteriaBuilder;
import javax.persistence.criteria.CriteriaQuery;
import javax.persistence.criteria.Predicate;
import javax.persistence.criteria.Root;
import java.util.LinkedList;
import java.util.List;

import javax.persistence.EntityManager;
import javax.persistence.PersistenceContext;
import java.util.List;

@Repository("recentDao")
@Transactional
public class PSRecentDao implements IPSRecentDao
{

<<<<<<< HEAD
    @PersistenceContext
    private EntityManager entityManager;
=======
  @PersistenceContext
private EntityManager entityManager;
>>>>>>> 4feb8f09

    private Session getSession(){
        return entityManager.unwrap(Session.class);
    }

<<<<<<< HEAD

=======
>>>>>>> 4feb8f09
    PSRecentDao()
    {
        
    }

    public List<PSRecent> find(String user, String siteName, RecentType type)
    {
        Session session = getSession();
        CriteriaBuilder builder = session.getCriteriaBuilder();

        CriteriaQuery<PSRecent> criteria = builder.createQuery(PSRecent.class);
        Root<PSRecent> recent = criteria.from(PSRecent.class);
        List<Predicate> predList = new LinkedList<>();

        if (user!=null) {
            predList.add(builder.equal(recent.get("user"), user));
        }
        if(siteName!=null) {
            predList.add(builder.equal(recent.get("siteName"), siteName));
        }
        if(type!=null) {
            predList.add( builder.equal(recent.get("type"), type));
        }
        Predicate[] preds = new Predicate[predList.size()];
        preds = predList.toArray(preds);
        criteria.where(preds);
        criteria.orderBy(builder.asc(recent.get("order")));
        return entityManager
                .createQuery(criteria)
                .getResultList();
    }
    

    public void saveAll(List<PSRecent> recentList)
    {
     
        for (PSRecent recent : recentList)
        {
            getSession().saveOrUpdate(recent);
        }
        
    }


    public void delete(PSRecent recent) 
    {
        getSession().delete(recent);
    }
    

    public void deleteAll(List<PSRecent> recentList)
    {
        for (PSRecent recent : recentList)
        {
            getSession().delete(recent);
        }
    }

    

    public void save(PSRecent recent) throws SaveException
    {
        getSession().saveOrUpdate(recent);
    }

 
}
<|MERGE_RESOLUTION|>--- conflicted
+++ resolved
@@ -21,14 +21,7 @@
 import com.percussion.recent.data.PSRecent;
 import com.percussion.recent.data.PSRecent.RecentType;
 import com.percussion.share.dao.IPSGenericDao.SaveException;
-<<<<<<< HEAD
-import org.hibernate.Criteria;
 import org.hibernate.Session;
-import org.hibernate.criterion.Order;
-import org.hibernate.criterion.Restrictions;
-=======
-import org.hibernate.Session;
->>>>>>> 4feb8f09
 import org.springframework.stereotype.Repository;
 import org.springframework.transaction.annotation.Transactional;
 
@@ -41,31 +34,18 @@
 import java.util.LinkedList;
 import java.util.List;
 
-import javax.persistence.EntityManager;
-import javax.persistence.PersistenceContext;
-import java.util.List;
-
 @Repository("recentDao")
 @Transactional
 public class PSRecentDao implements IPSRecentDao
 {
 
-<<<<<<< HEAD
-    @PersistenceContext
-    private EntityManager entityManager;
-=======
   @PersistenceContext
 private EntityManager entityManager;
->>>>>>> 4feb8f09
 
     private Session getSession(){
         return entityManager.unwrap(Session.class);
     }
 
-<<<<<<< HEAD
-
-=======
->>>>>>> 4feb8f09
     PSRecentDao()
     {
         
