--- conflicted
+++ resolved
@@ -107,9 +107,6 @@
     IPSPageDaoHelper ipsPageDaoHelper;
 
     @Autowired
-    IPSPageDaoHelper ipsPageDaoHelper;
-
-    @Autowired
     public PSSearchService(IPSFolderHelper folderHelper, IPSIdMapper idMapper,
             IPSItemWorkflowService itemWorkflowService,  @Qualifier("cm1SearchListViewHelper") IPSListViewHelper listViewHelper, IPSUiService uiService,IPSRecycleService recycleService, IPSSystemService systemService)
     {
@@ -190,17 +187,6 @@
         }
         catch (NumberFormatException nfe)
         {
-<<<<<<< HEAD
-            String errorMessage = "Error occurred while trying to parse the sys_contentid";
-            log.error(errorMessage, nfe);
-            throw new PSSearchServiceException(errorMessage, nfe);
-        }
-        catch (Exception e)
-        {
-            String errorMessage = "Error occurred while trying to perform a full text search";
-            log.error(errorMessage, e);
-            throw new PSSearchServiceException(errorMessage, e);
-=======
 
             log.error("Error occurred while trying to parse the sys_contentid: {}", nfe.getMessage());
             log.debug(nfe);
@@ -211,7 +197,6 @@
             log.error("Error occurred while trying to perform a full text search: {}",PSExceptionUtils.getMessageForLog(e));
             log.debug(PSExceptionUtils.getDebugMessageForLog(e));
             throw new PSSearchServiceException(e);
->>>>>>> e1bbde15
         }
     }
 
@@ -272,27 +257,14 @@
 
     @Override
     public PSPagedItemList searchByStatus(PSSearchCriteria criteria, List<Integer> contentIdList)
-<<<<<<< HEAD
-            throws PSSearchServiceException
-    {
-        if (criteria.getFormatId() == null)
-            throw new IllegalArgumentException("format Id cannot be blank.");
-        List<Integer> finalContentIdList = (List<Integer>) ipsPageDaoHelper.findContentIdsByTemplateAndImportedPageIds(criteria, contentIdList);
-=======
             throws PSSearchServiceException, PSValidationException, PSNotFoundException, IPSDataService.DataServiceLoadException {
         if (criteria.getFormatId() == null)
             throw new IllegalArgumentException("format Id cannot be blank.");
         List<Integer> finalContentIdList = (List<Integer>) ipsPageDaoHelper.getContentIdsForFetchingByStatus(criteria, contentIdList);
->>>>>>> e1bbde15
         List<IPSItemEntry> allItemEntries = getSortedEntries(criteria, finalContentIdList);
         return formatResults(criteria, allItemEntries);
     }
 
-<<<<<<< HEAD
-
-
-=======
->>>>>>> e1bbde15
     private List<Integer> searchForIds(PSSearchCriteria criteria)
     {
         if (criteria.getFormatId() == null)
