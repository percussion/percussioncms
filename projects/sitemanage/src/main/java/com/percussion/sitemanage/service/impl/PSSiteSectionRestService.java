--- conflicted
+++ resolved
@@ -295,10 +295,6 @@
     public PSSiteSection loadRoot(@PathParam("siteName") String siteName) throws IPSSiteSectionService.PSSiteSectionException, PSNotFoundException, PSValidationException {
         try {
             return siteSectionService.loadRoot(siteName);
-<<<<<<< HEAD
-        } catch (IPSSiteSectionService.PSSiteSectionException | PSNotFoundException e) {
-            log.debug(PSExceptionUtils.getDebugMessageForLog(e));
-=======
         } catch (PSNotFoundException pne){
             Object[] args = {siteName};
             String invalidMessage = new String(MessageFormat.format("The site with name: {0} does not exist", args).getBytes(StandardCharsets.UTF_8));
@@ -309,8 +305,7 @@
             PSParameterValidationUtils.validateParameters("loadSite").reject(siteName,invalidMessage).throwIfInvalid();
         }
         catch (IPSSiteSectionService.PSSiteSectionException e) {
-            log.debug(e.getMessage(),e);
->>>>>>> 9b1030e7
+            log.debug(PSExceptionUtils.getDebugMessageForLog(e));
             throw (e);
         }
         return null;
