/*
 *     Percussion CMS
 *     Copyright (C) 1999-2020 Percussion Software, Inc.
 *
 *     This program is free software: you can redistribute it and/or modify
 *     it under the terms of the GNU Affero General Public License as published by the Free Software Foundation, either version 3 of the License, or (at your option) any later version.
 *
 *     This program is distributed in the hope that it will be useful,
 *     but WITHOUT ANY WARRANTY; without even the implied warranty of
 *     MERCHANTABILITY or FITNESS FOR A PARTICULAR PURPOSE.  See the
 *     GNU Affero General Public License for more details.
 *
 *     Mailing Address:
 *
 *      Percussion Software, Inc.
 *      PO Box 767
 *      Burlington, MA 01803, USA
 *      +01-781-438-9900
 *      support@percussion.com
 *      https://www.percusssion.com
 *
 *     You should have received a copy of the GNU Affero General Public License along with this program.  If not, see <https://www.gnu.org/licenses/>
 */
package com.percussion.sitemanage.task.impl;


import com.percussion.sitemanage.task.IPSAntService;
import org.apache.logging.log4j.LogManager;
import org.apache.logging.log4j.Logger;
import org.apache.tools.ant.BuildListener;
import org.apache.tools.ant.Project;
import org.apache.tools.ant.ProjectHelper;
import org.apache.tools.ant.listener.CommonsLoggingListener;
import org.springframework.stereotype.Component;

import java.io.File;
import java.util.ArrayList;
import java.util.List;
import java.util.Map;
import java.util.Vector;

import static org.apache.commons.lang.Validate.*;
import static org.springframework.util.CollectionUtils.isEmpty;

/**
 * Executes ant scripts in the servers running JVM.
 * @author adamgent
 */
@Component("antService")
public class PSAntService implements IPSAntService {

    private  Vector<String> runningFiles = new Vector<>();
    
    /**
     * The log instance to use for this class, never <code>null</code>.
     */
<<<<<<< HEAD
    public static final Logger log = LogManager.getLogger(PSAntService.class);
=======
     public static final Logger log = LogManager.getLogger(PSAntService.class);
>>>>>>> c2c9a51b
    
    
    /**
     * {@inheritDoc}
     */
    public boolean isRunning(String file) {
        log.debug("RunningFiles: {}", runningFiles);
        return runningFiles.contains(new File(file).getAbsolutePath());
    }
    

    /**
     * {@inheritDoc}
     */
    public String runAnt(AntScript script) {
        notNull(script, "script");
        String file = script.getFile();
        List<String> targets = script.getTargets();
        List<? extends BuildListener> listeners = script.getListeners();
        Map<String, String> properties = script.getProperties();
        boolean blocking = script.isBlocking();
        
        notEmpty(file);
        if (targets == null) {
            targets = new ArrayList<>();
        }
        else {
            noNullElements(targets);
        }
        
        if (listeners == null) {
            listeners = new ArrayList<>();
        }
        else {
            noNullElements(listeners);
        }
        
        
        final File buildFile = new File(file); 
        if (isRunning(file)) return buildFile.getAbsolutePath();
        final Project project = new Project();
        ProjectHelper helper = ProjectHelper.getProjectHelper();
        project.init();
        //project.setUserProperty("ant.version", getAntVersion());
        project.setUserProperty("ant.file", buildFile.getAbsolutePath());
        helper.parse(project, buildFile);
        String defaultTarget = project.getDefaultTarget();
        if (targets.isEmpty())
            targets.add(defaultTarget);
        final Vector<String> targetList = new Vector<>(targets);
        
        for (BuildListener bl : listeners) {
            project.addBuildListener(bl);
        }
        
        project.addBuildListener(getLogListener(script));
         
        for(Map.Entry<String, String> e : properties.entrySet()) {
            project.setNewProperty(e.getKey(), e.getValue());    
        }

        Runnable r = new Runnable() {
            public void run() {
                project.fireBuildStarted();
                Exception error = null;
                try {
                    project.executeTargets(targetList);
                } catch (Exception e) {
                    error = e;
                } finally {
                    project.fireBuildFinished(error);
                    runningFiles.remove(buildFile.getAbsolutePath());
                }
            }

        };
        
        runningFiles.add(buildFile.getAbsolutePath());
        if (blocking) {
            r.run();
        } else {
            Thread t = new Thread(r);
            t.start();
        }
        return buildFile.getAbsolutePath();
        
    }

    /**
     * If the script has a listener, use that one. If not, create an instance of
     * {@link CommonsLoggingListener} and use that one.
     * 
     * @param script the {@link AntScript} to get the listener from.
     * @return the listener that the script has, or a new instance of
     *         {@link CommonsLoggingListener} if the script does not have
     *         listeners.
     */
    private BuildListener getLogListener(AntScript script)
    {
        if(!isEmpty(script.getListeners()))
        {
            return script.getListeners().get(0);
        }
        else
        {
            CommonsLoggingListener logListener = new CommonsLoggingListener();
            logListener.setMessageOutputLevel(getLogLevel());
            return logListener;
        }
    }
    
    private int getLogLevel() {
        /*
         * Add a logging listener to log the build to the server console.
         */
        int logLevel = Project.MSG_INFO;
        logLevel = log.isFatalEnabled() ? Project.MSG_ERR : logLevel;
        logLevel = log.isErrorEnabled() ? Project.MSG_ERR : logLevel;
        logLevel = log.isWarnEnabled() ? Project.MSG_WARN : logLevel;
        logLevel = log.isInfoEnabled() ? Project.MSG_INFO : logLevel;
        logLevel = log.isDebugEnabled() ? Project.MSG_DEBUG : logLevel;
        logLevel = log.isTraceEnabled() ? Project.MSG_DEBUG : logLevel;
        return logLevel;
        
    }
}
<|MERGE_RESOLUTION|>--- conflicted
+++ resolved
@@ -54,11 +54,8 @@
     /**
      * The log instance to use for this class, never <code>null</code>.
      */
-<<<<<<< HEAD
     public static final Logger log = LogManager.getLogger(PSAntService.class);
-=======
-     public static final Logger log = LogManager.getLogger(PSAntService.class);
->>>>>>> c2c9a51b
+
     
     
     /**
