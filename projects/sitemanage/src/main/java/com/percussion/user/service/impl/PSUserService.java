--- conflicted
+++ resolved
@@ -212,13 +212,10 @@
     public static final String EDITOR2_NAME="editor2";
     public static final String QA1_NAME="qa1";
     public static final String QA2_NAME="qa2";
-<<<<<<< HEAD
-=======
     /**
      * Name of the auto-generated directory set.
      */
     public static final String DIRECTORY_SET_NAME = "DirectorySet";
->>>>>>> 33425473
 
 
 
@@ -325,11 +322,7 @@
                 }
 
 
-<<<<<<< HEAD
-            } catch (InterruptedException e) {
-=======
             } catch (InterruptedException | PSDataServiceException e) {
->>>>>>> 33425473
                 log.warn("Shutting down user update thread...");
                 Thread.currentThread().interrupt();
             }
