--- conflicted
+++ resolved
@@ -1134,20 +1134,6 @@
             }
             throw new PSDirectoryServiceException(e);
         }
-<<<<<<< HEAD
-        catch (PSSecurityException e)
-        {
-            if(e.getMessage().contains("LDAP: error code 4 - Sizelimit Exceeded")){
-                throw new PSDirectoryServiceException("The returned results exceeded LDAP server limit, please refine your search to get the results.");
-            }else if(e.getMessage().contains("LDAP response read timed out") || e.getMessage().contains("connect timed out")){
-                throw new PSDirectoryServiceException("The network connection to the remote LDAP server has timed out.  Please check server network connectivity and try again.");
-            }
-            log.error("Failed to connect to Directory Server: {}", PSExceptionUtils.getMessageForLog(e));
-            log.debug(PSExceptionUtils.getDebugMessageForLog(e));
-            throw new PSDirectoryServiceException(e);
-        }
-=======
->>>>>>> 9abfa89c
         catch (IllegalArgumentException ae)
         {
             throw new PSDirectoryServiceDisabledException("No directory service enabled:", ae);
