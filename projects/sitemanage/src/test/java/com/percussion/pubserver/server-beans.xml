--- conflicted
+++ resolved
@@ -1,9 +1,6 @@
 <?xml version="1.0" encoding="utf-8"?>
 
-<<<<<<< HEAD
-=======
 
->>>>>>> 33425473
 <beans xmlns="http://www.springframework.org/schema/beans" xmlns:tx="http://www.springframework.org/schema/tx"
        xmlns:util="http://www.springframework.org/schema/util" xmlns:xsi="http://www.w3.org/2001/XMLSchema-instance"
        xsi:schemaLocation="http://www.springframework.org/schema/beans http://www.springframework.org/schema/beans/spring-beans-2.0.xsd    http://www.springframework.org/schema/tx http://www.springframework.org/schema/tx/spring-tx-2.0.xsd      http://www.springframework.org/schema/util
@@ -82,11 +79,7 @@
             <entry key="inetdae7" value="org.hibernate.dialect.SQLServer2012Dialect"/>
             <entry key="jtds:sqlserver" value="org.hibernate.dialect.SQLServer2012Dialect"/>
             <entry key="db2" value="org.hibernate.dialect.DB2Dialect"/>
-<<<<<<< HEAD
-            <entry key="derby" value="org.hibernate.dialect.DerbyTenSevenDialect"/>
-=======
             <entry key="derby" value="com.percussion.services.datasource.DerbyTenOneFourDialect"/>
->>>>>>> 33425473
             <entry key="mysql" value="org.hibernate.dialect.MySQLInnoDBDialect"/>
          </util:map>
       </property>
