<!--
  ~     Percussion CMS
  ~     Copyright (C) 1999-2020 Percussion Software, Inc.
  ~
  ~     This program is free software: you can redistribute it and/or modify
  ~     it under the terms of the GNU Affero General Public License as published by the Free Software Foundation, either version 3 of the License, or (at your option) any later version.
  ~
  ~     This program is distributed in the hope that it will be useful,
  ~     but WITHOUT ANY WARRANTY; without even the implied warranty of
  ~     MERCHANTABILITY or FITNESS FOR A PARTICULAR PURPOSE.  See the
  ~     GNU Affero General Public License for more details.
  ~
  ~     Mailing Address:
  ~
  ~      Percussion Software, Inc.
  ~      PO Box 767
  ~      Burlington, MA 01803, USA
  ~      +01-781-438-9900
  ~      support@percussion.com
  ~      https://www.percusssion.com
  ~
  ~     You should have received a copy of the GNU Affero General Public License along with this program.  If not, see <https://www.gnu.org/licenses/>
  -->

<project xmlns="http://maven.apache.org/POM/4.0.0" xmlns:xsi="http://www.w3.org/2001/XMLSchema-instance" xsi:schemaLocation="http://maven.apache.org/POM/4.0.0 http://maven.apache.org/xsd/maven-4.0.0.xsd">
    <modelVersion>4.0.0</modelVersion>
    <parent>
        <groupId>com.percussion</groupId>
        <artifactId>core</artifactId>
        <version>8.0.3-SNAPSHOT</version>
        <relativePath>../pom.xml</relativePath>
    </parent>
    <artifactId>rest</artifactId>
<<<<<<< HEAD
=======
  <version>8.0.3-SNAPSHOT</version>
>>>>>>> 2990a404
    <packaging>jar</packaging>
    <build>
        <plugins>
            <plugin>
                <artifactId>maven-compiler-plugin</artifactId>
                <configuration>
                    <compilerVersion>1.8</compilerVersion>
                    <target>1.8</target>
                    <testTarget>1.8</testTarget>
                    <debug>true</debug>
                    <debuglevel>lines,vars,source</debuglevel>
                </configuration>
            </plugin>
        </plugins>
    </build>
    <dependencies>
        <dependency>
            <groupId>com.percussion</groupId>
            <artifactId>perc-security-utils</artifactId>
            <version>${project.parent.version}</version>
        </dependency>
        <dependency>
            <groupId>com.percussion</groupId>
            <artifactId>perc-system</artifactId>
<<<<<<< HEAD
            <version>${project.parent.version}</version>
=======
            <version>8.0.3-SNAPSHOT</version>
>>>>>>> 2990a404
            <exclusions>
                <exclusion>
                    <groupId>log4j</groupId>
                    <artifactId>log4j</artifactId>
                </exclusion>
            </exclusions>
        </dependency>

        <dependency>
            <groupId>io.swagger</groupId>
            <artifactId>swagger-annotations</artifactId>
            <version>${swagger.version}</version>
        </dependency>

        <dependency>
            <groupId>org.apache.cxf</groupId>
            <artifactId>cxf-rt-frontend-jaxrs</artifactId>
             <exclusions>
                <exclusion>
                    <groupId>org.jvnet.staxex</groupId>
                    <artifactId>stax-ex</artifactId>
                </exclusion>
                 <exclusion>
                     <groupId>javax.xml.soap</groupId>
                     <artifactId>javax.xml.soap-api</artifactId>
                 </exclusion>
            </exclusions>
        </dependency>
        <dependency>
            <groupId>org.apache.cxf</groupId>
            <artifactId>cxf-rt-rs-client</artifactId>
            <scope>test</scope>
        </dependency>
        <dependency>
            <groupId>org.apache.cxf</groupId>
            <artifactId>cxf-rt-transports-local</artifactId>
            <scope>test</scope>
        </dependency>
        <dependency>
            <groupId>org.apache.cxf</groupId>
            <artifactId>cxf-rt-transports-http</artifactId>
        </dependency>
        <dependency>
            <groupId>org.apache.cxf</groupId>
            <artifactId>cxf-rt-transports-http-jetty</artifactId>
            <scope>test</scope>
        </dependency>
        <dependency>
            <groupId>junit</groupId>
            <artifactId>junit</artifactId>
            <scope>test</scope>
        </dependency>
        <dependency>
            <groupId>org.mockito</groupId>
            <artifactId>mockito-core</artifactId>
            <version>3.1.0</version>
            <exclusions>
                <exclusion>
                    <groupId>org.hamcrest</groupId>
                    <artifactId>hamcrest-core</artifactId>
                </exclusion>
            </exclusions>
            <scope>test</scope>
        </dependency>
        <dependency>
            <groupId>org.springframework</groupId>
            <artifactId>spring-web</artifactId>
        </dependency>
        <dependency>
            <groupId>org.springframework</groupId>
            <artifactId>spring-test</artifactId>
        </dependency>
        <dependency>
            <groupId>javax.ws.rs</groupId>
            <artifactId>javax.ws.rs-api</artifactId>
        </dependency>
        <dependency>
            <groupId>org.apache.cxf</groupId>
            <artifactId>cxf-rt-rs-service-description-swagger</artifactId>
            <exclusions>
                <exclusion>
                    <groupId>org.javassist</groupId>
                    <artifactId>javassist</artifactId>
                </exclusion>
                <exclusion>
                    <groupId>io.swagger</groupId>
                    <artifactId>swagger-annotations</artifactId>
                </exclusion>
                <exclusion>
                        <groupId>org.apache.cxf</groupId>
                        <artifactId>cxf-rt-rs-service-description-swagger-ui</artifactId>
                </exclusion>
            </exclusions>
        </dependency>
        <dependency>
            <groupId>org.apache.logging.log4j</groupId>
            <artifactId>log4j-slf4j-impl</artifactId>
            <scope>provided</scope>
        </dependency>
        <dependency>
            <groupId>org.apache.tika</groupId>
            <artifactId>tika-core</artifactId>
        </dependency>
        <dependency>
            <groupId>commons-lang</groupId>
            <artifactId>commons-lang</artifactId>
        </dependency>
        <dependency>
            <groupId>com.percussion</groupId>
            <artifactId>rxutils</artifactId>
<<<<<<< HEAD
            <version>${project.parent.version}</version>
=======
            <version>8.0.3-SNAPSHOT</version>
>>>>>>> 2990a404
            <type>test-jar</type>
            <scope>test</scope>
        </dependency>
        <dependency>
            <groupId>com.percussion</groupId>
            <artifactId>rxutils</artifactId>
<<<<<<< HEAD
            <version>${project.parent.version}</version>
=======
            <version>8.0.3-SNAPSHOT</version>
>>>>>>> 2990a404
        </dependency>
        <dependency>
            <groupId>com.fasterxml.jackson.core</groupId>
            <artifactId>jackson-core</artifactId>
        </dependency>
        <dependency>
            <groupId>com.fasterxml.jackson.jaxrs</groupId>
            <artifactId>jackson-jaxrs-json-provider</artifactId>
        </dependency>
        <dependency>
            <groupId>com.fasterxml.jackson.core</groupId>
            <artifactId>jackson-annotations</artifactId>
        </dependency>
        <dependency>
            <groupId>com.fasterxml.jackson.module</groupId>
            <artifactId>jackson-module-jaxb-annotations</artifactId>
        </dependency>
        <dependency>
            <groupId>com.fasterxml.jackson.core</groupId>
            <artifactId>jackson-databind</artifactId>
        </dependency>
        <dependency>
            <groupId>com.fasterxml.jackson.dataformat</groupId>
            <artifactId>jackson-dataformat-xml</artifactId>
        </dependency>
        <dependency>
            <groupId>com.fasterxml.jackson.datatype</groupId>
            <artifactId>jackson-datatype-jsr310</artifactId>
        </dependency>
        <dependency>
            <groupId>com.fasterxml.jackson.module</groupId>
            <artifactId>jackson-module-parameter-names</artifactId>
        </dependency>
        <dependency>
            <groupId>com.fasterxml.jackson.datatype</groupId>
            <artifactId>jackson-datatype-jdk8</artifactId>
        </dependency>
    </dependencies>
</project><|MERGE_RESOLUTION|>--- conflicted
+++ resolved
@@ -31,10 +31,7 @@
         <relativePath>../pom.xml</relativePath>
     </parent>
     <artifactId>rest</artifactId>
-<<<<<<< HEAD
-=======
   <version>8.0.3-SNAPSHOT</version>
->>>>>>> 2990a404
     <packaging>jar</packaging>
     <build>
         <plugins>
@@ -59,11 +56,7 @@
         <dependency>
             <groupId>com.percussion</groupId>
             <artifactId>perc-system</artifactId>
-<<<<<<< HEAD
-            <version>${project.parent.version}</version>
-=======
             <version>8.0.3-SNAPSHOT</version>
->>>>>>> 2990a404
             <exclusions>
                 <exclusion>
                     <groupId>log4j</groupId>
@@ -174,22 +167,14 @@
         <dependency>
             <groupId>com.percussion</groupId>
             <artifactId>rxutils</artifactId>
-<<<<<<< HEAD
-            <version>${project.parent.version}</version>
-=======
             <version>8.0.3-SNAPSHOT</version>
->>>>>>> 2990a404
             <type>test-jar</type>
             <scope>test</scope>
         </dependency>
         <dependency>
             <groupId>com.percussion</groupId>
             <artifactId>rxutils</artifactId>
-<<<<<<< HEAD
-            <version>${project.parent.version}</version>
-=======
             <version>8.0.3-SNAPSHOT</version>
->>>>>>> 2990a404
         </dependency>
         <dependency>
             <groupId>com.fasterxml.jackson.core</groupId>
