--- conflicted
+++ resolved
@@ -40,11 +40,7 @@
             <Description>ImageAutoListWidget</Description>
             <Publisher name="Percussion Software Inc." url="https://www.percussion.com"/>
             <CmsVersion max="9.0.0" min="1.3.0"/>
-<<<<<<< HEAD
-            <Version>1.1.5</Version>
-=======
             <Version>1.1.6</Version>
->>>>>>> 7939146e
             <ImplConfigFile/>
             <LocalConfigFile/>
             <PKGDependencies/>
