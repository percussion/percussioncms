<?xml version="1.0" encoding="UTF-8"?>
<!--
  ~     Percussion CMS
  ~     Copyright (C) 1999-2020 Percussion Software, Inc.
  ~
  ~     This program is free software: you can redistribute it and/or modify
  ~     it under the terms of the GNU Affero General Public License as published by the Free Software Foundation, either version 3 of the License, or (at your option) any later version.
  ~
  ~     This program is distributed in the hope that it will be useful,
  ~     but WITHOUT ANY WARRANTY; without even the implied warranty of
  ~     MERCHANTABILITY or FITNESS FOR A PARTICULAR PURPOSE.  See the
  ~     GNU Affero General Public License for more details.
  ~
  ~     Mailing Address:
  ~
  ~      Percussion Software, Inc.
  ~      PO Box 767
  ~      Burlington, MA 01803, USA
  ~      +01-781-438-9900
  ~      support@percussion.com
  ~      https://www.percussion.com
  ~
  ~     You should have received a copy of the GNU Affero General Public License along with this program.  If not, see <https://www.gnu.org/licenses/>
  -->

<!--
   [percImageSlider
-->
<Widget>
    <WidgetPrefs title="Image Slider"
                 contenttype_name="percImageSlider"
                 description=" "
                 author="Percussion Software Inc"
                 category="content,rich media"
                 thumbnail="/rx_resources/widgets/percImageSlider/images/percImageSliderIcon.png"
                 preferred_editor_width="1200"
                 preferred_editor_height="600"
                 is_responsive="true"/>
    <UserPref name="perc_slide_autoplay"
              display_name="Autoplay"
              default_value="true"
              datatype="bool">
    </UserPref>
    <UserPref name="perc_show_dots"
              display_name="Show dots"
              default_value="true"
              datatype="bool">
    </UserPref>
    <UserPref name="perc_show_arrows"
              display_name="Show arrows"
              default_value="true"
              datatype="bool">
    </UserPref>
    <UserPref name="perc_enable_custom_arrows"
              display_name="Enable custom arrows"
              default_value="false"
              datatype="bool">
    </UserPref>
    <UserPref name="perc_prev_arrow_class"
              display_name="External class for previous arrow (ex: fa fa-chevron-left)"
              default_value=""
              datatype="string">
    </UserPref>
    <UserPref name="perc_next_arrow_class"
              display_name="External class for next arrow (ex: fa fa-chevron-right)"
              default_value=""
              datatype="string">
    </UserPref>
    <UserPref name="perc_slide_fade"
              display_name="Fade effect (1 slide at a time must be selected)"
              default_value="false"
              datatype="bool">
    </UserPref>
    <UserPref name="perc_slide_theme"
              display_name="Theme"
              default_value="dark"
              datatype="enum">
        <EnumValue value="dark" display_value="Dark" />
        <EnumValue value="light" display_value="Light" />
    </UserPref>
    <UserPref name="perc_slide_layout"
              display_name="Slider Layout (will override &quot;slides to show&quot; values)"
              default_value="standard"
              datatype="enum">
        <EnumValue value="standard" display_value="Standard" />
        <EnumValue value="navigation" display_value="Navigation" />
    </UserPref>
    <UserPref name="perc_thumbnail_height"
              display_name="Thumbnail height (Navigation layout only)"
              default_value="8vw"
              datatype="string">
    </UserPref>
    <UserPref name="perc_slide_caption_tag_type"
              display_name="Format for slide text field 1"
              default_value="p"
              datatype="enum">
        <EnumValue value="p" display_value="Paragraph" />
        <EnumValue value="h2" display_value="Heading 2" />
        <EnumValue value="h3" display_value="Heading 3" />
        <EnumValue value="h4" display_value="Heading 4" />
        <EnumValue value="h5" display_value="Heading 5" />
        <EnumValue value="h6" display_value="Heading 6" />
    </UserPref>
    <UserPref name="perc_slide_caption_2_tag_type"
              display_name="Format for slide text field 2"
              default_value="p"
              datatype="enum">
        <EnumValue value="p" display_value="Paragraph" />
        <EnumValue value="h2" display_value="Heading 2" />
        <EnumValue value="h3" display_value="Heading 3" />
        <EnumValue value="h4" display_value="Heading 4" />
        <EnumValue value="h5" display_value="Heading 5" />
        <EnumValue value="h6" display_value="Heading 6" />
    </UserPref>
    <UserPref name="perc_slide_caption_location"
              display_name="Slide text location"
              default_value="above"
              datatype="enum">
        <EnumValue value="above" display_value="Above" />
        <EnumValue value="over" display_value="Over" />
        <EnumValue value="below" display_value="Below" />
    </UserPref>
    <UserPref name="perc_slide_caption_alignment"
              display_name="Slide text horizontal alignment"
              default_value="left"
              datatype="enum">
        <EnumValue value="left" display_value="Left" />
        <EnumValue value="center" display_value="Center" />
        <EnumValue value="right" display_value="Right" />
    </UserPref>
    <UserPref name="perc_slide_caption_vertical_alignment"
              display_name="Slide text vertical alignment (overlay)"
              default_value="top"
              datatype="enum">
        <EnumValue value="top" display_value="Top" />
        <EnumValue value="middle" display_value="Middle" />
        <EnumValue value="bottom" display_value="Bottom" />
    </UserPref>
    <UserPref name="perc_slide_image_height"
              display_name="Slide Height"
              default_value="250px"
              datatype="string">
    </UserPref>
    <UserPref name="perc_slide_show_number_desktop"
              display_name="Number of slides to show at a time on desktop"
              default_value="1"
              datatype="number">
    </UserPref>
    <UserPref name="perc_slide_show_number_tablet"
              display_name="Number of slides to show at a time on tablet"
              default_value="1"
              datatype="number">
    </UserPref>
    <UserPref name="perc_slide_show_number_mobile"
              display_name="Number of slides to show at a time on mobile"
              default_value="1"
              datatype="number">
    </UserPref>
    <UserPref name="perc_slide_scroll_number"
              display_name="Number of slides to scroll at a time"
              default_value="1"
              datatype="number">
    </UserPref>
    <UserPref name="perc_autoplay_speed"
              display_name="Autoplay speed (milliseconds)"
              default_value="2000"
              datatype="number">
    </UserPref>
    <UserPref name="perc_scroll_speed"
              display_name="Scroll speed (milliseconds)"
              default_value="500"
              datatype="number">
    </UserPref>
    <UserPref name="perc_slider_tablet_breakpoint"
              display_name="&lt;span style=&quot;font-size:125%;&quot;&gt;&lt;br&gt;&lt;br&gt;&lt;b&gt;Responsive Breakpoints&lt;/b&gt;&lt;/span&gt;&lt;br&gt;&lt;br&gt;Tablet"
              default_value="1024"
              datatype="number">
    </UserPref>
    <UserPref name="perc_slider_mobile_breakpoint"
              display_name="Mobile"
              default_value="480"
              datatype="number">
    </UserPref>
    <CssPref name="rootclass"
             display_name="CSS root class"
             datatype="string" />
    <CssPref name="captionclass"
             display_name="CSS image text class"
             datatype="string" />

    <!-- User prefs define input needed when in layout config for a widget -->
    <!-- Available data types are bool, number, enum, string -->

    <Code type="jexl">
        <!-- This section is used to set up data that will be used in the content section -->
        <![CDATA[

    $rootclass = $perc.widget.item.cssProperties.get('rootclass');
    if (!empty($rootclass)) {
       $rootclass = $rootclass;
    }
    else {
      $rootclass = 'percImageSlider';
    }
    $captionclass = $perc.widget.item.cssProperties.get('captionclass');
    if (!empty($captionclass)) {
       $captionclass = $captionclass.trim();
    }
    else {
       $captionclass= "";
    }

       $pageId = $perc.page.id;
       $widgetId = $perc.widget.item.id;
       $widgetProps = $perc.widget.item.properties;
       $perc_slide_show_number_desktop = $widgetProps.get("perc_slide_show_number_desktop");
       $perc_slide_show_number_tablet = $widgetProps.get("perc_slide_show_number_tablet");
       $perc_slide_show_number_mobile = $widgetProps.get("perc_slide_show_number_mobile");
       $perc_slides_to_scroll = $widgetProps.get("perc_slide_scroll_number");
       $perc_autoplay_speed = $widgetProps.get("perc_autoplay_speed");
       $perc_scroll_speed = $widgetProps.get("perc_scroll_speed");
       $perc_slide_image_height = $widgetProps.get("perc_slide_image_height");
       $perc_slide_caption_location = $widgetProps.get("perc_slide_caption_location");
       $perc_slide_caption_alignment = $widgetProps.get("perc_slide_caption_alignment");
       $perc_slide_caption_vertical_alignment = $widgetProps.get("perc_slide_caption_vertical_alignment");
       $perc_slide_fade = $widgetProps.get("perc_slide_fade");
       $perc_show_dots = $widgetProps.get("perc_show_dots");
       $perc_show_arrows = $widgetProps.get("perc_show_arrows");
       $perc_slider_tablet_breakpoint = $widgetProps.get("perc_slider_tablet_breakpoint");
       $perc_slider_mobile_breakpoint = $widgetProps.get("perc_slider_mobile_breakpoint");
       $perc_slide_layout = $widgetProps.get("perc_slide_layout");
       $perc_slide_thumbnail_height = $widgetProps.get("perc_slide_thumbnail_height");
       $perc_slide_theme = $widgetProps.get("perc_slide_theme");
       $perc_enable_custom_arrows = $widgetProps.get("perc_enable_custom_arrows");
       $perc_prev_arrow_class = $widgetProps.get("perc_prev_arrow_class");
       $perc_next_arrow_class = $widgetProps.get("perc_next_arrow_class");
       $perc_slide_autoplay = $widgetProps.get("perc_slide_autoplay");
       $perc_thumbnail_height = $widgetProps.get("perc_thumbnail_height");
       $perc_slide_caption_tag_type = $widgetProps.get("perc_slide_caption_tag_type");
       $perc_slide_caption_2_tag_type = $widgetProps.get("perc_slide_caption_2_tag_type");

       ## sets the required default values if the navigation layout is selected ##
       if (  $perc_slide_layout == 'navigation') {
        $perc_slide_fade = 'true';
        $perc_slide_show_number_desktop = 1;
        $perc_slide_show_number_tablet = 1;
        $perc_slide_show_number_mobile = 1;
       }

       ## Get asset item(s)
       $assets = $rx.pageutils.widgetContents($sys.assemblyItem, $perc.widget, null, null);
       $perc.setWidgetContents($assets);

       if (! $assets.isEmpty())
       {
          $assetItem = $assets.get(0); ## Get first item (which may be only item)
          ## Friendly slider name is error for displaying errors
          $friendlySliderName = $assetItem.getNode().getProperty('sliderName').String;
          $data = $assetItem.Node.getProperty('rx:sliderImageJSON').getString();
          $json = $rx.pageutils.createJsonObject($data);
          $sliderJsonData = $json.toString();
          ##$isPresent=false;
	      if($json.has('config')){
            ##$isPresent=true;
            $sliderJsonData = $json.toString().replace('config','percJSONConfig');
	      }

          $updatedData = $rx.pageutils.updateManagedLinksInJSON($perc.linkContext, $sliderJsonData);
          $json = $rx.pageutils.createJsonObject($updatedData);
          $sliderId = $assetItem.Node.getProperty('rx:sys_contentid').getString();
          $sliderName = $json.sliderName;
          ##$debug = $json.toString();
          $imageSliderArray = $rx.pageutils.createJsonArray($json, "percJSONConfig");

          ## this logic is needed to prevent a slider crash if slide show or scroll values are set to zero ##
          if( $perc_slide_show_number_desktop != 0 && $perc_slide_show_number_tablet != 0 && $perc_slide_show_number_mobile !=0 && $perc_slides_to_scroll != 0) {
            $validNumbers = 'true';
          }
          else {
            $validNumbers = 'false';
          }

        }

    ]]>
    </Code>
    <Content type="velocity">
        <!-- This section defines the rendered content -->
        <![CDATA[
       <div class="$!rootclass">
        #if( ! $perc.widgetContents.isEmpty() )
        ## only output slider content if valid slider values are selected ##
        #if( $validNumbers == 'true' )##
        <script>
         window.addEventListener('DOMContentLoaded', function() {
<<<<<<< HEAD
              $(function(){
                /* main slider settings */
=======
                 /* main slider settings */
>>>>>>> 8ff66d6a
                $('.${sliderName}-${sliderId}').slick({
                #if( $perc_slide_layout == 'navigation')##
                asNavFor: ".${sliderName}-${sliderId}-navigation",
                #end##
                fade: $perc_slide_fade,
                ## override dot and arrow settings for navigation layout ##
                #if( $perc_slide_layout != 'navigation')##
                arrows: $perc_show_arrows,
                dots: $perc_show_dots,
                #else
                arrows: false,
                dots: false,
                #end##
                infinite: true,
                slidesToShow: $perc_slide_show_number_desktop,
                slidesToScroll: $perc_slides_to_scroll,
                autoplay: $perc_slide_autoplay,
                autoplaySpeed: $perc_autoplay_speed,
                speed: $perc_scroll_speed,#if ( $perc_enable_custom_arrows == true && $perc_prev_arrow_class != "" && $perc_next_arrow_class != "" )
                prevArrow: '<a class="slick-prev $perc_prev_arrow_class"></a>',
                nextArrow: '<a class="slick-next $perc_next_arrow_class"></a>',#end##
                responsive: [
                  {
                    breakpoint: $perc_slider_tablet_breakpoint,
                    settings: {
                      slidesToShow: $perc_slide_show_number_tablet,
                      slidesToScroll: 1
                    }
                  },
                  {
                    breakpoint: $perc_slider_mobile_breakpoint,
                    settings: {
                      slidesToShow: $perc_slide_show_number_mobile,
                      slidesToScroll: 1
                    }
                  }
              ]
                });

                #if( $perc_slide_layout == 'navigation')##
                /* nav slider settings */
                $('.${sliderName}-${sliderId}-navigation').slick({
                  asNavFor: ".${sliderName}-${sliderId}",
                  centerMode: true,
                  focusOnSelect: true,
                  arrows: true,
                  dots: true,
                  infinite: true,
                  slidesToShow: 3,
                  slidesToScroll: 1,
                  autoplay: $perc_slide_autoplay,
                  autoplaySpeed: $perc_autoplay_speed,
                  speed: $perc_scroll_speed#if ( $perc_enable_custom_arrows == true && $perc_prev_arrow_class != "" && $perc_next_arrow_class != "" ),
                  prevArrow: '<a class="slick-prev $perc_prev_arrow_class"></a>',
                  nextArrow: '<a class="slick-next $perc_next_arrow_class"></a>'#end##
                });
                #end
             });
        </script>

        <style>
          ## enables fontawesome if both arrow classes are populated and the checkbox is selected
          #if ( $perc_enable_custom_arrows == true && $perc_prev_arrow_class != "" && $perc_next_arrow_class != "" )
          .slick-arrow:before {
            font-family: fontawesome !important;
          }
          #end

          #if( $perc_slide_theme == 'dark' )
          .slick-prev:before {
            color: #000000;
          }
          .perc-slide-caption-container p {
            margin-bottom: 0px;
          }
          .slick-next:before
          {
              color: #000000;
          }
          .slick-dots li button:before {
              color: #000000;
          }
          .slick-dots li.slick-active button:before
          {
              color: #000000;
          }
          #else
          .slick-prev:before {
            color: #ffffff;
          }
          .slick-next:before
          {
              color: #ffffff;
          }
          .slick-dots li button:before {
              color: #ffffff;
          }
          .slick-dots li.slick-active button:before
          {
              color: #ffffff;
          }
          #end
          .slick-dots button {
            box-shadow: none !important;
          }
          .slick-next, .slick-prev {
            box-shadow: none !important;
            z-index: 9999;
          }
          .slick-prev {
            left: 10px;
          }
          .slick-next {
            right: 10px;
          }
          .perc-slide-image-container {
            background-size: cover;
            background-repeat: no-repeat;
            background-position: 50% 50%;
            height: ${perc_slide_image_height};
            position: relative;
          }
          .perc-slide-image-container p {
            width:100%;
            position: absolute;
          }
          .perc-slide-image-container h2 {
            width:100%;
            position: absolute;
          }
          .perc-slide-image-container h3 {
            width:100%;
            position: absolute;
          }
          .perc-slide-image-container h4 {
            width:100%;
            position: absolute;
          }
          .perc-slide-image-container h5 {
            width:100%;
            position: absolute;
          }
          .perc-slide-image-container h6 {
            width:100%;
            position: absolute;
          }
          .perc-slide-thumbnail-container {
            margin:5px;
            background-size: cover;
            background-repeat: no-repeat;
            background-position: 50% 50%;
            height: $perc_thumbnail_height;
            position: relative;
          }
          .perc-slide-caption-horizontal-left {
            text-align: left;
          }
          .perc-slide-caption-horizontal-center {
            text-align: center;
          }
          .perc-slide-caption-horizontal-right {
            text-align: right;
          }
          .perc-slide-caption-overlay-container-vertical-middle {
            top:50% !important;
            transform: translateY(-50%) !important;
            width: 100%;
            position: absolute;
          }
          .perc-slide-caption-overlay-container-vertical-top {
            top:0;
          }
          .perc-slide-caption-overlay-container-vertical-bottom {
            bottom:10%;
            position: absolute;
            width: 100%;
          }
          .image-caption-overlay-divider {
            display: inline-block;
          }
          .perc-slide-caption-container {
            margin:5px;
            padding: 0px 10px 0px 10px;
          }
        </style>

          ##create empty array for qualified images
          #set( $qualifiedImages = [] )##

          #foreach($image in $imageSliderArray)##

          ## First check if path is broken
          ## If path is broken the image has been deleted and should not be included in the slider
          #if( $image.percImagePath && $image.percImagePath != '#' )##
          #set( $query = "" )##
          #set( $query = "select * from rx:percImageAsset where rx:sys_contentid = ${image.percImageContentId}")##
          #set( $maxResults = 1 )##
          #set( $params= $rx.string.stringToMap(null) )##
          #set( $dummy = $params.put('query', $query) )##
          #set( $dummy = $params.put('max_results', $maxResults) )##
          #set( $finderName = "Java/global/percussion/widgetcontentfinder/perc_AutoWidgetContentFinder" )##
          #set( $result = "" )##
          #set( $result = $rx.pageutils.widgetContents($sys.assemblyItem, $perc.widget, $finderName, $params) )##

          ## Debug $result will show the database response to help troubleshoot
          ## content status

          ## Once the additional image data is retreived from the database, set those values as new properties
          #set( $image.altText = $result.get(0).fields.alttext )##
          #set( $image.imageContentStateId = $result.get(0).fields.sys_contentstateid )##

          ## start setting caption flags

          #if( $image.imageCaption != "" || $image.imageCaption2 != "")##
            #set( $image.hasCaptions = "Y" )##
          #else##
            #set( $image.hasCaptions = "N")##
          #end##

          #if( $image.imageCaption != "" )##
            #set( $image.hasCaption1 = "Y")##
          #else##
            #set( $image.hasCaption1 = "N")##
          #end##

          #if( $image.imageCaption2 != "" )##
            #set( $image.hasCaption2 = "Y")##
          #else##
            #set( $image.hasCaption2 = "N")##
          #end##

          ## end of setting caption flags

          ## set the clickable link
          #if( $image.linkSetting == "internal")##

          ## Only run queries if we have a valid internal page path
          #if( $image.percPagePath && $image.percPagePath != "#" )
          ## check the content status of the linked internal page
          #set( $query = "" )##
          #set( $query = "select * from rx:percPage where rx:sys_contentid = ${image.percPageContentId}")##
          #set( $maxResults = 1 )##
          #set( $params = $rx.string.stringToMap(null) )##
          #set( $dummy = $params.put('query', $query) )##
          #set( $dummy = $params.put('max_results', $maxResults) )##
          #set( $finderName = "Java/global/percussion/widgetcontentfinder/perc_AutoWidgetContentFinder" )##
          #set( $pageResult = "" )##
          #set( $pageResult = $rx.pageutils.widgetContents($sys.assemblyItem, $perc.widget, $finderName, $params) )##

          ## if the linked internal page is approved, or we are in preview or edit mode, assign the links
            #if( $pageResult.get(0).fields.sys_contentstateid == '4' || $pageResult.get(0).fields.sys_contentstateid == '5' || $perc.isEditMode() || $perc.isPreviewMode() )##
              #set( $image.clickableLink = $image.percPagePath)##
            #else##
              #set( $image.clickableLink = "")##
            #end
          ## If we do not have a valid internal page path do not set a clickable link
          #else##
          #set( $image.clickableLink = "")##
          #end##

          #elseif( $image.linkSetting == "external" )##
          #set( $image.clickableLink = $image.externalLink)##

          #else##
          #set( $image.clickableLink = "")##
          #end##

          ## Image should only be shown if it is approved, live, or if we are in preview or edit mode
          #if( ($image.imageContentStateId == '4' || $image.imageContentStateId == '5' || $perc.isEditMode() || $perc.isPreviewMode()) )##
          #set( $dummy = $qualifiedImages.add($image) )##
          #end##

          #end## end if valid image
          #end## end foreach original image

          ## Debug $qualifiedImages will show the JSON object of slides that have
          ## been verified to show in the slider

          <div class="perc-image-slider ${sliderName}-${sliderId}" >
            #foreach ($image in $qualifiedImages)##
              <div class="perc-slide-outer-container">
                #if( $perc_slide_caption_location == "above" && $image.hasCaptions == "Y" )##
                <div class="perc-slide-caption-container">
                  #if( $image.clickableLink != "" )##
                  <a href="$image.clickableLink" target="_blank">
                  #end##
                  <$perc_slide_caption_tag_type class="perc-slide-image-caption perc-slide-caption-horizontal-${perc_slide_caption_alignment} $captionclass">${image.imageCaption}</$perc_slide_caption_tag_type>
                  #if( $image.clickableLink != "" )##
                  </a>
                  #end
                  <$perc_slide_caption_2_tag_type class="perc-slide-image-caption-2 perc-slide-caption-horizontal-${perc_slide_caption_alignment} $captionclass">${image.imageCaption2}</$perc_slide_caption_2_tag_type>
                </div>
                #end##
                #if( $image.clickableLink != "" )##
                <a href="$image.clickableLink" target="_blank">
                #end##
                  <div class="perc-slide-image-container" style="background-image: url('${image.percImagePath}')" role="img" aria-label="$image.altText">
                  #if( $perc_slide_caption_location == "over" && $image.hasCaptions == "Y" )##
                  <div class="perc-slide-caption-overlay-container perc-slide-caption-overlay-container-vertical-${perc_slide_caption_vertical_alignment}">
                  <$perc_slide_caption_tag_type class="perc-slide-image-caption perc-slide-caption-horizontal-${perc_slide_caption_alignment} perc-slide-caption-vertical-${perc_slide_caption_vertical_alignment} $captionclass">${image.imageCaption}</$perc_slide_caption_tag_type>
                  #if( $image.hasCaption1 == "Y" && $image.hasCaption2 == "Y")##
                  <span class="image-caption-overlay-divider"></span>
                  #end##
                  <$perc_slide_caption_2_tag_type class="perc-slide-image-caption-2 perc-slide-caption-horizontal-${perc_slide_caption_alignment} perc-slide-caption-vertical-${perc_slide_caption_vertical_alignment} $captionclass">${image.imageCaption2}</$perc_slide_caption_2_tag_type>
                  </div>
                  #end##
                </div>
                #if( $image.clickableLink != "" )##
                </a>
                #end
                #if( $perc_slide_caption_location == "below" && $image.hasCaptions == "Y" )##
                <div class="perc-slide-caption-container">
                  #if( $image.clickableLink != "" )##
                  <a href="$image.clickableLink" target="_blank">
                  #end##
                  <$perc_slide_caption_tag_type class="perc-slide-image-caption perc-slide-caption-horizontal-${perc_slide_caption_alignment} $captionclass">${image.imageCaption}</$perc_slide_caption_tag_type>
                  #if( $image.clickableLink != "" )##
                  </a>
                  #end
                  <$perc_slide_caption_2_tag_type class="perc-slide-image-caption-2 perc-slide-caption-horizontal-${perc_slide_caption_alignment} $captionclass">${image.imageCaption2}</$perc_slide_caption_2_tag_type>
                </div>
                #end##
              </div>
            #end##
          </div>

        ## navigation slide area ##
        #if( $perc_slide_layout == 'navigation')##
        <div class="perc-image-slider ${sliderName}-${sliderId}-navigation" data-slick='{}'>
          #foreach ($image in $qualifiedImages)##
            <div class="perc-slide-outer-container">
              <div class="perc-slide-thumbnail-container" style="background-image: url('${image.percImagePath}')" role="img" aria-label="$image.altText" >
              </div>
            </div>
          #end##
        </div>
        #end##
        #elseif( $validNumbers == 'false' )##
        ## show this warning if 0 slides are entered for any of the slides to show numbers ##
        <b>Slider warning ($friendlySliderName): Please choose at least 1 slide to show for each screen size and at least 1 slide to scroll</b>
        #end##
        #elseif ($perc.isEditMode())
            #createEmptyWidgetContent("percImageSlider-empty-style", "This widget is showing sample content")
        #end
       </div>
    ]]>
    </Content>
</Widget><|MERGE_RESOLUTION|>--- conflicted
+++ resolved
@@ -293,12 +293,7 @@
         #if( $validNumbers == 'true' )##
         <script>
          window.addEventListener('DOMContentLoaded', function() {
-<<<<<<< HEAD
-              $(function(){
-                /* main slider settings */
-=======
                  /* main slider settings */
->>>>>>> 8ff66d6a
                 $('.${sliderName}-${sliderId}').slick({
                 #if( $perc_slide_layout == 'navigation')##
                 asNavFor: ".${sliderName}-${sliderId}-navigation",
