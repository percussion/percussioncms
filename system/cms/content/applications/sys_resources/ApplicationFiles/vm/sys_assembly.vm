--- conflicted
+++ resolved
@@ -808,11 +808,6 @@
 #set($nLevel = $nLevel + 1)##
 #foreach ($category in $categories)##
 #if($maxRow > $nRow || $maxRow == 0)##
-<<<<<<< HEAD
-    #set($_countTotal = $category.getCount().getFirst() + $category.getCount().getSecond())##
-<li class="perc-category-element">
-    <a title="$category.getCategory() ($_countTotal)" href="#">$category.getCategory() ($_countTotal)</a>
-=======
     #set($_countTotal = $category.getCount().getFirst() )##
     #set($_countTotalStr = "")##
     #if($_countTotal >0 )##
@@ -820,7 +815,6 @@
     #end##
 <li class="perc-category-element">
     <a title="$category.getCategory() $_countTotalStr " href="#">$category.getCategory() $_countTotalStr</a>
->>>>>>> e1bbde15
 #if($category.getChildren().size() > 0)##
 #set($nRow = $nRow + 1)##
 #perc_processCategoryNodeExpanded($category.getChildren(), $maxRow, $nRow, $nLevel)##
@@ -845,11 +839,6 @@
 #set($nRow = $nRow + 1)##
 #end##
 #if(($nLevel != 1 || $nRow <= $maxRow) || $maxRow == 0)##
-<<<<<<< HEAD
-    #set($_countTotal = $category.getCount().getFirst() + $category.getCount().getSecond())##
-<li class="perc-category-element">
-    <a title="$category.getCategory() ($_countTotal)" href="#">$category.getCategory() ($_countTotal)</a>
-=======
     #set($_countTotal = $category.getCount().getFirst() )##
     #set($_countTotalStr = "")##
     #if($_countTotal >0 )##
@@ -857,7 +846,6 @@
     #end##
 <li class="perc-category-element">
     <a title="$category.getCategory() $_countTotalStr" href="#">$category.getCategory() $_countTotalStr</a>
->>>>>>> e1bbde15
 #if($category.getChildren().size() > 0)##
 #perc_processCategoryNodeCollapsible($category.getChildren(), $maxRow, $nLevel)##
 #end##
