/*
 * Copyright 1999-2023 Percussion Software, Inc.
 *
 * Licensed under the Apache License, Version 2.0 (the "License");
 * you may not use this file except in compliance with the License.
 * You may obtain a copy of the License at
 *
 *     http://www.apache.org/licenses/LICENSE-2.0
 *
 * Unless required by applicable law or agreed to in writing, software
 * distributed under the License is distributed on an "AS IS" BASIS,
 * WITHOUT WARRANTIES OR CONDITIONS OF ANY KIND, either express or implied.
 *
 * See the License for the specific language governing permissions and
 * limitations under the License.
 */
package com.percussion.services.assembly.impl.finder;

import com.percussion.cms.PSCmsException;
import com.percussion.extension.IPSExtension;
import com.percussion.extension.IPSExtensionDef;
import com.percussion.extension.PSExtensionException;
import com.percussion.services.assembly.IPSAssemblyErrors;
import com.percussion.services.assembly.IPSAssemblyItem;
import com.percussion.services.assembly.IPSAssemblyResult;
import com.percussion.services.assembly.IPSAssemblyService;
import com.percussion.services.assembly.IPSContentFinder;
import com.percussion.services.assembly.IPSSlotContentFinder;
import com.percussion.services.assembly.PSAssemblyException;
import com.percussion.services.assembly.PSAssemblyServiceLocator;
import com.percussion.services.catalog.PSTypeEnum;
import com.percussion.services.error.PSNotFoundException;
import com.percussion.services.filter.IPSFilterItem;
import com.percussion.services.filter.IPSItemFilter;
import com.percussion.services.filter.PSFilterException;
import com.percussion.services.filter.data.PSFilterItem;
import com.percussion.services.guidmgr.data.PSGuid;
import com.percussion.services.guidmgr.data.PSLegacyGuid;
import com.percussion.services.utils.orm.PSDataCollectionHelper;
import com.percussion.util.IPSHtmlParameters;
import com.percussion.util.PSStopwatch;
import com.percussion.utils.guid.IPSGuid;
import org.apache.commons.lang.StringUtils;
import org.apache.logging.log4j.LogManager;
import org.apache.logging.log4j.Logger;
import org.hibernate.Session;
import org.springframework.transaction.annotation.Propagation;
import org.springframework.transaction.annotation.Transactional;

import javax.jcr.RepositoryException;
import java.io.File;
import java.util.ArrayList;
import java.util.Collection;
import java.util.Comparator;
import java.util.HashMap;
import java.util.List;
import java.util.Map;
import java.util.Set;
import java.util.TreeSet;
import java.util.regex.Pattern;

import static com.percussion.services.assembly.impl.finder.PSContentFinderUtils.getValue;

/**
 * The base content finder provides the common functionality needed 
 * by each content finder implementation. The general pattern is to implement 
 * the abstract method {@link #getContentItems(IPSAssemblyItem, T, Map)}. 
 * This method provides the information to a general implementation of the
 * {@link #find(IPSAssemblyItem, Object, Map)} method.
 * <p>
 * It is important to note that while this mechanism works well for most
 * cases, there may be cases where an implementer must simply write their own
 * <code>find</code> method.
 * <p>
 * The base class find method filters and organizes the returned items
 * into a set of assembly items to be assembled.
 * 
 * @author dougrand
 * @param <T> 
 */
<<<<<<< HEAD
=======
@Transactional( readOnly = true, noRollbackFor = Exception.class, propagation = Propagation.REQUIRED)
>>>>>>> 4feb8f09
public abstract class PSContentFinderBase<T extends Object>
   implements IPSContentFinder<T>
{
   /*
    * (non-Javadoc)
    * 
    * @see com.percussion.extension.IPSExtension#init(com.percussion.extension.IPSExtensionDef,
    *      java.io.File)
    */
   public void init(IPSExtensionDef def, File codeRoot)
         throws PSExtensionException
   {
   }

   /**
    * Represents a single slot item to be filtered, sorted and output as an
    * assembly item
    */
   public static class ContentItem extends PSFilterItem
   {      
      /**
       * The template to be applied, may be <code>null</code>.
       */
      private IPSGuid m_template;
      
      /**
       * The relationship, may be <code>null</code> as an item may be part
       * of some calculated relationship.
       */
      private IPSGuid m_relationshipId;

      private IPSGuid m_ownerId;
      
      /**
       * The ordering information for the slot item, used to determine ordering
       * out of the content finder.
       */
      private int m_sortrank;

      /**
       * see {@link #getWidgetName()}
       */
      private String m_widgetName;
      
      /**
       * Ctor
       * 
       * @param itemId content item guid, never <code>null</code>
       * @param templateId template guid, may be <code>null</code>
       * @param sortrank sort order
       */
      public ContentItem(IPSGuid itemId, IPSGuid templateId, int sortrank) 
      {
         super(itemId, null, null);
         m_template = templateId;
         m_sortrank = sortrank;
      }
      
      /**
       * @return Returns the sortrank.
       */
      public int getSortrank()
      {
         return m_sortrank;
      }

      /**
       * @param sortrank The sortrank to set.
       */
      public void setSortrank(int sortrank)
      {
         m_sortrank = sortrank;
      }

      /**
       * @return Returns the template.
       */
      public IPSGuid getTemplate()
      {
         return m_template;
      }

      /**
       * @param template The template to set.
       */
      public void setTemplate(IPSGuid template)
      {
         m_template = template;
      }

      /**
       * @return Returns the relationshipId.
       */
      public IPSGuid getRelationshipId()
      {
         return m_relationshipId;
      }

      public IPSGuid getOwnerId()
      {
         return m_ownerId;
      }
      
      public void setOwnerId(IPSGuid ownerId)
      {
         m_ownerId = ownerId;
      }
      
      /**
       * @param relationshipId The relationshipId to set.
       */
      public void setRelationshipId(IPSGuid relationshipId)
      {
         m_relationshipId = relationshipId;
      }
      
      /**
       * The name of the widget of the relationship.
       * @return the may be <code>null</code> or empty.
       */
      public String getWidgetName()
      {
         return m_widgetName;
      }
      
      /**
       * Sets the new widget name.
       * @param name the new widget name, it may be <code>null</code> or empty.
       */
      public void setWidgetName(String name)
      {
         m_widgetName = name;
      }
   }
   
   /**
    * Gets the items to be operated on. The items do not need to be ordered or
    * filtered. This method is supplied by an implementer is normally called by
    * the {@link #find(IPSAssemblyItem, Object, Map)} method to get initial
    * content.
    * <p>
    * It is important to note that while this mechanism works well for most
    * cases, there may be cases where an implementer must simply write their own
    * find method.
    * 
    * @param sourceItem the source assembly item,never <code>null</code>.
    * @param slot the ID of the container. It may be <code>null</code>
    * 
    * @return a set of items, never <code>null</code>, but may be empty. The
    *         items can be filtered, re-ordered and turned into assembly items.
    *         The set must be ordered if the containers are to be ordered. Use
    *         {@link ContentItemOrder} to order the items in the set.
    */   
   @SuppressWarnings({"cast"})
   abstract protected Set<ContentItem> getContentItems(IPSAssemblyItem sourceItem,
         T slot, Map<String, Object> params) throws PSNotFoundException, RepositoryException, PSFilterException, PSAssemblyException;


   public List<IPSAssemblyItem> find(IPSAssemblyItem sourceItem,
         T slot, Map<String, Object> params)
           throws RepositoryException, PSFilterException, PSAssemblyException, PSNotFoundException {
      if (sourceItem == null)
      {
         throw new IllegalArgumentException("sourceItem may not be null");
      }
      if (slot == null)
      {
         throw new IllegalArgumentException("slot may not be null");
      }

      // get the items
      Set<ContentItem> allContentItems = getContentItems(sourceItem, slot, params);

      String templatename = getValue(params, "template", null);
      int max_results = Integer.parseInt(getValue(params,
            PARAM_MAX_RESULTS, "0"));

      Set<ContentItem> slotitems = getFilteredItems(allContentItems, sourceItem,
            params, max_results, slot);
      
      // Now create the return array
      IPSAssemblyService asm = PSAssemblyServiceLocator.getAssemblyService();
      
      // Create return items for assembly
      List<IPSAssemblyItem> items = new ArrayList<>();

      int index = 1;
      boolean had_more = false;
      for (ContentItem slotitem : slotitems)
      {
         // Limit results here, after the filtering has occurred
         if (max_results > 0 && index > max_results)
         {
            had_more = true;
            break;
         }

         IPSAssemblyItem clone = createAssemblyItem(slotitem, sourceItem, 
               templatename, asm, slot);
         clone.setOwnerId(slotitem.getOwnerId());
         
         items.add(clone);
         index++;
      }
      Map<String, Object> sys = (Map<String, Object>) sourceItem.getBindings().get("$sys");
      if (sys != null)
      {
         sys.put("hasMore", had_more);
      }

      return items;
   }

   
   /**
    * Creates an assembly item for the specified item that is in the target
    * container. The created assembly item is cloned from a specified source
    * item, and the other properties are set according to the given parameters.
    * 
    * @param slotitem the item in the target container, never <code>null</code>.
    * @param originalItem the original assembly item, used to clone an 
    * assembly item, never <code>null</code>.
    * @param templatename the name of the template to assemble, 
    * may be <code>null</code>.
    * @param asm the assembly service, never <code>null</code>.
    * @param slot the target container of the created assembly item.
    * 
    * @return the created assembly item, never <code>null</code>.
    * 
    * @throws PSAssemblyException if failed to create the assembly item.
    */
   protected IPSAssemblyItem createAssemblyItem(ContentItem slotitem, 
         IPSAssemblyItem originalItem, String templatename, IPSAssemblyService asm,
         T slot) throws PSAssemblyException
   {
      IPSAssemblyResult workitem = (IPSAssemblyResult) originalItem;
      IPSAssemblyItem clone = null;
      try
      {
         Map<String, IPSGuid> optionalParams = new HashMap<>();

         if (slotitem.getSiteId() != null)
         {
            optionalParams.put(IPSHtmlParameters.SYS_SITEID, slotitem
                  .getSiteId());
            if (originalItem.getSiteId() != null
                  && !slotitem.getSiteId().equals(originalItem.getSiteId()))
            {
               optionalParams.put(IPSHtmlParameters.SYS_ORIGINALSITEID,
                     originalItem.getSiteId());
            }
         }
         else if (originalItem.getSiteId() != null)
         {
            // Note that the site id will be cloned with the request if
            // not overwritten here
            optionalParams.put(IPSHtmlParameters.SYS_SITEID, originalItem
                  .getSiteId());
         }

         if (slotitem.getFolderId() != null)
         {
            optionalParams.put(IPSHtmlParameters.SYS_FOLDERID, slotitem
                  .getFolderId());
         }
         optionalParams.put(IPSHtmlParameters.SYS_RELATIONSHIPID, slotitem
               .getRelationshipId());
         
         clone = getCloneAssemblyItem(workitem, asm, templatename, slotitem
               .getItemId(), slotitem.getTemplate(), optionalParams);

         if (slotitem.getFolderId() == null)
         {
            clone.removeParameterValue(IPSHtmlParameters.SYS_FOLDERID);
         }

         return clone;
      }
      catch (Exception e)
      {
         throw new PSAssemblyException(IPSAssemblyErrors.ITEM_CREATION, e);
      }
   }

   /**
    * The comparator used to order the returned list from {@link #find(IPSAssemblyItem, Object, Map)}
    * @return the comparator, never <code>null</code>.
    */
   protected Comparator<ContentItem> getComparator(T slot) throws PSNotFoundException {
      return new ContentItemOrder();
   }
   
   /**
    * Comparator to order slot relationships
    */
   protected static class ContentItemOrder implements Comparator<ContentItem>
   {
      /**
       * Compare slot items for ordering
       * 
       * @param s1 slot item one, never <code>null</code>
       * @param s2 slot item two, never <code>null</code>
       * @return positive number for increasing order, negative for decreasing
       *         order, zero for no change
       */
      public int compare(ContentItem s1, ContentItem s2)
      {
         if (s1 == null)
         {
            throw new IllegalArgumentException("s1 may not be null");
         }
         if (s2 == null)
         {
            throw new IllegalArgumentException("s2 may not be null");
         }
         if (s1.getSortrank() == s2.getSortrank())
         {
            /*
             * If this comparator returns zero, a set based on this comparator
             * will treat the two slot items as equal (and only store one of
             * them).
             * 
             * Therefore, if by some chance the sort ranks are the same, compare
             * the items using their relationship ids (if set) or their item
             * ids.
             */
            IPSGuid id1 = s1.getRelationshipId();
            IPSGuid id2 = s2.getRelationshipId();
            if (id1 == null || id2 == null)
            {
               id1 = s1.getItemId();
               id2 = s2.getItemId();
            }
            return (id1.longValue() < id2.longValue() ? -1 : 1);
         }
         return s1.getSortrank() - s2.getSortrank();
      }
   }

   /**
    * Filters the specified items.
    * <p>
    * Note, it filters the items in chunks of
    * {@link PSDataCollectionHelper#MAX_IDS} or less. This is to avoid the calls
    * to {@link PSDataCollectionHelper#createIdSet(Session, Collection)} and
    * {@link PSDataCollectionHelper#clearIdSet(Session, long)}, which may leads to database
    * deadlocks when involving a lot of IDs (insert, query and delete).
    * 
    * @param allItems the to be filtered items, never <code>null</code>, but
    * may be empty.
    * @param sourceItem the source assembly item, guaranteed never
    * <code>null</code> because this is called from
    * {@link IPSSlotContentFinder#find(IPSAssemblyItem, Object, Map)}
    * @param selectors the selectors, may be <code>null</code>
    * @param max_results the max number of items that are needed for the
    * returned items. There is no limit if it is less than 1.
    * 
    * @return a set of slot items, never <code>null</code>, that are
    * filtered, ordered and turned into assembly items. The set must be ordered
    * if the slots are to be ordered. Use {@link #getComparator(Object)} to order slot
    * items in the set.
    * 
    * @throws PSFilterException if an error occurs during filtering process.
    */
   protected Set<ContentItem> getFilteredItems(Set<ContentItem> allItems,
         IPSAssemblyItem sourceItem, Map<String, Object> selectors,
         int max_results, T slot) throws PSFilterException, PSNotFoundException {
      // figure out maximum filtered items, which must be less than
      // PSDataCollectionHelper.MAX_IDS - 1; optimize to 100 or 
      // twice as "max_results" if it is > 0
      //
      // Note, filtering 5000 items, 
      //       took about 5.5s (in 100 chunks) vs. 4s (in 649 chunks).
      //       However, in production env. items are most likely qualified
      //       (e.g. in public state). In case any performance issue with
      //       100 chunk/grouping, we can fall back to 649 later 9/9/2009.
      int maxChunkItems = PSDataCollectionHelper.MAX_IDS - 1;
      if (max_results > 0 && (max_results * 2) < maxChunkItems)
      {
         int tmpChunkItems = Math.max(100, max_results * 2);
         maxChunkItems = Math.min(tmpChunkItems, maxChunkItems);
      }

      Set<ContentItem> slotitems = new TreeSet<>(getComparator(slot));
      Set<ContentItem> tmpItems = new TreeSet<>(getComparator(slot));
      IPSAssemblyResult workitem = (IPSAssemblyResult) sourceItem;

      PSStopwatch watch = new PSStopwatch();
      watch.start();

      for (ContentItem slotitem : allItems)
      {
         // stop if we have enough
         if (max_results > 0 && (slotitems.size() >= max_results || 
               tmpItems.size() >= max_results))
         {
            break;
         }
         
         slotitem.setSiteId(workitem.getSiteId());
         tmpItems.add(slotitem);
         
         // filter in chunks of items
         if (tmpItems.size() >= maxChunkItems)
         {
            Set<ContentItem> filteredItems = filter(tmpItems, workitem
                  .getFilter(), selectors);
            slotitems.addAll(filteredItems);
            tmpItems.clear();
         }
      }
      // get the remaining if there are any
      if (tmpItems.size() > 0)
      {
         Set<ContentItem> filteredItems = filter(tmpItems, workitem.getFilter(),
               selectors);
         slotitems.addAll(filteredItems);
      }

      watch.stop();
      if (ms_log.isDebugEnabled())
      {
         ms_log.debug("slotitems size = " + slotitems.size() + ", maxchunk = "
               + maxChunkItems + ", elapse = " + watch);
      }

      return slotitems;
   }
   
   /**
    * Filter slot items
    * 
    * @param items items to filter
    * @param filter filter to apply
    * @param selectors the parameters to supply to the filter, may be
    *           <code>null</code> or empty
    * @return a list of filtered items, may be empty but never <code>null</code>
    * @throws PSFilterException
    */
   protected Set<ContentItem> filter(Set<ContentItem> items, IPSItemFilter filter,
         Map<String, Object> selectors) throws PSFilterException
   {
      Map<String, String> params = new HashMap<>();
      for (Map.Entry<String, Object> selector : selectors.entrySet())
      {
         Object value = selector.getValue();
         if (value instanceof String[])
         {
            String[] p = (String[]) value;
            if (p.length > 0)
            {
               params.put(selector.getKey(), p[0]);
            }
         }
         else
         {
            params.put(selector.getKey(), value.toString());
         }
      }
      List<IPSFilterItem> temp = new ArrayList<>(items);
      if (filter != null)
      {
         temp = filter.filter(temp, params);
         items.clear();
         for (IPSFilterItem f : temp)
         {
            items.add((ContentItem) f);
         }
      }

      return items;
   }

   /**
    * Clone and setup the assembly item in preparation to create an item for the
    * content in the slot.
    * 
    * @param originalItem the original assembly item, never <code>null</code>
    * @param asm the assembly service, never <code>null</code>
    * @param templatename the name of the template to assemble, might be
    *           <code>null</code>. 
    * @param itemid the guid for the item being assembled, never
    *           <code>null</code>
    * @param templateid the id of the template, may be <code>null</code>, but
    *           either templatename or templateid must be specified
    * @param optionalParams optional parameters to add, may be empty but not
    *           <code>null</code>
    * @return item for content in slot
    * @throws CloneNotSupportedException
    * @throws PSAssemblyException
    * @throws PSCmsException
    */
   static IPSAssemblyItem getCloneAssemblyItem(
         IPSAssemblyItem originalItem, IPSAssemblyService asm,
         String templatename, IPSGuid itemid, IPSGuid templateid,
         Map<String, IPSGuid> optionalParams)
         throws CloneNotSupportedException, PSAssemblyException, PSCmsException
   {
      if (originalItem == null)
      {
         throw new IllegalArgumentException("workitem may not be null");
      }
      if (asm == null)
      {
         throw new IllegalArgumentException("asm may not be null");
      }
      if (itemid == null)
      {
         throw new IllegalArgumentException("itemid may not be null");
      }
      if (templatename == null && templateid == null)
      {
         throw new IllegalArgumentException(
               "templatename and templateid may not both be null");
      }
      if (optionalParams == null)
      {
         throw new IllegalArgumentException("optionalParams may not be null");
      }
      IPSAssemblyItem clone;
      clone = (IPSAssemblyItem) originalItem.clone();
      clone.setNode(null);
      clone.setPath(null);
      PSLegacyGuid relguid = (PSLegacyGuid) itemid;
      // Set the contentid and revision for the related item
      clone.setParameterValue(IPSHtmlParameters.SYS_CONTENTID, Integer
            .toString(relguid.getContentId()));
      clone.setParameterValue(IPSHtmlParameters.SYS_REVISION, Integer
            .toString(relguid.getRevision()));

      clone.setFolderId(0); // reset here, so it can be set "correctly" later

      // Add optional data from the slotitem
      IPSGuid site = optionalParams.get(IPSHtmlParameters.SYS_SITEID);
      if (site != null)
      {
         clone.setParameterValue(IPSHtmlParameters.SYS_SITEID, Long
               .toString(site.longValue()));
         clone.setSiteId(new PSGuid(PSTypeEnum.SITE, site.longValue()));
      }
      IPSGuid origsite = optionalParams.get(IPSHtmlParameters.SYS_ORIGINALSITEID);
      if (origsite != null)
      {
         clone.setParameterValue(IPSHtmlParameters.SYS_ORIGINALSITEID, Long
               .toString(origsite.longValue()));  
      }
      IPSGuid folder = optionalParams.get(IPSHtmlParameters.SYS_FOLDERID);
      if (folder != null)
      {
         clone.setParameterValue(IPSHtmlParameters.SYS_FOLDERID, Long
               .toString(folder.longValue()));
      }
      IPSGuid rid = optionalParams.get(IPSHtmlParameters.SYS_RELATIONSHIPID);
      if (rid != null)
      {
         clone.setParameterValue(IPSHtmlParameters.SYS_RELATIONSHIPID, Long
               .toString(rid.getUUID()));
      }

      // Remove any command, not appropriate for snippets

      // remove sys_command for legacy template only 
      if (clone.getTemplate().getAssembler().equals(
               IPSExtension.LEGACY_ASSEMBLER))
      {
         clone.removeParameterValue(IPSHtmlParameters.SYS_COMMAND);
      }

      clone.removeParameterValue(IPSHtmlParameters.SYS_PART);
      // Set the template
      if (StringUtils.isNotBlank(templatename))
      {
         String origTemplateName = clone.getTemplate().getName();
         if (!templatename.equals(origTemplateName))
         {
            clone.setTemplate(null);
            clone.removeParameterValue(IPSHtmlParameters.SYS_VARIANTID);
            clone.removeParameterValue(IPSHtmlParameters.SYS_TEMPLATE);
            if (ms_numeric.matcher(templatename).matches())
            {
               IPSGuid tguid = new PSGuid(PSTypeEnum.TEMPLATE, templatename);
               clone.setTemplate(asm.loadUnmodifiableTemplate(tguid));
            }
            else
            {
               clone.setParameterValue(IPSHtmlParameters.SYS_TEMPLATE,
                     templatename);
            }
         }
      }
      else
      {
         clone.setTemplate(asm.loadUnmodifiableTemplate(templateid));
      }
      clone.normalize();
      return clone;
   }

   /**
    * Logger
    */
   private static final Logger ms_log = LogManager.getLogger(PSContentFinderBase.class);
 
   /**
    * Numeric pattern using Java Regex
    */
   private static Pattern ms_numeric = Pattern.compile("\\d+");

   /**
    * The parameter that holds an order by clause (if any)
    */
   public static final String ORDER_BY = "order_by";
}<|MERGE_RESOLUTION|>--- conflicted
+++ resolved
@@ -78,10 +78,7 @@
  * @author dougrand
  * @param <T> 
  */
-<<<<<<< HEAD
-=======
 @Transactional( readOnly = true, noRollbackFor = Exception.class, propagation = Propagation.REQUIRED)
->>>>>>> 4feb8f09
 public abstract class PSContentFinderBase<T extends Object>
    implements IPSContentFinder<T>
 {
