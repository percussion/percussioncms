/*
 * Copyright 1999-2023 Percussion Software, Inc.
 *
 * Licensed under the Apache License, Version 2.0 (the "License");
 * you may not use this file except in compliance with the License.
 * You may obtain a copy of the License at
 *
 *     http://www.apache.org/licenses/LICENSE-2.0
 *
 * Unless required by applicable law or agreed to in writing, software
 * distributed under the License is distributed on an "AS IS" BASIS,
 * WITHOUT WARRANTIES OR CONDITIONS OF ANY KIND, either express or implied.
 *
 * See the License for the specific language governing permissions and
 * limitations under the License.
 */
package com.percussion.services.contentmgr.impl;

import antlr.ANTLRException;
import antlr.CharScanner;
import com.percussion.cms.IPSConstants;
import com.percussion.cms.objectstore.PSComponentSummary;
import com.percussion.cms.objectstore.server.PSItemDefManager;
import com.percussion.design.objectstore.IPSBackEndMapping;
import com.percussion.design.objectstore.PSBackEndColumn;
import com.percussion.design.objectstore.PSField;
import com.percussion.services.catalog.PSTypeEnum;
import com.percussion.services.contentmgr.IPSContentMgr;
import com.percussion.services.contentmgr.IPSNodeDefinition;
import com.percussion.services.contentmgr.PSContentMgrConfig;
import com.percussion.services.contentmgr.data.PSContentTemplateDesc;
import com.percussion.services.contentmgr.data.PSContentTypeWorkflow;
import com.percussion.services.contentmgr.data.PSNodeDefinition;
import com.percussion.services.contentmgr.data.PSQuery;
import com.percussion.services.contentmgr.impl.query.SqlLexer;
import com.percussion.services.contentmgr.impl.query.SqlParser;
import com.percussion.services.contentmgr.impl.query.XpathLexer;
import com.percussion.services.contentmgr.impl.query.XpathParser;
import com.percussion.services.guidmgr.IPSGuidManager;
import com.percussion.services.guidmgr.PSGuidManagerLocator;
import com.percussion.services.guidmgr.data.PSGuid;
import com.percussion.services.guidmgr.data.PSLegacyGuid;
import com.percussion.util.PSSqlHelper;
import com.percussion.utils.guid.IPSGuid;
import org.apache.commons.lang.StringUtils;
import org.apache.logging.log4j.LogManager;
import org.apache.logging.log4j.Logger;
import org.hibernate.Criteria;
import org.hibernate.Hibernate;
import org.hibernate.criterion.Projections;
import org.hibernate.criterion.Restrictions;
import org.springframework.transaction.annotation.Propagation;
import org.springframework.transaction.annotation.Transactional;

import javax.jcr.Node;
import javax.jcr.RepositoryException;
import javax.jcr.Session;
import javax.jcr.UnsupportedRepositoryOperationException;
import javax.jcr.nodetype.NoSuchNodeTypeException;
import javax.jcr.nodetype.NodeDefinition;
import javax.jcr.nodetype.NodeType;
import javax.jcr.nodetype.NodeTypeIterator;
import javax.jcr.query.InvalidQueryException;
import javax.jcr.query.Query;
import javax.jcr.query.QueryResult;
import javax.persistence.EntityManager;
import javax.persistence.PersistenceContext;
import java.io.Reader;
import java.io.StringReader;
import java.sql.SQLException;
import java.util.ArrayList;
import java.util.Collection;
import java.util.HashMap;
import java.util.HashSet;
import java.util.List;
import java.util.Map;
import java.util.Objects;
import java.util.Set;
import java.util.stream.Collectors;

/**
 * Implementation of the content manager
 * 
 * @author dougrand
 */
@Transactional(propagation = Propagation.REQUIRED)
public class PSContentMgr  implements IPSContentMgr
{

   @PersistenceContext
   private EntityManager entityManager;

   private org.hibernate.Session getSession(){
<<<<<<< HEAD
      return entityManager.unwrap(org.hibernate.Session.class);
   }

=======

      return entityManager.unwrap(org.hibernate.Session.class);

   }
>>>>>>> 4feb8f09


   /**
    * The logger for the content manager
    */
    private static final Logger ms_log = LogManager.getLogger(IPSConstants.CONTENTREPOSITORY_LOG);
   
   /**
    * The region that caches information for the content manager. Used for 
    * hibernate's query cache.
    */
   static final String CACHE_REGION = "contentmanagerqueries";

   /**
    * The underlying content repository that implements the persistence layer
    */
   private IPSContentRepository m_repository = null;

   public NodeType getNodeType(@SuppressWarnings("unused") String arg0)
   {
      throw new UnsupportedOperationException("Not implemented");
   }

   public NodeTypeIterator getAllNodeTypes()
   {
      throw new UnsupportedOperationException("Not implemented");
   }

   public NodeTypeIterator getPrimaryNodeTypes()
   {
      throw new UnsupportedOperationException("Not implemented");
   }

   public NodeTypeIterator getMixinNodeTypes()
   {
      throw new UnsupportedOperationException("Not implemented");
   }

   /**
    * Set the repositories
    * 
    * @param rep the repository, never <code>null</code>
    */
   @Transactional(propagation=Propagation.NOT_SUPPORTED)
   public void setRepository(IPSContentRepository rep)
   {
      if (rep == null)
      {
         throw new IllegalArgumentException("rep may not be null");
      }
      m_repository = rep;
   }

   @Transactional(propagation=Propagation.NOT_SUPPORTED)
   public List<Node> findItemsByPath(Session sess, List<String> paths,
         PSContentMgrConfig config) throws RepositoryException
   {
      return m_repository.loadByPath(paths, config);
   }

   @Transactional(propagation=Propagation.NOT_SUPPORTED)
   public List<Node> findItemsByGUID(List<IPSGuid> guids,
         PSContentMgrConfig config) throws RepositoryException
   {
      return m_repository.loadByGUID(guids, config);
   }

   @Transactional
   public IPSNodeDefinition createNodeDefinition()
   {
      PSNodeDefinition nodeDef = new PSNodeDefinition();
      IPSGuidManager gmgr = PSGuidManagerLocator.getGuidMgr();
      nodeDef.setGUID(gmgr.createGuid(PSTypeEnum.NODEDEF));
      return nodeDef;
   }

   public List<IPSNodeDefinition> loadNodeDefinitions(List<IPSGuid> typeids)
         throws RepositoryException
   {

      try
      {
         org.hibernate.Session session = getSession();
         //  Force initialize at the moment to prevent problems with callers not in session
         List<IPSNodeDefinition> defs =typeids.stream().map(tid -> session.get(PSNodeDefinition.class,tid.longValue())).filter(Objects::nonNull).map(nd -> {Hibernate.initialize(nd);return nd;})
                 .collect(Collectors.toList());

         if (defs.isEmpty())
         {
            throw new NoSuchNodeTypeException("Specified defs not found");
         }
         else
         {
            return defs;
         }
      }
      catch (Exception e)
      {
         throw new RepositoryException("Problem loading definitions", e);
      }
   }

   @Transactional
   public void saveNodeDefinitions(List<IPSNodeDefinition> defs)
         throws RepositoryException
   {
      try
      {
         org.hibernate.Session session = getSession();
         defs.forEach(def -> session.saveOrUpdate(def));
      }
      catch (Exception e)
      {
         throw new RepositoryException("Problem saving definitions", e);
      }
   }

   @Transactional
   public void deleteNodeDefinitions(List<IPSNodeDefinition> defs)
         throws RepositoryException
   {
      org.hibernate.Session s = getSession();
      try
      {
         for (IPSNodeDefinition def : defs)
         {
            PSNodeDefinition realDef = (PSNodeDefinition) def;
            Set<PSContentTemplateDesc> descSet = realDef.getCvDescriptors();
            if (descSet != null)
            {
               for (PSContentTemplateDesc desc : descSet)
               {
                  s.delete(desc);
               }
            }
            // Remove the object
            s.delete(def);
         }
         s.flush();
      }
      catch (Exception e)
      {
         throw new RepositoryException("Problem deleting definitions", e);
      }

   }
   
   /* (non-Javadoc)
    * @see com.percussion.services.contentmgr.IPSContentTypeMgr#findNodeDefinitionByName(java.lang.String)
    */
   public IPSNodeDefinition findNodeDefinitionByName(String name) 
      throws RepositoryException
   {
      List<IPSNodeDefinition> defs = findNodeDefinitionsByName(name);
      
      if (defs.isEmpty())
      {
         throw new NoSuchNodeTypeException("Did not find " + name);
      }
      else if (defs.size() > 1)
      {
         throw new RepositoryException("Not a unique name - " + name);
      }
      else
      {
         return defs.get(0);
      }
   }

   @SuppressWarnings("unchecked")
   public List<IPSNodeDefinition> findNodeDefinitionsByName(String name)
         throws RepositoryException
   {
      org.hibernate.Session s = getSession();
      try
      {
         name = PSContentUtils.internalizeName(name).toLowerCase();
         Criteria c = s.createCriteria(PSNodeDefinition.class);
         c.setCacheable(true);
         c.setCacheRegion(CACHE_REGION);
         c.add(Restrictions.ilike("m_name",name));
         List defs = c.list();
         if (defs.size() == 0)
         {
            // Try again with spaces in case the internal name had spaces
            name = name.replace('_', ' ');
            c = s.createCriteria(PSNodeDefinition.class);
            c.setCacheable(true);
            c.setCacheRegion(CACHE_REGION);
            c.add(Restrictions.ilike("m_name",name));
            defs = c.list();
         }
         
         // Make unique
         Set<IPSNodeDefinition> bdefs = new HashSet<>(defs);
         
         // Convert back to a list
         defs = new ArrayList<IPSNodeDefinition>(bdefs);

         return defs;
      }
      catch (Exception e)
      {
         throw new RepositoryException("Problem loading definitions", e);
      }

   }

   @SuppressWarnings("unchecked")
   public List<IPSNodeDefinition> findAllItemNodeDefinitions()
         throws RepositoryException
   {
      org.hibernate.Session s = getSession();
      try
      {
         Criteria c = s.createCriteria(PSNodeDefinition.class);
         c.add(Restrictions.eq("m_objectType", 1));
         c.setCacheable(true);
         c.setCacheRegion(CACHE_REGION);
         
         List defs = c.list();
         //there may be an entry for every template association
         HashSet deduped = new HashSet<IPSNodeDefinition>(defs);
         return new ArrayList<>(deduped);
      }
      catch (Exception e)
      {
         throw new RepositoryException("Problem loading definitions", e);
      }

   }

   public PSContentTemplateDesc findContentTypeTemplateAssociation(
         IPSGuid tmpId, IPSGuid ctId) throws RepositoryException
   {
      if (tmpId == null)
         throw new IllegalArgumentException("tmpId may not be null");

      if (ctId == null)
         throw new IllegalArgumentException("Content Type id may not be null");
     
      org.hibernate.Session s = getSession();

         Criteria c = s.createCriteria(PSContentTemplateDesc.class);
         c.setCacheable(true);
         c.setCacheRegion(CACHE_REGION);
         c.add(Restrictions.eq("m_templateid", tmpId.longValue()));
         c.add(Restrictions.eq("m_contenttypeid", ctId.longValue()));
         return (PSContentTemplateDesc) c.uniqueResult();



   }

   @SuppressWarnings("unchecked")
   public List<PSContentTypeWorkflow> findContentTypeWorkflowAssociations(
         IPSGuid ctId) throws RepositoryException
   {
      if (ctId == null)
         throw new IllegalArgumentException("Content Type id may not be null");
     
      org.hibernate.Session s = getSession();

         Criteria c = s.createCriteria(PSContentTypeWorkflow.class);
         c.setCacheable(true);
         c.setCacheRegion(CACHE_REGION);
         c.add(Restrictions.eq("m_contenttypeid", ctId.longValue()));
         List<PSContentTypeWorkflow> ctwfs = c.list();
         return ctwfs;


   }
   
   @SuppressWarnings("unchecked")
   public List<IPSNodeDefinition> findNodeDefinitionsByTemplate(
         IPSGuid templateid) throws RepositoryException
   {
      if (templateid == null)
      {
         throw new IllegalArgumentException("templateid may not be null");
      }
      
      org.hibernate.Session s = getSession();
      

         Criteria c = s.createCriteria(PSNodeDefinition.class);
         c.setCacheable(true);
         c.setCacheRegion(CACHE_REGION);
         Criteria d = c.createCriteria("m_cvDescriptors", "descriptor");
         d.setCacheable(true);
         d.setCacheRegion(CACHE_REGION);
         d.add(Restrictions.eq("m_templateid", templateid.longValue()));
         List<IPSNodeDefinition> defs = c.list();
         //there may be an entry for every template association
         Set<IPSNodeDefinition> deduped = new HashSet<IPSNodeDefinition>(defs);
         return new ArrayList<>(deduped);

   }

   @SuppressWarnings("unchecked")
   public List<IPSNodeDefinition> findNodeDefinitionsByWorkflow(
         IPSGuid workflowid) throws RepositoryException
   {
      if (workflowid == null)
      {
         throw new IllegalArgumentException("workflowid may not be null");
      }
      
      org.hibernate.Session s = getSession();
      

         Criteria c = s.createCriteria(PSNodeDefinition.class);
         c.setCacheable(true);
         c.setCacheRegion(CACHE_REGION);
         Criteria d = c.createCriteria("m_ctWfRels", "ctwfrel");
         d.setCacheable(true);
         d.setCacheRegion(CACHE_REGION);
         d.add(Restrictions.eq("m_workflowid", new Integer(workflowid
               .longValue() + "")));
         List<IPSNodeDefinition> defs = c.list();
         //there may be an entry for every workflow association
         Set deduped = new HashSet<IPSNodeDefinition>(defs);
         return new ArrayList<>(deduped);

   }
   
   public Collection<IPSGuid> findItemIdsByNodeDefinition(NodeDefinition def)
   {
      PSNodeDefinition psdef = (PSNodeDefinition) def;
      
      Collection<IPSGuid> guids = new ArrayList<>();
      String query = "select c.m_contentId, c.m_currRevision"
            + " from PSComponentSummary c where c.m_contentTypeId = :ctid";

      @SuppressWarnings("unchecked")
      List<Object[]> results = getSession().createQuery(query).setParameter(
            "ctid", psdef.getRawContentType()).list();

      for (Object[] result : results)
      {
         guids.add(new PSLegacyGuid((Integer) result[0], (Integer) result[1]));
      }

      return guids;
   }

   public Query createQuery(String statement, String language)
         throws InvalidQueryException, RepositoryException
   {
      if (StringUtils.isBlank(statement))
      {
         throw new IllegalArgumentException(
               "statement may not be null or empty");
      }
      if (StringUtils.isBlank(language))
      {
         throw new IllegalArgumentException("language may not be null or empty");
      }
      Reader reader = new StringReader(statement);
      PSQuery q = null;
      CharScanner lexer = null;
      try
      {
         if (language.equals(Query.XPATH))
         {
            lexer = new XpathLexer(reader);
            XpathParser parser = new XpathParser(lexer);
            q = parser.start_rule();
         }
         else if (language.equals(Query.SQL))
         {
            lexer = new SqlLexer(reader);
            SqlParser parser = new SqlParser(lexer);
            q = parser.start_rule();
            
         }
         else
         {
            throw new InvalidQueryException("Language " + language
                  + " not recognized");
         }
         q.setStatement(statement);
      }
      catch (ANTLRException e)
      {
         String problem = "Encountered [" + e.getLocalizedMessage()
               + "] on line " + lexer.getLine() + " near character position "
               + lexer.getColumn() + " while parsing " + language + " query "
               + " original text: " + statement;
         throw new InvalidQueryException(problem);
      }

      return q;
   }

   /** (non-Javadoc)
    * @see javax.jcr.query.QueryManager#getQuery(javax.jcr.Node)
    */
   public Query getQuery(Node arg0) throws InvalidQueryException,
         RepositoryException
   {
      throw new UnsupportedRepositoryOperationException("Not yet implemented");
   }

   /** (non-Javadoc)
    * @see javax.jcr.query.QueryManager#getSupportedQueryLanguages()
    */
   public String[] getSupportedQueryLanguages() throws RepositoryException
   {
      return new String[]
      {Query.SQL, Query.XPATH};
   }

   /*
    * (non-Javadoc)
    * 
    * @see com.percussion.services.contentmgr.IPSContentMgr#executeQuery(javax.jcr.query.Query,
    *      int, java.util.Map)
    */
   public QueryResult executeQuery(Query query, int maxresults,
         Map<String, ? extends Object> params) throws InvalidQueryException,
         RepositoryException
   {
      return executeQuery(query, maxresults, params, null);
   }

   /*
    * (non-Javadoc)
    * 
    * @see com.percussion.services.contentmgr.IPSContentMgr#executeQuery(javax.jcr.query.Query,
    *      int, java.util.Map, java.lang.String)
    */
   @Transactional(propagation = Propagation.NOT_SUPPORTED)
   public QueryResult executeQuery(Query query, int maxresults,
         Map<String, ? extends Object> params, String locale)
         throws RepositoryException
   {
      return m_repository.executeInternalQuery(query, maxresults, params,
            locale);
   }

   /* (non-Javadoc)
    * @see com.percussion.services.contentmgr.IPSContentMgr#filterItemsByNodeDefinitions(java.util.Set, java.util.Collection)
    */
   @SuppressWarnings("unchecked")
   public Collection<IPSGuid> filterItemsByNodeDefinitions(Set<IPSGuid> types,
         Collection<IPSGuid> ids)
   {
      if (types == null)
      {
         throw new IllegalArgumentException("types may not be null");
      }
      if (ids == null)
      {
         throw new IllegalArgumentException("ids may not be null");
      }
      // Build new collection
      Collection<IPSGuid> rval = new ArrayList<>();
      
      if (types.size() > 0 && ids.size() > 0)
      {
         String query = "select c.m_contentId, c.m_contentTypeId"
               + " from PSComponentSummary c where c.m_contentId in (:ids)";
   
         List<Integer> cids = new ArrayList<>();
         for (IPSGuid i : ids)
         {
            PSLegacyGuid lg = (PSLegacyGuid) i;
            cids.add(lg.getContentId());
         }
         List<Object[]> results = getSession().createQuery(query).setParameter(
               "ids", cids).list();
         // Build a map
         Map<Integer,IPSGuid> idToType = new HashMap<>();
         for(Object[] result : results)
         {
            Integer cid = (Integer) result[0];
            idToType.put(cid, new PSGuid(PSTypeEnum.NODEDEF, (Long) result[1]));
         }
        
         for (IPSGuid i : ids)
         {
            PSLegacyGuid lg = (PSLegacyGuid) i;
            IPSGuid ctype = idToType.get(lg.getContentId());
            if (types.contains(ctype))
            {
               rval.add(i);
            }
         }
      }
      
      return rval;
   }
   
   /*
    * (non-Javadoc)
    * 
    * @see com.percussion.services.contentmgr.IPSContentMgr#findNodesByTitle(
    *      java.long.Long, java.lang.String)
    */
   @SuppressWarnings("unchecked")
   public List<String> findNodesByTitle(Long contentTypeId, String title)
   throws RepositoryException
   {
      org.hibernate.Session s = getSession();
      List<String> contentIds = new ArrayList<>();
      try
      {
         Criteria c = s.createCriteria(PSComponentSummary.class);
         c.add(Restrictions.eq("m_contentTypeId",  contentTypeId));
         c.add(Restrictions.ilike("m_name",title));
         c.setProjection(Projections.property("m_contentId"));
         List defs = c.list();
         for(Object def : defs)
         {
            contentIds.add(def + "");
         }
         return contentIds;
      }
      catch (Exception e)
      {
         throw new RepositoryException("Problem loading definitions", e);
      }

   }

   @Transactional
   public Node copyItem(Node existing)
   {
      // TODO Auto-generated method stub
      return null;
   }

   @Transactional
   public Node createItem(NodeDefinition def)
   {
      // TODO Auto-generated method stub
      return null;
   }

   @Transactional
   public Node createItemRevision(Node existing)
   {
      // TODO Auto-generated method stub
      return null;
   }

   @Transactional
   public void deleteItems(List<IPSGuid> items) throws RepositoryException
   {
      // TODO Auto-generated method stub
      
   }

   @Transactional
   public void saveItems(List<Node> items, PSContentMgrConfig config) throws RepositoryException
   {
      // TODO Auto-generated method stub
      
   }

   /*
    * (non-Javadoc)
    * 
    * @see com.percussion.services.contentmgr.IPSContentMgr#findItemsByLocalFieldValue(
    *      java.long.Long, java.lang.String, java.lang.String)
    */
   public List<Integer> findItemsByLocalFieldValue(long contentTypeId,
         String fieldName, String fieldValue)
   {
      List<Integer> contentIds = new ArrayList<>();
      PSItemDefManager itemDefMgr = PSItemDefManager.getInstance();
      long[] ctypeIds = new long[]{contentTypeId};
      Collection<PSField> fields = itemDefMgr.getFieldsByName(ctypeIds, fieldName);
      if(fields.isEmpty())
      {
         throw new RuntimeException("Invalid field");
      }
      PSField field = fields.iterator().next();
      IPSBackEndMapping loc = field.getLocator();
      if(!(loc instanceof PSBackEndColumn))
      {
         throw new RuntimeException("Invalid column");
      }
      PSBackEndColumn beColumn = (PSBackEndColumn)loc;
      String tableName = beColumn.getTable().getTable();
      String columnName = beColumn.getColumn();
      org.hibernate.Session sess = getSession();


      String sql = null;
      try {
         sql = "SELECT DISTINCT c.CONTENTID FROM " +
                        PSSqlHelper.qualifyTableName("CONTENTSTATUS") + " c, " +
                        PSSqlHelper.qualifyTableName(tableName) +
                        " t WHERE c.CONTENTID=t.CONTENTID AND c.CURRENTREVISION=t.REVISIONID AND t." +
                        columnName + " = '" + fieldValue + "'";
      } catch (SQLException e) {
         throw new RuntimeException(e);
      }
      List<Object> result = sess.createSQLQuery(sql).list();
         
         for (Object row : result)
         {
            contentIds.add((Integer)row);
         }

      
      return contentIds;
   }

}<|MERGE_RESOLUTION|>--- conflicted
+++ resolved
@@ -91,16 +91,10 @@
    private EntityManager entityManager;
 
    private org.hibernate.Session getSession(){
-<<<<<<< HEAD
+
       return entityManager.unwrap(org.hibernate.Session.class);
-   }
-
-=======
-
-      return entityManager.unwrap(org.hibernate.Session.class);
-
-   }
->>>>>>> 4feb8f09
+
+   }
 
 
    /**
