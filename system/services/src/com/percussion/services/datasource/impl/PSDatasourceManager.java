/*
 * Copyright 1999-2023 Percussion Software, Inc.
 *
 * Licensed under the Apache License, Version 2.0 (the "License");
 * you may not use this file except in compliance with the License.
 * You may obtain a copy of the License at
 *
 *     http://www.apache.org/licenses/LICENSE-2.0
 *
 * Unless required by applicable law or agreed to in writing, software
 * distributed under the License is distributed on an "AS IS" BASIS,
 * WITHOUT WARRANTIES OR CONDITIONS OF ANY KIND, either express or implied.
 *
 * See the License for the specific language governing permissions and
 * limitations under the License.
 */
package com.percussion.services.datasource.impl;

import com.percussion.services.PSBaseServiceLocator;
import com.percussion.utils.container.IPSHibernateDialectConfig;
import com.percussion.utils.container.PSContainerUtilsFactory;
import com.percussion.utils.container.PSStaticContainerUtils;
import com.percussion.utils.jdbc.IPSConnectionInfo;
import com.percussion.utils.jdbc.IPSDatasourceConfig;
import com.percussion.utils.jdbc.IPSDatasourceManager;
import com.percussion.utils.jdbc.IPSDatasourceResolver;
import com.percussion.utils.jdbc.PSConnectionDetail;
import com.percussion.utils.jdbc.PSJdbcUtils;
import com.percussion.utils.jdbc.PSMissingDatasourceConfigException;
import com.percussion.utils.jndi.PSJndiObjectLocator;
import org.apache.commons.lang.StringUtils;
import org.hibernate.Session;
import org.hibernate.SessionFactory;

import javax.naming.NamingException;
import javax.sql.DataSource;
import java.io.File;
import java.sql.Connection;
import java.sql.SQLException;
import java.util.ArrayList;
import java.util.List;
import java.util.Properties;

/**
 * Implementation of the service interface.
 */
public class PSDatasourceManager implements IPSDatasourceManager
{

   private Properties defaultHibernateProperties = null;
   private IPSHibernateDialectConfig m_dialectCfg = null;

   public PSDatasourceManager() {
      //setup default hibernate properties
      Properties props = new Properties();

      //backward compatibility
      props.put("hibernate.allow_update_outside_transaction","true");
<<<<<<< HEAD
    //  props.put("hibernate.connection.provider_class","com.zaxxer.hikari.hibernate.HikariConnectionProvider");
=======

      defaultHibernateProperties = props;
>>>>>>> 4feb8f09
   }

   public IPSHibernateDialectConfig getDialectCfg()
   {
      return m_dialectCfg;
   }

   public void setDialectCfg(IPSHibernateDialectConfig dialectCfg)
   {
      m_dialectCfg = dialectCfg;
   }


   protected Properties getProperties(File propertyFile){
      return PSStaticContainerUtils.getProperties(propertyFile);
   }

   
   // see IPSDatasourceManager
   public PSConnectionDetail getConnectionDetail(IPSConnectionInfo info)
      throws NamingException, SQLException
   {
      IPSDatasourceConfig dsConfig = PSContainerUtilsFactory.getInstance().getDatasourceResolver().resolveDatasource(info);

     String dsName = dsConfig.getDataSource();
     String url = getConnectionUrl(dsName);
     String driver = PSJdbcUtils.getDriverFromUrl(url);
     String database = dsConfig.getDatabase();

     return new PSConnectionDetail(dsName, driver, database,
        dsConfig.getOrigin(), url);

   }

   protected String getConnectionUrl(String dsName) throws NamingException, SQLException{
      try(Connection conn = getDbConnection(dsName))
      {
         return  conn.getMetaData().getURL(); 
      }
   }

   /**
    *
    * @param info the connection info, may be <code>null</code> to use the
    * repository connection.
    *
    * @return a database connection.  The caller is responsible for releasing the connection.
    * @throws NamingException If a JNDI lookup error occurs
    * @throws SQLException If a SQL exception occurs
    */
   public Connection getDbConnection(IPSConnectionInfo info)
      throws NamingException, SQLException
   {
      IPSDatasourceConfig dsConfig = resolveDatasource(info);      
      String dsName = dsConfig.getDataSource();
      Connection conn = getDbConnection(dsName);
      String dbName = dsConfig.getDatabase();
      if(conn.getMetaData().getURL().contains("oracle")){
         conn = new PSOracleConnectionWrapper(conn);
      }
<<<<<<< HEAD


=======
>>>>>>> 4feb8f09
      if (!StringUtils.isBlank(dbName))
      {
         if (!dbName.equals(conn.getCatalog()))
            conn.setCatalog(dbName);
      }
      return conn;
   }


   // see IPSDatasourceManager
   public List<String> getDatasources()
   {
      List<String> dsList = new ArrayList<>();
      for (IPSDatasourceConfig config : getDatasourceResolver().getDatasourceConfigurations())
      {
         dsList.add(config.getName());
      }
      
      return dsList;
   }


    // see IPSDatasourceManager
   public String getRepositoryDatasource()
   {
      return getDatasourceResolver().getRepositoryDatasource();
   }


   /**
    * Grab a connection from the datasource referenced.
    * 
    * @param dsName The name of the datasource, assumed not <code>null</code> or 
    * empty.
    * 
    * @return A connection, never <code>null</code>.
    * 
    * @throws NamingException if the datasource is not found
    * @throws SQLException on other database errors
    */
   private  Connection getDbConnection(String dsName) 
      throws NamingException, SQLException
   {
         return getDatasource(dsName).getConnection();
   }   

   /**
    * Lookup the specified datasource.
    * 
    * @param dsName The datasource name, assumed not <code>null</code> or empty.
    * 
    * @return The datasource, never <code>null</code>.
    * @throws NamingException if the datasource cannot be resolved.
    */
   private  DataSource getDatasource(String dsName) throws NamingException
   {
      PSJndiObjectLocator loc = new PSJndiObjectLocator(dsName);
      return loc.lookupDataSource();
   }
   
   /**
    * Resolve the connection info to a datasource config
    * 
    * @param info The info to resolve, may be <code>null</code>.
    * 
    * @return The config, never <code>null</code>.
    * 
    * @throws PSMissingDatasourceConfigException if the info cannot be resolved.
    */
   private IPSDatasourceConfig resolveDatasource(IPSConnectionInfo info) 
      throws PSMissingDatasourceConfigException
   {
      
      IPSDatasourceConfig dsConfig = PSContainerUtilsFactory.getInstance().getDatasourceResolver().resolveDatasource(
         info);
      if (dsConfig == null)
      {
         String dsName = "";
         if (info != null && info.getDataSource() != null)
            dsName = info.getDataSource();
         throw new PSMissingDatasourceConfigException(dsName);
      }
      
      return dsConfig;
   }   
   
   /*
    * (non-Javadoc)
    * @see com.percussion.utils.jdbc.IPSDatasourceManager#getHibernateSession()
    */
   public Session getHibernateSession()
   {
      SessionFactory fact =
         (SessionFactory) PSBaseServiceLocator.getBean("sys_sessionFactory");
      return fact.openSession();
   }
   
   /**
    * The resolver to use, <code>null</code> until first call to 
    * , never
    * <code>null</code> after that.
    */
   private static IPSDatasourceResolver m_datasourceResolver;

   private synchronized IPSDatasourceResolver getDatasourceResolver()
   {
       if (m_datasourceResolver==null)
       {
          m_datasourceResolver = PSContainerUtilsFactory.getInstance().getDatasourceResolver();
       }
       return m_datasourceResolver;
   }


   /**
    * Get the hibernate properties for the supplied info object. See
    * {@link IPSDatasourceManager#getHibernateProperties(IPSConnectionInfo)} for
    * details.
    * 
    * @param info Specifies the datasource configuration to use, may be
    *           <code>null</code> to use the repository datasource.
    * 
    * @return The properties, never <code>null</code>, will contain the
    *         datasource specific properties derived from the supplied
    *         connection info as well as any other properties specified by the
    *         server's configuration.
    * 
    * @throws IllegalStateException if
    *             has not
    *            been called (this is normally called when the spring framework
    *            is initialized).
    * @throws NamingException If there is an error looking up the datasource.
    * @throws SQLException If there is an error obtaining the connection details
    *            for the specified datasource.
    */
   public Properties getHibernateProperties(IPSConnectionInfo info) throws NamingException, SQLException
   {
      
      Properties props = new Properties();
      props.putAll(defaultHibernateProperties);

      if(info != null) {
         PSConnectionDetail connDetail = getConnectionDetail(info);

         // need to add the prefix to the datasource name
         String dsName = connDetail.getDatasourceName();
         String jndiPrefix = PSJndiObjectLocator.getPrefix();
         if (!StringUtils.isBlank(jndiPrefix))
            dsName = jndiPrefix + dsName;
         props.setProperty("hibernate.connection.datasource", dsName);

         String catalog = connDetail.getDatabase();
         if (!StringUtils.isBlank(catalog))
            props.setProperty("hibernate.default_catalog", catalog);

         String origin = connDetail.getOrigin();
         if (!StringUtils.isBlank(origin))
            props.setProperty("hibernate.default_schema", origin);

         String dialect = m_dialectCfg.getDialectClassName(connDetail.getDriver());
         if (dialect == null)
            throw new RuntimeException(
                    "Cannot determine Hibernate SQL dialect for driver: "
                            + connDetail.getDriver());
         props.setProperty("hibernate.dialect", dialect);

         // for DB2, set the transaction isolation level to read uncommitted
         if (connDetail.getDriver().equalsIgnoreCase(PSJdbcUtils.DB2))
            props.setProperty("hibernate.connection.isolation",
                    PSJdbcUtils.TRANSACTION_READ_UNCOMMITTED_VALUE);
      }
      return props;
   }

   // see IPSDatasourceManager
   public Properties getDefaultHibernateProperties()
   {
      return defaultHibernateProperties;
   }

   public void setDefaultHibernateProperties(Properties properties)
   {
      defaultHibernateProperties = properties;
   }

}
<|MERGE_RESOLUTION|>--- conflicted
+++ resolved
@@ -56,12 +56,8 @@
 
       //backward compatibility
       props.put("hibernate.allow_update_outside_transaction","true");
-<<<<<<< HEAD
-    //  props.put("hibernate.connection.provider_class","com.zaxxer.hikari.hibernate.HikariConnectionProvider");
-=======
 
       defaultHibernateProperties = props;
->>>>>>> 4feb8f09
    }
 
    public IPSHibernateDialectConfig getDialectCfg()
@@ -122,11 +118,6 @@
       if(conn.getMetaData().getURL().contains("oracle")){
          conn = new PSOracleConnectionWrapper(conn);
       }
-<<<<<<< HEAD
-
-
-=======
->>>>>>> 4feb8f09
       if (!StringUtils.isBlank(dbName))
       {
          if (!dbName.equals(conn.getCatalog()))
