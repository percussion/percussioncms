--- conflicted
+++ resolved
@@ -117,10 +117,7 @@
 import org.hibernate.criterion.ProjectionList;
 import org.hibernate.criterion.Projections;
 import org.hibernate.criterion.Restrictions;
-<<<<<<< HEAD
-=======
 import org.hibernate.query.Query;
->>>>>>> 33425473
 import org.springframework.stereotype.Repository;
 import org.springframework.transaction.annotation.Isolation;
 import org.springframework.transaction.annotation.Propagation;
@@ -178,18 +175,11 @@
 
    @PersistenceContext
    private EntityManager entityManager;
-<<<<<<< HEAD
-=======
 
    private Session getSession(){
       return entityManager.unwrap(Session.class);
    }
->>>>>>> 33425473
-
-   private Session getSession(){
-      return entityManager.unwrap(Session.class);
-   }
-   
+
    public static final int BATCH_SIZE = 50;
    
    /**
@@ -1291,11 +1281,7 @@
     * 
     * @see com.percussion.services.catalog.IPSCataloger#getSummaries(com.percussion.services.catalog.PSTypeEnum)
     */
-<<<<<<< HEAD
-   public List<IPSCatalogSummary> getSummaries(PSTypeEnum type)
-=======
     public List<IPSCatalogSummary> getSummaries(PSTypeEnum type)
->>>>>>> 33425473
    {
       List<IPSCatalogSummary> rval = new ArrayList<>();
 
@@ -1908,11 +1894,7 @@
             q = s.createQuery(GET_REFS_4_FOLDER_IDS_TEMPID);
             q.setParameter("idset", idset);
          }
-<<<<<<< HEAD
-         q.setLong("siteid", siteid.longValue());
-=======
          q.setParameter("siteid", siteid.longValue());
->>>>>>> 33425473
          return (idset != 0) ? (List)executeQuery(q) : q.list();
          
       }
@@ -2338,10 +2320,7 @@
    /*
     * //see base class method for details
     */
-<<<<<<< HEAD
-=======
-
->>>>>>> 33425473
+
    public IPSEdition loadEditionModifiable(IPSGuid id)
       throws PSNotFoundException
    {
@@ -3047,11 +3026,7 @@
                "edition", editionid.longValue()).list();
    }
 
-<<<<<<< HEAD
-   public IPSEditionTaskDef findEditionTaskById(IPSGuid id) 
-=======
    public IPSEditionTaskDef findEditionTaskById(IPSGuid id)
->>>>>>> 33425473
       throws PSNotFoundException
    {
       if (id == null)
