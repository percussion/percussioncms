/*
 *     Percussion CMS
 *     Copyright (C) 1999-2020 Percussion Software, Inc.
 *
 *     This program is free software: you can redistribute it and/or modify
 *     it under the terms of the GNU Affero General Public License as published by the Free Software Foundation, either version 3 of the License, or (at your option) any later version.
 *
 *     This program is distributed in the hope that it will be useful,
 *     but WITHOUT ANY WARRANTY; without even the implied warranty of
 *     MERCHANTABILITY or FITNESS FOR A PARTICULAR PURPOSE.  See the
 *     GNU Affero General Public License for more details.
 *
 *     Mailing Address:
 *
 *      Percussion Software, Inc.
 *      PO Box 767
 *      Burlington, MA 01803, USA
 *      +01-781-438-9900
 *      support@percussion.com
 *      https://www.percussion.com
 *
 *     You should have received a copy of the GNU Affero General Public License along with this program.  If not, see <https://www.gnu.org/licenses/>
 */

package com.percussion.cms;

import com.percussion.security.PSSecurityProvider;

import java.io.File;
/**
 * This file contains various constants that are used across 2 or more
 * editors. It serves as a registry. This includes such things as:
 * <ul>
 * <li>The names of xml document elements and attributes</li>
 * <li>The names of table columns for system tables</li>
 * <li>The names of system fields</li>
 * </ul>
 */
public interface IPSConstants
{
   /**
    * Mime Types
    */
   public static final String MIME_HTML="text/html";

   public static final String MIME_XML = "text/xml";

   public static final String MIME_JSON = "application/json";


   /**
    * This is part of the primary key for the main content item table. Never
    * empty.
    */
   public static final String ITEM_PKEY_CONTENTID = "CONTENTID";

   /**
    * This is part of the primary key for the main content item table. Never
    * empty.
    */
   public static final String ITEM_PKEY_REVISIONID = "REVISIONID";

   /**
    * This is the primary key for all child tables. Never empty.
    */
   public static final String CHILD_ITEM_PKEY = "SYSID";

   /**
    * This is the foreign key to the parent for any table that is a child of a
    * child. Never empty.
    */
   public static final String CHILD_OF_CHILD_PKEY = "PARENTID";

   /**
    * The (optional) column that stores the list position an item within all
    * the items for the contentid.
    */
   public static final String CHILD_SORT_KEY = "SORTRANK";

   /**
    * The relationship main table name.
    */
   public static final String PSX_RELATIONSHIPS = "PSX_OBJECTRELATIONSHIP";

   /**
    * The relationship configuration name table.
    */
   public static final String PSX_RELATIONSHIPCONFIGNAME = "PSX_RELATIONSHIPCONFIGNAME";

   /**
    * The column name for the relationship tables unique id column.
    */
   public static final String RS_RID = "RID";

   /**
    * The relationship properties table name.
    */
   public static final String PSX_RELATIONSHIPPROPERTIES =
      "PSX_OBJECTRELATIONSHIPPROP";

   /**
    * The column name for the relationship properties table property name column.
    */
   public static final String RS_PROPERTYNAME = "PROPERTYNAME";

   /**
    * The column name for the relationship properties table property value column.
    */
   public static final String RS_PROPERTYVALUE = "PROPERTYVALUE";

   /**
    * The HTML parameter name that specifies the submit name for the requested
    * binary field.
    */
   public static final String SUBMITNAME_PARAM_NAME = "sys_submitname";

   /**
    * This is the last modifier column of the main content item table. Never
    * empty.
    */
   public static final String ITEM_CONTENTLASTMODIFIER =
      "CONTENTLASTMODIFIER";

   /**
    * This is the last modified date column of the main content item table.
    * Never empty.
    */
   public static final String ITEM_CONTENTLASTMODIFIEDDATE =
      "CONTENTLASTMODIFIEDDATE";

   /**
    * This is the edit revision column of the main content item table. Never
    * empty.
    */
   public static final String ITEM_EDITREVISION =
      "EDITREVISION";

   /**
    * This is the tip revision column of the main content item table. Never
    * empty.
    */
   public static final String ITEM_TIPREVISION =
      "TIPREVISION";

   /**
    * This is the current revision column of the main content item table. Never
    * empty.
    */
   public static final String ITEM_CURRENTREVISION =
      "CURRENTREVISION";

   /**
    * This is the content state id column of the main content item
    * table. Never empty.
    */
   public static final String ITEM_CONTENTSTATEID = "CONTENTSTATEID";

   /**
    * This is the author column of the main content item
    * table. Never empty.
    */
   public static final String ITEM_CONTENTCREATEDBY = "CONTENTCREATEDBY";

   /**
    * This is the checked out username of the main content item
    * table. Never empty.
    */
   public static final String ITEM_CONTENTCHECKOUTUSERNAME =
      "CONTENTCHECKOUTUSERNAME";

   /**
    * This is the title column of the main content item table.
    * May be empty;
    */
   public static final String ITEM_TITLE = "TITLE";

   /* Init params have names of the form 'com.percussion.<name>'. */
   /**
    * The name of the InitParam in the system def that contains the name of
    * the control to use when a hidden control is needed. The specified
    * control can be overridden by the end purchaser. Never empty.
    */
   public static final String  HIDDEN_CONTROL_PARAM_NAME =
         "com.percussion.hidden_control_name";

   /**
    * Name of the main content item table.
    */
   public static final String CONTENT_STATUS_TABLE = "CONTENTSTATUS";

   /**
    * Name of the column in the related content table that identifies the
    * content id to which an item is related.
    */
   public static final String RELATED_CONTENTID_COLUMN = "ITEMCONTENTID";

   /**
    * Name of the table that holds the content variant registrations.
    */
   public static final String CONTENT_VARIANTS_TABLE = "PSX_TEMPLATE";

   /**
    * Name of the column in the contentstatus table that identifies the
    * content type of that row.
    */
   public static final String CONTENTTYPEID_COLUMN = "CONTENTTYPEID";

   /**
    * Name of the column in the content variants table that contains the
    * id of that variant.
    */
   public static final String VARIANTID_COLUMN = "TEMPLATE_ID";

   /**
    * Name of the column in the content variants table that contains the
    * url used to query a new editor page.
    */
   public static final String ASSEMBLYURL_COLUMN = "ASSEMBLYURL";

   /**
    * Name of the table that holds the context variables
    */
   public static final String RXASSEMBLERPROPERTIES_TABLE = "RXASSEMBLERPROPERTIES";

   /**
    * Name of the column in the ASSEMBLERPROPERTIES table that holds a value of
    * the context variable.
    */
   public static final String PROPERTYVALUE_COLUMN = "PROPERTYVALUE";

   /**
    * The name of the (hidden) Rx application that contains the resources
    * used by the crow editors.
    */
   public static final String EDITOR_SUPPORT_APPNAME = "sys_ceSupport";

   /** The base URL for the lookup application if the choices are global */
   public static final String GLOBAL_LOOKUP = EDITOR_SUPPORT_APPNAME + "/lookup";

   /*
    * Value used for transition ID to indicate that a check in or check out was
    * performed (They don't have an entry in the TRANSITIONS table. Set in
    * PSExitPerformTransition. Used by PSExitUpdateHistory).
    */
    public static final int TRANSITIONID_CHECKINOUT = 0;

   /*
    * Value used for transition ID to indicate that there was no error, but  no
    * action was taken. This is used when a user attempts to check out a
    * document that is already checked out. Set in PSExitPerformTransition
    * Used by PSExitUpdateHistory.
    */
    public static final int TRANSITIONID_NO_ACTION_TAKEN = -1;

   /**
    * Revision value used when there is no corresponding actual revision.
    * Used for the edit revison of a content item that is not checked out, or
    * for the tip revision before it is given a meaninful value.
    */
    public static final int NO_CORRESPONDING_REVISION_VALUE = -1;

   /**
    * Workflow id used when there is no workflow id exist for an content item.
    * For example, if the object is not workflowable, its workflow id should
    * be this value.
    */
    public static final int INVALID_WORKFLOW_ID = -1;

   /**
    * This is the value text to use for document attributes that have a boolean
    * value of true.
    */
   public static final String BOOLEAN_TRUE = "yes";

   public static final String TRUE="true";

   /**
    * This is the value text to use for document attributes that have a boolean
    * value of false.
    */
   public static final String BOOLEAN_FALSE = "no";

   public static final String FALSE="false";



   /**
    * The name of the default view to use if one has not been specified.
    * Currently this is the <code>sys_Default</code> view.  This is the main
    * content editor view, includes all fields, and is linked to a stylesheet
    * through the system def that displays the full CE UI.
    */
   public static final String DEFAULT_VIEW_NAME = "sys_Default";

   /**
    * The name of the system view that includes all fields, but is linked
    * through the system def with a stylesheet that only displays the the
    * fields, and no other parts of the CE UI.
    */
   public static final String SYS_ALL_VIEW_NAME = "sys_All";

   /**
    * The name of the system view that includes all content fields.
    */
   public static final String SYS_CONTENT_VIEW_NAME = "sys_Content";

   /**
    * The name of the system view that includes all meta data (system) fields.
    */
   public static final String SYS_ITEM_META_VIEW_NAME = "sys_ItemMeta";

   /**
    * The name of the system view that includes a single field.  The format is
    * <code>sys_SingleField:<fieldName></code> where
    * <code>fieldName</code> is the name of the single field.
    */
   public static final String SYS_SINGLE_FIELD_VIEW_NAME = "sys_SingleField:";
   
   /**
    * The name of the system view that includes a list of hidden fields. The
    * displayed fields are all fields (from {@link #SYS_ALL_VIEW_NAME}) minus
    * the fields specified by this view. The list of hidden fields are comma
    * delimited, such as, "sys_HiddenFields:XXX,YYY,ZZZ". The list of fields
    * may be empty, in this case, all fields (from {@link #SYS_ALL_VIEW_NAME})
    * will be displayed.
    */
   public static final String SYS_HIDDEN_FIELDS_VIEW_NAME = "sys_HiddenFields:";
   
   /**
    * Name of the system field that denotes the relevancy ranking of a search
    * result, currently "sys_relevancy".
    */
   public static final String SYS_RELEVANCY = "sys_relevancy";
   
   /**
    * The name of the system field that acts as a flag to indicate that
    * a folder should be published with a site.(Site folder Publishing)
    */
   public static final String SYS_PUBLISH_FOLDER_WITH_SITE = 
      "sys_publishFolderWithSite";
   
   /**
    * The name of query attribute which determines how SFP should handle
    * publish flagged site folders.
    */
   public static final String INCLUDE_FOLDERS = 
      "IncludeFolders";
   
   /**
    * Name of the system field that denotes the current revision of an item, 
    * currently "sys_currentrevision".
    */
   public static final String SYS_CURRENTREVISION = "sys_currentrevision";

   /* The following contstants are temporary. Most of them are the same as
      constants in com.percussion.workflow.PSWorkFlowUtils. A couple of them
      define constants specified in rxworkflow.properties. We need to come up
      with a pattern that allows the sharing of constants across
      independent sub-systems. I don't want the server to have a dependency on
      the workflow system. */
   public static final String CHECKINOUT_CONDITION_IGNORE = "ignore";
   public static final String CHECKINOUT_CONDITION_CHECKIN = "checkin";
   public static final String CHECKINOUT_CONDITION_CHECKOUT = "checkout";
   public static final String DEFAULT_ACTION_TRIGGER_NAME = "WFAction";
   public static final String TRIGGER_CHECKOUT = "checkout";
   public static final String TRIGGER_CHECKIN = "checkin";
   public static final String TRIGGER_FORCE_CHECKIN = "forcecheckin";
   public static final int ASSIGNMENT_TYPE_NOT_IN_WORKFLOW = 0;
   public static final int ASSIGNMENT_TYPE_NONE = 1;
   public static final int ASSIGNMENT_TYPE_READER = 2;
   public static final int ASSIGNMENT_TYPE_ASSIGNEE = 3;
   public static final int ASSIGNMENT_TYPE_ADMIN = 4;
   public static String DEFAULT_NEWSTATEID_NAME = "newstateid";
   public static String WF_ACTION_PERFORMED = "WFActionPerformed";

   /**
    * Checkout status indicating it is not checked out to any body.
    */
   public static String CHECKOUT_STATUS_NOBODY = "Checked In";

   /**
    * Checkout status indicating it is checked out to the current user.
    */
   public static String CHECKOUT_STATUS_MYSELF = "Checked Out by Me";

   /**
    * Checkout status indicating it is checked out to somebody other than the 
    * current user.
    */
   public static String CHECKOUT_STATUS_SOMEONEELSE = "Checked Out";

   /**
    * Constant for security provider type name for internal user. This is 
    * redefined here since security provider classes are obfuscated.
    * @see PSSecurityProvider#SP_TYPE_RXINTERNAL
    * @see PSSecurityProvider#getSecurityProviderTypeString(int)
    */
   public static String SP_TYPE_RXINTERNAL =
      PSSecurityProvider.getSecurityProviderTypeString(
         PSSecurityProvider.SP_TYPE_RXINTERNAL);
   
   /**
    * Constant for internal user name. This is redefined here since security 
    * provider classes are obfuscated.
    * @see PSSecurityProvider#INTERNAL_USER_NAME
    */
   public static String INTERNAL_USER_NAME =
      PSSecurityProvider.INTERNAL_USER_NAME;
   
   /**
    * Constant for the file object referencing the properties file that defines
    * authtypes.
    */
   public static final String AUTHTYPE_PROP_FILE = "rxconfig" + 
      File.separator + "Server" + File.separator + "authtypes.properties";
   
   /**
    * Prefix for authtype properties used to build the key in the 
    * {@link #AUTHTYPE_PROP_FILE}.  Key format is <code>AUTHTYPE_PREFIX</code> + 
    * authtype.
    */
   public static final String AUTHTYPE_PREFIX = "authtype.";
   
   /**
    * Name of the request private object to use to disable field visibility 
    * rules processing by the content editor.  If value is a {@link Boolean}
    * object with a <code>true</code> value, visibility rules will be disabled,
    * otherwise it has no effect.
    */
   public static final String SKIP_FIELD_VISIBILITY_RULES = 
      "sys_skipFieldVisibilityRules";

   /**
    * Name of the request private object to use to indicate that an item is
    * being loaded in order to index content for search. A value that is a
    * {@link Boolean} object with a <code>true</code> value indicates that
    * this is the case, otherwise not.  Intended to allow for conditional
    * behavior in downstream processing.
    */
   public static final Object LOAD_FOR_SEARCH_INDEX = "sys_loadForSearchIndex";

   /**
    * The default mime type to use if a mime type is undefined.
    */
   public static final String DEFAULT_MIMETYPE="text/html";

   public static final String PARAM_REINIT_TEMPLATE_ENGINE="sys_reinit";

   /**
    * server.property names
    */

   /**
    * A boolean property that flags template engines to turn off all server caching of templates.
    */
   public static final String SERVER_PROP_NO_CACHE_TEMPLATES = "noCacheTemplates";

   /**
    * When set to true will send output through a compressor based on the mime type
    * of the assembly result.
    */
   public static final String SERVER_PROP_COMPRESS_OUTPUT = "compressOutput";


   /*
    * System template bindings
    */

   /**
    *
    */
   public static final String SYS_PARAM_MIMETYPE="$sys.mimetype";

   /**
    *
    */
   public static final String SYS_PARAM_CHARSET="$sys.charset";

   /**
    *
    */
   public static final String SYS_PARAM_TEMPLATE="$sys.template";

   /**
    *
    */
   public static final String SYS_PARAM_AA= "$sys.activeAssembly";

   /**
    *
    */
   public static final String SYS_PARAM_ASM= "$sys.asm";

   /**
    *
    */
   public static final String SYS_PARAM_ASSEMBLY_ITEM= "$sys.assemblyItem";

   /**
    *
    */
   public static final String SYS_PARAM_INDEX= "$sys.index";

   /**
    *
    */
   public static final String SYS_PARAM_ITEM= "$sys.item";

   /**
    *
    */
   public static final String SYS_PARAM_PARAMS= "$sys.params";

   /**
    *
    */
   public static final String SYS_PARAM_RX= "$rx";

   /**
    *
    */
   public static final String SYS_PARAM_SITE= "$sys.site";

   /**
    *
    */
   public static final String SYS_PARAM_VARIABLES= "$sys.variables";

   /**
    *
    */
   public static final String SYS_PARAM_TOOLS= "$tools";

   /**
    *
    */
   public static final String SYS_PARAM_USER= "$user";

   /**
    * The name of the binding variable, used to turn off the compiled templates
    */
   public static final String SYS_PARAM_NO_CACHE_TEMPLATE = "$sys.noCacheTemplate";

   /**
    *
    */
   public static final String SYS_PARAM_CTX = "$sys.ctx";

   /**
    *
    */
   public static final String SYS_PARAM_SYSTEM="$sys";


   public static final String DB_ACTION_TYPE="DBActionType";
   public static final String DB_ACTION_INSERT="INSERT";
   public static final String DB_ACTION_UPDATE="UPDATE";
   public static final String DB_ACTION_DELETE="DELETE";

   /**
    * Logger Categories
    */
   public static final String PACKAGING_LOG="Package Management";
   public static final String MSM_LOG="Multi-Server Management";
   public static final String NAVIGATION_LOG="Managed Navigation";
   public static final String TEST_LOG="Testing";
   public static final String ASSEMBLY_LOG="Assembly";
   public static final String PUBLISHING_LOG="Publishing";
   public static final String API_LOG="API";
   public static final String WORKFLOW_LOG="Workflow";
   public static final String SECURITY_LOG="Security";
   public static final String I18N_LOG="I18N";
   public static final String SEARCH_LOG="Search";
   public static final String SERVER_LOG="Server";
   public static final String CONTENTREPOSITORY_LOG="Content Repository";
   public static final String DASHBOARD_LOG = "Dashboard";
   public static final String WEBSERVICES_LOG = "Web Services";
   public static final String WIDGET_BUILDER_LOG = "Widget Builder";

   public static final String SAAS_FLAG = "doSAAS";


   public static final String SERVER_PROP_MANAGELINKS = "AUTO_MANAGE_LOCAL_PATHS";

   public static final String SERVER_PROP_ALLOWED_ORIGINS = "allowedOrigins";
   public static final String SERVER_PROP_ALLOWED_ORIGINS_DEFAULT = "*";
   public static final String SERVER_PROP_PUBLIC_CMS_HOSTNAME = "publicCmsHostname";
   public static final String SERVER_PROP_REQUEST_BEHIND_PROXY= "requestBehindProxy";


    public static final String EXTENSIONS_LOG = "Extensions";
<<<<<<< HEAD
    public static final String IMPORT_LOG = "Import";
   public static final String DESIGN_LOG = "Design";
   public static final String CACHING_LOG = "Caching";
    public static String JAVA_EXTENSIONS_LOG = "Java Extensions";
=======
    public static final String DESIGN_LOG = "Design";
    public static final String SERVER_PROP_FILE_COPY_BUFFER_SIZE = "fileCopyBufferSize";
>>>>>>> 4ee26fea
}
<|MERGE_RESOLUTION|>--- conflicted
+++ resolved
@@ -589,13 +589,9 @@
 
 
     public static final String EXTENSIONS_LOG = "Extensions";
-<<<<<<< HEAD
     public static final String IMPORT_LOG = "Import";
-   public static final String DESIGN_LOG = "Design";
-   public static final String CACHING_LOG = "Caching";
+    public static final String DESIGN_LOG = "Design";
+    public static final String CACHING_LOG = "Caching";
     public static String JAVA_EXTENSIONS_LOG = "Java Extensions";
-=======
-    public static final String DESIGN_LOG = "Design";
     public static final String SERVER_PROP_FILE_COPY_BUFFER_SIZE = "fileCopyBufferSize";
->>>>>>> 4ee26fea
 }
