--- conflicted
+++ resolved
@@ -78,11 +78,8 @@
 import java.io.Serializable;
 import java.sql.SQLException;
 import java.util.ArrayList;
-<<<<<<< HEAD
-=======
 import java.util.Collections;
 import java.util.Comparator;
->>>>>>> 33425473
 import java.util.HashMap;
 import java.util.HashSet;
 import java.util.Iterator;
@@ -226,22 +223,9 @@
              *
              *   Note, we reverted changes for Rx-12522 here.
              */
-            dedupedRels = new Iterator<PSRelationship>() {
-               @Override
-               public boolean hasNext() {
-                  return false;
-               }
-
-<<<<<<< HEAD
-               @Override
-               public PSRelationship next() {
-                  return null;
-               }
-            };
-=======
+
 
             dedupedRels = Collections.EMPTY_LIST.iterator();
->>>>>>> 33425473
          }
 
 
