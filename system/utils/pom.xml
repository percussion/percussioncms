<?xml version="1.0" encoding="UTF-8"?>
<!--
  ~     Percussion CMS
  ~     Copyright (C) 1999-2021 Percussion Software, Inc.
  ~
  ~     This program is free software: you can redistribute it and/or modify
  ~     it under the terms of the GNU Affero General Public License as published by the Free Software Foundation, either version 3 of the License, or (at your option) any later version.
  ~
  ~     This program is distributed in the hope that it will be useful,
  ~     but WITHOUT ANY WARRANTY; without even the implied warranty of
  ~     MERCHANTABILITY or FITNESS FOR A PARTICULAR PURPOSE.  See the
  ~     GNU Affero General Public License for more details.
  ~
  ~     Mailing Address:
  ~
  ~      Percussion Software, Inc.
  ~      PO Box 767
  ~      Burlington, MA 01803, USA
  ~      +01-781-438-9900
  ~      support@percussion.com
  ~      https://www.percussion.com
  ~
  ~     You should have received a copy of the GNU Affero General Public License along with this program.  If not, see <https://www.gnu.org/licenses/>
  -->

<project xmlns="http://maven.apache.org/POM/4.0.0" xmlns:xsi="http://www.w3.org/2001/XMLSchema-instance" xsi:schemaLocation="http://maven.apache.org/POM/4.0.0 http://maven.apache.org/xsd/maven-4.0.0.xsd">
    <modelVersion>4.0.0</modelVersion>
    <parent>
        <groupId>com.percussion</groupId>
        <artifactId>core</artifactId>
<<<<<<< HEAD
        <version>8.0.2.10</version>
        <relativePath>../../pom.xml</relativePath>
    </parent>
    <artifactId>rxutils</artifactId>
  <version>8.0.2.10</version>
=======
        <version>8.0.3</version>
        <relativePath>../../pom.xml</relativePath>
    </parent>
    <artifactId>rxutils</artifactId>
  <version>8.0.3</version>
>>>>>>> e1bbde15
    <packaging>jar</packaging>
    <properties>
        <skipTests>false</skipTests>
    </properties>
    <build>
        <plugins>
            <plugin>
                <groupId>org.apache.maven.plugins</groupId>
                <artifactId>maven-source-plugin</artifactId>
                <executions>
                    <execution>
                        <id>attach-sources</id>
                        <phase>test</phase>
                        <goals>
                            <goal>jar-no-fork</goal>
                        </goals>
                    </execution>
                </executions>
            </plugin>
            <plugin>
            <groupId>org.apache.maven.plugins</groupId>
            <artifactId>maven-enforcer-plugin</artifactId>
            </plugin>
            <plugin>
                <inherited>true</inherited>
                <groupId>org.apache.maven.plugins</groupId>
                <artifactId>maven-compiler-plugin</artifactId>
                <configuration>
                    <source>1.8</source>
                    <target>1.8</target>
                    <fork>true</fork>
                    <meminitial>1024m</meminitial>
                    <maxmem>2024m</maxmem>
                </configuration>
            </plugin>

            <plugin>
                <groupId>org.apache.maven.plugins</groupId>
                <artifactId>maven-resources-plugin</artifactId>
                <!-- needed for hidden files to be copied -->
                <configuration>
                    <addDefaultExcludes>false</addDefaultExcludes>
                </configuration>
            </plugin>

            <plugin>
                <groupId>org.apache.maven.plugins</groupId>
                <artifactId>maven-surefire-plugin</artifactId>
                <configuration>
                    <skipTests>${skipTests}</skipTests>
                </configuration>
            </plugin>
            <plugin>
                <groupId>org.apache.maven.plugins</groupId>
                <artifactId>maven-jar-plugin</artifactId>
                <configuration>

                    <forceCreation>true</forceCreation>
                </configuration>
                <executions>
                    <execution>
                        <goals>
                            <goal>test-jar</goal>
                        </goals>
                    </execution>
                </executions>
            </plugin>

            <plugin>
                <groupId>org.codehaus.mojo</groupId>
                <artifactId>build-helper-maven-plugin</artifactId>
                <executions>
                    <execution>
                        <id>add-test-source</id>
                        <phase>generate-test-sources</phase>
                        <goals>
                            <goal>add-test-source</goal>
                        </goals>
                        <configuration>
                            <sources>
                                <source>test/java</source>
                            </sources>
                        </configuration>
                    </execution>
                    <execution>
                        <id>add-test-resource</id>
                        <phase>generate-test-resources</phase>
                        <goals>
                            <goal>add-test-resource</goal>
                        </goals>
                        <configuration>
                            <resources>
                                <resource>
                                    <directory>test/resources</directory>
                                    <excludes>
                                        <exclude>**/*.java</exclude>
                                    </excludes>
                                </resource>
                            </resources>
                        </configuration>
                    </execution>
                </executions>
            </plugin>
        </plugins>

    </build>
    <dependencies>

        <dependency>
            <groupId>com.percussion</groupId>
            <artifactId>perc-security-utils</artifactId>
            <version>${project.parent.version}</version>
        </dependency>
        <dependency>
            <groupId>com.percussion</groupId>
            <artifactId>perc-xml-security</artifactId>
            <version>${project.parent.version}</version>
        </dependency>
        <dependency>
            <groupId>com.percussion</groupId>
            <artifactId>perc-xml-security</artifactId>
            <version>${project.parent.version}</version>
            <type>test-jar</type>
            <scope>test</scope>
        </dependency>
        <dependency>
            <groupId>com.percussion</groupId>
            <artifactId>perc-legacy</artifactId>
            <version>${project.parent.version}</version>
        </dependency>

        <dependency>
            <groupId>junit</groupId>
            <artifactId>junit</artifactId>

            <scope>test</scope>
        </dependency>

        <dependency>
            <groupId>commons-collections</groupId>
            <artifactId>commons-collections</artifactId>

        </dependency>
        <dependency>
            <groupId>commons-codec</groupId>
            <artifactId>commons-codec</artifactId>

        </dependency>
        <dependency>
            <groupId>commons-io</groupId>
            <artifactId>commons-io</artifactId>
        </dependency>

        <dependency>
            <groupId>commons-lang</groupId>
            <artifactId>commons-lang</artifactId>
        </dependency>

        <dependency>
            <groupId>org.apache.commons</groupId>
            <artifactId>commons-lang3</artifactId>
        </dependency>

        <dependency>
            <groupId>commons-logging</groupId>
            <artifactId>commons-logging</artifactId>
        </dependency>

        <dependency>
            <groupId>org.jasypt</groupId>
            <artifactId>jasypt</artifactId>

        </dependency>


        <dependency>
            <groupId>joda-time</groupId>
            <artifactId>joda-time</artifactId>

        </dependency>


        <dependency>
            <groupId>net.sf.jtidy</groupId>
            <artifactId>jtidy</artifactId>
        </dependency>

        <dependency>
            <groupId>javax.jcr</groupId>
            <artifactId>jcr</artifactId>
        </dependency>

        <dependency>
            <groupId>org.apache.velocity</groupId>
            <artifactId>velocity-engine-core</artifactId>
            <scope>provided</scope>
        </dependency>
        <dependency>
            <groupId>saxon</groupId>
            <artifactId>saxon</artifactId>
            <scope>compile</scope>
            <optional>true</optional>
        </dependency>

        <dependency>
            <groupId>org.apache.commons</groupId>
            <artifactId>commons-jexl3</artifactId>
        </dependency>

        <!-- Log4j 2 -->
        <dependency>
            <groupId>org.apache.logging.log4j</groupId>
            <artifactId>log4j-api</artifactId>
            <scope>provided</scope>
        </dependency>
        <dependency>
            <groupId>org.apache.logging.log4j</groupId>
            <artifactId>log4j-core</artifactId>
            <scope>provided</scope>
        </dependency>
        <dependency>
            <groupId>org.apache.logging.log4j</groupId>
            <artifactId>log4j-jul</artifactId>
            <scope>provided</scope>
        </dependency>
        <dependency>
            <groupId>org.apache.logging.log4j</groupId>
            <artifactId>log4j-jcl</artifactId>
            <scope>provided</scope>
        </dependency>
        <dependency>
            <groupId>org.apache.logging.log4j</groupId>
            <artifactId>log4j-1.2-api</artifactId>
            <scope>provided</scope>
        </dependency>
        <dependency>
            <groupId>org.apache.logging.log4j</groupId>
            <artifactId>log4j-slf4j-impl</artifactId>
            <scope>provided</scope>
        </dependency>
        <dependency>
            <groupId>com.lmax</groupId>
            <artifactId>disruptor</artifactId>
            <scope>provided</scope>
        </dependency>

        <dependency>
            <groupId>org.aspectj</groupId>
            <artifactId>aspectjrt</artifactId>
        </dependency>

        <dependency>
            <groupId>cactus</groupId>
            <artifactId>cactus</artifactId>
            <scope>test</scope>
            <exclusions>
                <!-- old jtidy -->
                <exclusion>
                    <groupId>jtidy</groupId>
                    <artifactId>jtidy</artifactId>
                    <!--<version>4aug2000r7-dev</version>-->
                </exclusion>
                <exclusion>
                    <artifactId>xmlParserAPIs</artifactId>
                    <groupId>xerces</groupId>
                </exclusion>
                <exclusion>
                    <artifactId>aspectjrt</artifactId>
                    <groupId>aspectj</groupId>
                </exclusion>
                <exclusion>
                    <groupId>javax.servlet</groupId>
                    <artifactId>servlet-api</artifactId>
                </exclusion>
            </exclusions>
        </dependency>
        <dependency>
            <groupId>javax.servlet</groupId>
            <artifactId>javax.servlet-api</artifactId>
            <scope>provided</scope>
        </dependency>
        <!--
        <dependency>
            <groupId>httpunit</groupId>
            <artifactId>httpunit</artifactId>
            <version>1.6</version>
            <scope>test</scope>
            <exclusions>
                <exclusion>
                    <groupId>jtidy</groupId>
                    <artifactId>jtidy</artifactId>
                </exclusion>
                <exclusion>
                    <artifactId>xmlParserAPIs</artifactId>
                    <groupId>xerces</groupId>
                </exclusion>
                <exclusion>
                    <artifactId>xercesImpl</artifactId>
                    <groupId>xerces</groupId>
                </exclusion>
            </exclusions>
        </dependency>
-->
        <!--
        <dependency>
            <groupId>commons-beanutils</groupId>
            <artifactId>commons-beanutils</artifactId>
            <version>1.9.2</version>
        </dependency>
-->
        <dependency>
            <groupId>org.apache.derby</groupId>
            <artifactId>derby</artifactId>
            <scope>provided</scope>
            <optional>true</optional>
        </dependency>
        <dependency>
            <groupId>com.oracle</groupId>
            <artifactId>ojdbc6</artifactId>
            <optional>true</optional>
            <scope>provided</scope>
        </dependency>

        <dependency>
            <groupId>xml-apis</groupId>
            <artifactId>xml-apis</artifactId>
        </dependency>

        <dependency>
            <artifactId>xercesImpl</artifactId>
            <groupId>xerces</groupId>
        </dependency>
        <dependency>
            <groupId>commons-betwixt</groupId>
            <artifactId>commons-betwixt</artifactId>
            <exclusions>
                <exclusion>
                    <artifactId>commons-beanutils-core</artifactId>
                    <groupId>commons-beanutils</groupId>
                </exclusion>
                <exclusion>
                    <artifactId>commons-beanutils</artifactId>
                    <groupId>commons-beanutils</groupId>
                </exclusion>
            </exclusions>
        </dependency>

        <dependency>
            <groupId>commons-beanutils</groupId>
            <artifactId>commons-beanutils</artifactId>
        </dependency>
        <dependency>
            <groupId>com.github.spotbugs</groupId>
            <artifactId>spotbugs-annotations</artifactId>
            <version>${spotbugs.plugin.version}</version>
            <scope>compile</scope>
        </dependency>
        <dependency>
            <groupId>xalan</groupId>
            <artifactId>xalan</artifactId>
            <version>2.7.2</version>
        </dependency>
        <dependency>
            <groupId>xalan</groupId>
            <artifactId>serializer</artifactId>
            <version>2.7.2</version>
        </dependency>
        <dependency>
            <groupId>xml-apis</groupId>
            <artifactId>xml-apis</artifactId>
        </dependency>
        <dependency>
            <groupId>xml-resolver</groupId>
            <artifactId>xml-resolver</artifactId>
        </dependency>
    </dependencies>
    <reporting>
        <plugins>
        <plugin>
            <groupId>org.apache.maven.plugins</groupId>
            <artifactId>maven-checkstyle-plugin</artifactId>
            <reportSets>
                <reportSet>
                    <reports>
                        <report>checkstyle</report>
                    </reports>
                </reportSet>
            </reportSets>
        </plugin>
        <plugin>
            <groupId>org.apache.maven.plugins</groupId>
            <artifactId>maven-pmd-plugin</artifactId>
        </plugin>
        </plugins>
    </reporting>
</project><|MERGE_RESOLUTION|>--- conflicted
+++ resolved
@@ -28,19 +28,11 @@
     <parent>
         <groupId>com.percussion</groupId>
         <artifactId>core</artifactId>
-<<<<<<< HEAD
-        <version>8.0.2.10</version>
-        <relativePath>../../pom.xml</relativePath>
-    </parent>
-    <artifactId>rxutils</artifactId>
-  <version>8.0.2.10</version>
-=======
         <version>8.0.3</version>
         <relativePath>../../pom.xml</relativePath>
     </parent>
     <artifactId>rxutils</artifactId>
   <version>8.0.3</version>
->>>>>>> e1bbde15
     <packaging>jar</packaging>
     <properties>
         <skipTests>false</skipTests>
