--- conflicted
+++ resolved
@@ -1,6 +1,6 @@
 /*
  *     Percussion CMS
- *     Copyright (C) 1999-2021 Percussion Software, Inc.
+ *     Copyright (C) 1999-2020 Percussion Software, Inc.
  *
  *     This program is free software: you can redistribute it and/or modify
  *     it under the terms of the GNU Affero General Public License as published by the Free Software Foundation, either version 3 of the License, or (at your option) any later version.
@@ -29,7 +29,12 @@
 import com.percussion.security.PSEncryptionException;
 import com.percussion.security.PSEncryptor;
 import com.percussion.util.PSProperties;
-import com.percussion.utils.container.*;
+import com.percussion.utils.container.DefaultConfigurationContextImpl;
+import com.percussion.utils.container.IPSConfigurationAdapter;
+import com.percussion.utils.container.IPSJdbcJettyDbmsDefConstants;
+import com.percussion.utils.container.IPSJndiDatasource;
+import com.percussion.utils.container.PSJndiDatasourceImpl;
+import com.percussion.utils.container.PSStaticContainerUtils;
 import com.percussion.utils.container.config.ContainerConfig;
 import com.percussion.utils.container.config.model.impl.BaseContainerUtils;
 import com.percussion.utils.io.PathUtils;
@@ -48,12 +53,26 @@
 import org.xml.sax.SAXException;
 
 import javax.xml.parsers.DocumentBuilderFactory;
-import java.io.*;
+import java.io.BufferedWriter;
+import java.io.ByteArrayInputStream;
+import java.io.ByteArrayOutputStream;
+import java.io.File;
+import java.io.FileInputStream;
+import java.io.FileOutputStream;
+import java.io.FileWriter;
+import java.io.IOException;
+import java.io.InputStream;
+import java.io.OutputStream;
 import java.nio.file.Files;
 import java.nio.file.Path;
 import java.nio.file.Paths;
 import java.text.MessageFormat;
-import java.util.*;
+import java.util.ArrayList;
+import java.util.HashSet;
+import java.util.List;
+import java.util.Map;
+import java.util.Properties;
+import java.util.Set;
 import java.util.function.Function;
 import java.util.regex.Matcher;
 import java.util.regex.Pattern;
@@ -307,14 +326,9 @@
 
                     props.setProperty(prefix + IPSJdbcJettyDbmsDefConstants.JETTY_SERVER_SUFFIX, datasource.getServer());
                     try {
-<<<<<<< HEAD
-                        props.setProperty(prefix + IPSJdbcJettyDbmsDefConstants.JETTY_PWD_SUFFIX,
-                                PSEncryptor.getInstance().encrypt(datasource.getPassword()));
-=======
                         String encPwd = PSEncryptor.encryptProperty(PathUtils.getRxDir().getAbsolutePath().concat(PSEncryptor.SECURE_DIR),propertyFile.toAbsolutePath().toString(),IPSJdbcJettyDbmsDefConstants.JETTY_PWD_SUFFIX,datasource.getPassword());
                         props.setProperty(prefix + IPSJdbcJettyDbmsDefConstants.JETTY_PWD_SUFFIX,
                                 encPwd);
->>>>>>> 6cb8907b
                         props.setProperty(prefix + IPSJdbcJettyDbmsDefConstants.JETTY_PWD_ENCRYPTED_SUFFIX, "Y");
                     } catch (PSEncryptionException e) {
                         props.setProperty(prefix + IPSJdbcJettyDbmsDefConstants.JETTY_PWD_SUFFIX,
@@ -335,15 +349,10 @@
 
                 success = true;
             }
-<<<<<<< HEAD
-        } catch (IOException e) {
-            ms_log.error("error saving properties file propertyFile", e);
-=======
             } catch (IOException e) {
                 ms_log.error("error saving properties file propertyFile {}",
                         PSExceptionUtils.getMessageForLog(e));
             ms_log.debug(PSExceptionUtils.getDebugMessageForLog(e));
->>>>>>> 6cb8907b
         }
 
         if (success) {
@@ -510,7 +519,7 @@
             try (OutputStream out = new FileOutputStream(file)) {
                 PSXmlDocumentBuilder.write(doc, out);
             } catch (IOException e) {
-                ms_log.error("Could not save jetty datasource configuration jetty-ds.xml", e);
+                ms_log.error("Cound not save jetty datasource configuration jetty-ds.xml", e);
                 throw e;
             }
 
